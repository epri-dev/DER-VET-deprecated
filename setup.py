"""
Copyright (c) 2022, Electric Power Research Institute

 All rights reserved.

 Redistribution and use in source and binary forms, with or without modification,
 are permitted provided that the following conditions are met:

     * Redistributions of source code must retain the above copyright notice,
       this list of conditions and the following disclaimer.
     * Redistributions in binary form must reproduce the above copyright notice,
       this list of conditions and the following disclaimer in the documentation
       and/or other materials provided with the distribution.
     * Neither the name of DER-VET nor the names of its contributors
       may be used to endorse or promote products derived from this software
       without specific prior written permission.

 THIS SOFTWARE IS PROVIDED BY THE COPYRIGHT HOLDERS AND CONTRIBUTORS
 "AS IS" AND ANY EXPRESS OR IMPLIED WARRANTIES, INCLUDING, BUT NOT
 LIMITED TO, THE IMPLIED WARRANTIES OF MERCHANTABILITY AND FITNESS FOR
 A PARTICULAR PURPOSE ARE DISCLAIMED. IN NO EVENT SHALL THE COPYRIGHT OWNER OR
 CONTRIBUTORS BE LIABLE FOR ANY DIRECT, INDIRECT, INCIDENTAL, SPECIAL,
 EXEMPLARY, OR CONSEQUENTIAL DAMAGES (INCLUDING, BUT NOT LIMITED TO,
 PROCUREMENT OF SUBSTITUTE GOODS OR SERVICES; LOSS OF USE, DATA, OR
 PROFITS; OR BUSINESS INTERRUPTION) HOWEVER CAUSED AND ON ANY THEORY OF
 LIABILITY, WHETHER IN CONTRACT, STRICT LIABILITY, OR TORT (INCLUDING
 NEGLIGENCE OR OTHERWISE) ARISING IN ANY WAY OUT OF THE USE OF THIS
 SOFTWARE, EVEN IF ADVISED OF THE POSSIBILITY OF SUCH DAMAGE.
"""
"""
Use `python setup.py develop --uninstall` to uninstall development
Use `python setup.py develop` to install in development mode
See https://python-packaging-tutorial.readthedocs.io/en/latest/setup_py.html#running-setup-py
for more
"""
from setuptools import setup, find_packages
import pathlib


# The directory containing this file
HERE = pathlib.Path(__file__).parent

# The text of the README file
README = (HERE / "README.md").read_text()

setup(name='dervet',
<<<<<<< HEAD
      version='1.2.0',
=======
      version='1.2.1',
>>>>>>> 59d521ea
      description='',
      url='der-vet.com',
      long_description=README,
      author='Andrew Etringer',
      author_email='aetringer@epri.com',
      license='EPRI',
      classifiers=[
              "License :: EPRI License",
              "Programming Language :: Python"
      ],
      packages=find_packages(),
      zip_safe=False)<|MERGE_RESOLUTION|>--- conflicted
+++ resolved
@@ -44,11 +44,7 @@
 README = (HERE / "README.md").read_text()
 
 setup(name='dervet',
-<<<<<<< HEAD
-      version='1.2.0',
-=======
       version='1.2.1',
->>>>>>> 59d521ea
       description='',
       url='der-vet.com',
       long_description=README,
