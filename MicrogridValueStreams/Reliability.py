--- conflicted
+++ resolved
@@ -507,7 +507,6 @@
         #
         # soc_dict = {}
         # for der_instance in der_list:
-<<<<<<< HEAD
         #
         #     if der_instance.technology_type == 'Energy Storage System':
         #         # Get energy rating
@@ -525,72 +524,6 @@
         #                 month_min_soc_array.append(month_min_soc[month][outage_ind].value[0])
         #                 outage_ind += 1
         #         month_min_soe_array=(month_min_soc_array * energy_rating)
-=======
-        #     cost_funcs += der_instance.get_capex()
-
-        # spl_indices=np.ceil((len(mask)/1000))
-        for month in mask.index.month.unique():
-
-            month_mask = (month == mask.index.month)
-            consts = []
-
-            min_soc = {}
-            ana_ind = [a for a in range(len(mask)) if month_mask[a]==True]
-
-            for outage_ind in ana_ind:
-
-                Outage_mask = np.copy(mask)
-                Outage_mask[outage_ind: (outage_ind + self.outage_duration)] = True
-                # set up variables
-                var_gen_sum = cvx.Parameter(value=np.zeros(self.outage_duration), shape=self.outage_duration,
-                                            name='POI-Zero')  # at POI
-                gen_sum = cvx.Parameter(value=np.zeros(self.outage_duration), shape=self.outage_duration,
-                                        name='POI-Zero')
-                tot_net_ess = cvx.Parameter(value=np.zeros(self.outage_duration), shape=self.outage_duration,
-                                            name='POI-Zero')
-
-                for der_instance in der_list:
-                    # initialize variables
-                    der_instance.initialize_variables(self.outage_duration)
-
-                    if der_instance.technology_type == 'Energy Storage System':
-                        tot_net_ess += der_instance.get_net_power(Outage_mask)
-                        der_instance.soc_target = cvx.Variable(shape=1, name=der_instance.name +str(outage_ind)+ '-min_soc' )
-                        consts += [cvx.NonPos(der_instance.soc_target -1)]
-                        consts += [cvx.NonPos(-der_instance.soc_target)]
-                        # cost_funcs += der_instance.soc_target
-
-                        min_soc[outage_ind] = der_instance.soc_target
-
-                    if der_instance.technology_type == 'Generator':
-                        gen_sum += der_instance.get_discharge(Outage_mask)
-                    if der_instance.technology_type == 'Intermittent Resource':
-                        var_gen_sum += der_instance.get_discharge(Outage_mask)
-
-                    consts += der_instance.constraints(Outage_mask, sizing_for_rel=True, find_min_soe=True)
-
-                if outage_ind+self.outage_duration > len(mask):
-                    remaining_out_duration=len(mask)-outage_ind
-                    crit_load=np.zeros(self.outage_duration)
-                    crit_load[0:remaining_out_duration]=self.critical_load.loc[Outage_mask].values
-                    critical_load_arr = cvx.Parameter(value=crit_load,shape=self.outage_duration)
-
-                else:
-                    critical_load_arr = cvx.Parameter(value=self.critical_load.loc[Outage_mask].values,
-                                                      shape=self.outage_duration)
-                consts += [cvx.Zero(tot_net_ess + (-1) * gen_sum + (-1) * var_gen_sum + critical_load_arr)]
-
-            # sizing_df=Sizing.solve_and_save(cost_funcs,consts)
-            cost_funcs = sum(min_soc.values())
-            obj = cvx.Minimize(cost_funcs)
-            prob = cvx.Problem(obj, consts)
-            start = time.time()
-            prob.solve(solver=cvx.GLPK_MI)  # ,'gp=Ture')
-            end = time.time()
-            print(end - start)
-
-            month_min_soc[month] = min_soc
->>>>>>> 8c07b06d
 
         for der_instance in der_list:
 
@@ -602,17 +535,6 @@
                 except AttributeError:
                     energy_rating = der_instance.ene_max_rated
 
-<<<<<<< HEAD
-
-
-
-        month_min_soe_array=np.repeat(energy_rating,len(mask))
-        month_min_soc_array=np.repeat(1,len(mask))
-        zippedList=list(zip(month_min_soe_array,month_min_soc_array))
-        self.min_soc_df=pd.DataFrame(zippedList ,index=mask.index, columns=['soe', 'soc'])
-
-        return {}
-=======
                 # Collecting soe array for all ES
                 month_min_soc_array = []
                 outage_ind = 0
@@ -622,7 +544,15 @@
                         month_min_soc_array.append(month_min_soc[month][outage_ind].value[0])
                         outage_ind += 1
                 month_min_soe_array = (month_min_soc_array * energy_rating)
->>>>>>> 8c07b06d
+
+
+        month_min_soe_array=np.repeat(energy_rating,len(mask))
+        month_min_soc_array=np.repeat(1,len(mask))
+        zippedList=list(zip(month_min_soe_array,month_min_soc_array))
+        self.min_soc_df=pd.DataFrame(zippedList ,index=mask.index, columns=['soe', 'soc'])
+
+        return {}
+
 
                 zipped_list = list(zip(month_min_soe_array, month_min_soc_array))
                 self.min_soc_df = pd.DataFrame(zipped_list, index=mask.index, columns=['soe', 'soc'])