"""
Reliability.py

This Python class contains methods and attributes specific for service analysis within StorageVet.
"""

__author__ = 'Suma Jothibasu, Halley Nathwani and Miles Evans'
__copyright__ = 'Copyright 2018. Electric Power Research Institute (EPRI). All Rights Reserved.'
__credits__ = ['Miles Evans', 'Andres Cortes', 'Evan Giarta', 'Halley Nathwani']
__license__ = 'EPRI'
__maintainer__ = ['Halley Nathwani', 'Miles Evans']
__email__ = ['hnathwani@epri.com', 'mevans@epri.com']
__version__ = '0.1.1'


from storagevet.SystemRequirement import Requirement
import storagevet.Library as Lib
from storagevet.ValueStreams.ValueStream import ValueStream
from MicrogridDER.Sizing import Sizing
import numpy as np
import cvxpy as cvx
import pandas as pd
import time
import logging
import random
import sys

u_logger = logging.getLogger('User')
DEBUG = False


class Reliability(ValueStream):
    """ Reliability Service. Each service will be daughters of the PreDispService class.
    """

    def __init__(self, params):
        """ Generates the objective function, finds and creates constraints.

          Args:
            params (Dict): input parameters
        """

        # generate the generic predispatch service object
        super().__init__('Reliability', params)
        self.outage_duration = int(params['target'])  # must be in hours
        self.dt = params['dt']
        self.post_facto_only = params['post_facto_only']
        self.soc_init = params['post_facto_initial_soc'] / 100
        self.nu = params['nu'] / 100
        self.gamma = params['gamma'] / 100
        self.max_outage_duration = params['max_outage_duration']
        self.n_2 = params['n-2']
        self.critical_load = params['critical load']

        # determines how many time_series timestamps relates to the reliability target hours to cover
        self.coverage_timesteps = int(np.round(self.outage_duration / self.dt))  # integral type for indexing

        self.reliability_requirement = self.rolling_sum(self.critical_load.loc[:], self.coverage_timesteps) * self.dt
        self.contribution_perc_df = None
        self.outage_contribution_df = None
        self.ice_rating = 0  # this is the rating of all DERs (expect for the intermittent resources)
        self.min_soc_df=None
        self.use_soc_init=False

    def grow_drop_data(self, years, frequency, load_growth):
        """ Adds data by growing the given data OR drops any extra data that might have slipped in.
        Update variable that hold timeseries data after adding growth data. These method should be called after
        add_growth_data and before the optimization is run.

        Args:
            years (List): list of years for which analysis will occur on
            frequency (str): period frequency of the timeseries data
            load_growth (float): percent/ decimal value of the growth rate of loads in this simulation

        """
        self.critical_load = Lib.fill_extra_data(self.critical_load, years, load_growth, frequency)
        self.critical_load = Lib.drop_extra_data(self.critical_load, years)

    def calculate_system_requirements(self, der_lst):
        """ Calculate the system requirements that must be meet regardless of what other value streams are active
        However these requirements do depend on the technology that are active in our analysis

        Args:
            der_lst (list): list of the initialized DERs in our scenario

        """
        for der_instance in der_lst:

            if der_instance.technology_type == 'Energy Storage System' and not self.post_facto_only and self.min_soc_df is not None:

                # add the power and energy constraints to ensure enough energy and power in the ESS for the next x hours
                # there will be 2 constraints: one for power, one for energy
                soe_array = self.min_soc_df['soe']
                self.system_requirements = [Requirement('energy', 'min', self.name, soe_array)]
                # this should be the constraint that makes sure the next x hours have enough energy

    @staticmethod
    def rolling_sum(data, window):
        """ calculate a rolling sum of the date

        Args:
            data (DataFrame, Series): data of integers that can be added
            window (int): number of indexes to add

        Returns:

        """
        # reverse the time series to use rolling function
        reverse = data.iloc[::-1]
        # rolling function looks back, so reversing looks forward
        reverse = reverse.rolling(window, min_periods=1).sum()
        # set it back the right way
        data = reverse.iloc[::-1]
        return data

    def timeseries_report(self):
        """ Summaries the optimization results for this Value Stream.

        Returns: A timeseries dataframe with user-friendly column headers that summarize the results
            pertaining to this instance

        """
        report = pd.DataFrame(index=self.critical_load.index)
        if not self.post_facto_only:
            report.loc[:, 'Total Critical Load (kWh)'] = self.reliability_requirement

        report.loc[:, 'Critical Load (kW)'] = self.critical_load
        if self.min_soc_df is not None:
            report.loc[:, 'Reliability min State of Energy (kWh)'] = self.min_soc_df['soe']
            # report.loc[:, 'Reliability min SOC (%)'] = self.min_soc_df['soc']

        return report

    def drill_down_reports(self, monthly_data=None, time_series_data=None, technology_summary=None, sizing_df=None, der_list=None):
        """ Calculates any service related dataframe that is reported to the user.

        Returns: dictionary of DataFrames of any reports that are value stream specific
            keys are the file name that the df will be saved with

        """
        df_dict = {}
        u_logger.info('Starting load coverage calculation. This may take a while.')
        df_dict['load_coverage_prob'] = self.load_coverage_probability(der_list,time_series_data, technology_summary)
        u_logger.info('Finished load coverage calculation.')
        # calculate RELIABILITY SUMMARY
        if not self.post_facto_only:
            self.contribution_summary(technology_summary, time_series_data)
            df_dict['outage_energy_contributions'] = self.outage_contribution_df
            df_dict['reliability_summary'] = self.contribution_perc_df
        return df_dict

    def contribution_summary(self, technology_summary_df, results):
        """ Determines that contribution from each DER type in the event of an outage.
        Call IFF attribute POST_FACTO_ONLY is False

        Args:
            technology_summary_df (DataFrame): list of active technologies
            results (DataFrame): dataframe that holds all the results of the optimzation

        Returns: dataframe of der's outage contribution

        """
        outage_energy = self.reliability_requirement
        sum_outage_requirement = outage_energy.sum()  # sum of energy required to provide x hours of energy if outage occurred at every timestep

        percent_usage = {}
        contribution_arrays = {}

        pv_names = technology_summary_df.loc[technology_summary_df['Type'] == 'Intermittent Resource']
        if len(pv_names):
            agg_pv_max = np.zeros(len(results))
            for name in pv_names['Name']:

                agg_pv_max += results.loc[:, f'PV: {name} Maximum (kW)'].values
            agg_pv_max = pd.Series(agg_pv_max, index=results.index)
            # rolling sum of energy within a coverage_timestep window
            pv_outage_e = self.rolling_sum(agg_pv_max, self.coverage_timesteps) * self.dt
            # try to cover as much of the outage that can be with PV energy
            net_outage_energy = outage_energy - pv_outage_e
            # pv generation might have more energy than in the outage, so dont let energy go negative
            outage_energy = net_outage_energy.clip(lower=0)

            # remove any extra energy from PV contribution
            # over_gen = -net_outage_energy.clip(upper=0)
            # pv_outage_e = pv_outage_e - over_gen
            pv_outage_e += net_outage_energy.clip(upper=0)

            # record contribution
            percent_usage.update({'PV': np.sum(pv_outage_e) / sum_outage_requirement})
            contribution_arrays.update({'PV Outage Contribution (kWh)': pv_outage_e})

        ess_names = technology_summary_df.loc[technology_summary_df['Type'] == 'Energy Storage System']
        if len(ess_names):
            ess_outage = results.loc[:, 'Aggregated State of Energy (kWh)']
            # try to cover as much of the outage that can be with the ES
            net_outage_energy = outage_energy - ess_outage
            # ESS might have more energy than in the outage, so dont let energy go negative
            outage_energy = net_outage_energy.clip(lower=0)

            # remove any extra energy from ESS contribution
            ess_outage = ess_outage + net_outage_energy.clip(upper=0)

            # record contribution
            percent_usage.update({'Storage': np.sum(ess_outage) / sum_outage_requirement})
            contribution_arrays.update({'Storage Outage Contribution (kWh)': ess_outage.values})

        ice_names = technology_summary_df.loc[technology_summary_df['Type'] == 'ICE']
        if len(ice_names):
            # supplies what every energy that cannot be by pv and diesel
            # diesel_contribution is what ever is left
            percent_usage.update({'ICE': 1 - sum(percent_usage.keys())})
            contribution_arrays.update({'ICE Outage Contribution (kWh)': outage_energy.values})

        self.contribution_perc_df = pd.DataFrame(percent_usage, index=pd.Index(['Reliability contribution'])).T

        self.outage_contribution_df = pd.DataFrame(contribution_arrays, index=self.critical_load.index)

    def load_coverage_probability(self, der_list, results_df, technology_summary_df):
        """ Creates and returns a data frame with that reports the load coverage probability of outages that last from 0 to
        OUTAGE_LENGTH hours with the DER mix described in TECHNOLOGIES

        Args:

            results_df (DataFrame): the dataframe that consoidates all results
            technology_summary_df(DataFrame): maps DER type to user inputted name that indexes the size df
            der_list (list): list of ders

        Returns: DataFrame with 2 columns - 'Outage Length (hrs)' and 'Load Coverage Probability (%)'

        """
        start = time.time()

        # 1) collect information required to call simulate_outage
        tech_specs = {}
        soc = None
        generation, total_pv_max, ess_properties, demand_left, reliability_check = self.get_der_limits(der_list)
        if 'Energy Storage System' in technology_summary_df['Type'].values:
            tech_specs['ess_properties'] = ess_properties
            # save the state of charge
            if not self.use_soc_init:
                soc = results_df.loc[:, 'Aggregated State of Energy (kWh)']
            else:
                soc = np.repeat(self.soc_init, len(self.critical_load)) * ess_properties['energy rating']

        end = time.time()
        u_logger.info(f'Critical Load Coverage Curve overhead time: {end - start}')

        # 2) simulate outage starting on every timestep
        start = time.time()
        # initialize a list to track the frequency of the results of the simulate_outage method
        frequency_simulate_outage = np.zeros(int(self.max_outage_duration / self.dt) + 1)
        outage_init = 0
        while outage_init < (len(self.critical_load)):
            if soc is not None:
                tech_specs['init_soe'] = soc[outage_init]
            outage_soc_profile = self.simulate_outage(reliability_check[outage_init:], demand_left[outage_init:], self.max_outage_duration, **tech_specs)
            # record value of foo in frequency count
            longest_outage = len(outage_soc_profile)
            frequency_simulate_outage[int(longest_outage)] += 1
            # start outage on next timestep
            outage_init += 1

        # 3) calculate probabilities
        load_coverage_prob = []
        length = self.dt
        while length <= self.max_outage_duration:
            scenarios_covered = frequency_simulate_outage[int(length / self.dt):].sum()
            total_possible_scenarios = len(self.critical_load) - (length / self.dt) + 1
            percentage = scenarios_covered / total_possible_scenarios
            load_coverage_prob.append(percentage)
            length += self.dt

        # 3) build DataFrame to return
        outage_coverage = {'Outage Length (hrs)': np.arange(self.dt, self.max_outage_duration + self.dt, self.dt),
                           'Load Coverage Probability (%)': load_coverage_prob}
        end = time.time()
        u_logger.info(f'Critical Load Coverage Curve calculation time: {end - start}')
        lcpc_df = pd.DataFrame(outage_coverage)
        lcpc_df.set_index('Outage Length (hrs)')
        return lcpc_df

    def get_der_limits(self, der_list, sizing=False):
        # collect information required to call simulate_outage
        # TODO change handling of multiple ESS

        ess_properties = {
            'charge max': 0,
            'discharge max': 0,
            'rte list': [],
            'operation SOE min': 0,
            'operation SOE max': 0,
            'energy rating': 0,
            'pv present': False
        }

        total_pv_max = np.zeros(len(self.critical_load))
        total_dg_max = 0
        solution = not sizing
        for der_inst in der_list:
            if der_inst.technology_type == 'Intermittent Resource' and (not der_inst.being_sized() or not sizing):
                total_pv_max += der_inst.maximum_generation(None)
                ess_properties['pv present'] = True
            if der_inst.technology_type == 'Generator' and (not der_inst.being_sized() or not sizing):
                total_dg_max += der_inst.max_power_out()
            if der_inst.technology_type == 'Energy Storage System':
                ess_properties['rte list'].append(der_inst.rte)
                ess_properties['operation SOE min'] += der_inst.operational_min_energy(solution=solution)
                ess_properties['operation SOE max'] += der_inst.operational_max_energy(solution=solution)
                ess_properties['discharge max'] += der_inst.discharge_capacity(solution=solution)
                ess_properties['charge max'] += der_inst.charge_capacity(solution=solution)
                ess_properties['energy rating'] += der_inst.energy_capacity(solution=solution)
        # takes care of N-2 case
        if self.n_2:
            total_dg_max -= self.ice_rating
        generation = np.repeat(total_dg_max, len(self.critical_load))
        demand_left = np.around(self.critical_load.values - generation - total_pv_max, decimals=5)
        reliability_check = np.around(self.critical_load.values - generation - (self.nu * total_pv_max), decimals=5)

        return generation, total_pv_max, ess_properties, demand_left, reliability_check

    def simulate_outage(self, reliability_check, demand_left, outage_left, ess_properties=None, init_soe=None):
        """ Simulate an outage that starts with lasting only1 hour and will either last as long as MAX_OUTAGE_LENGTH
        or the iteration loop hits the end of any of the array arguments.
        Updates and tracks the SOC throughout the outage

        Args:
            reliability_check (np.ndarray): the amount of load minus fuel generation and a percentage of PV generation
            demand_left (np.ndarray): the amount of load minus fuel generation and all of PV generation
            init_soe (float, None): the soc of the ESS (if included in analysis) at the beginning of time t
            outage_left (int): the length of outage yet to be simulated
            ess_properties (dict): dictionary that describes the physical properties of the ess in the analysis
                includes 'charge max', 'discharge max, 'operation SOE min', 'operation SOE max', 'rte'

        Returns: an 1 x M dimensional list where M is the SOC at each index in time,

        TODO return an N x M dimensional list where N is the number of ESS present and M is the SOC at each index in time

        """
        # base case: when to terminate recursion
        if outage_left == 0 or not len(reliability_check):
            return []
        current_reliability_check = reliability_check[0]
        current_demand_left = demand_left[0]
        if 0 >= current_reliability_check:
            # check to see if there is space to storage energy in the ESS to save extra generation
            if ess_properties is not None and ess_properties['operation SOE max'] >= init_soe:
                # the amount we can charge based on its current SOC
                random_rte = random.choice(ess_properties['rte list'])
                charge_possible = (ess_properties['operation SOE max'] - init_soe) / (random_rte * self.dt)
                charge = min(charge_possible, -current_demand_left, ess_properties['charge max'])
                # update the state of charge of the ESS
                next_soe = init_soe + (charge * random_rte * self.dt)
            else:
                # there is no space to save the extra generation, so the ess will not do anything
                next_soe = init_soe
        # can reliably meet the outage in that timestep: jump to SIMULATE OUTAGE IN NEXT TIMESTEP
        else:
            # check that there is enough SOC in the ESS to satisfy worst case
            if ess_properties is not None:
                # if there is pv present, then buffer energy require based on pv variability
                if ess_properties['pv present']:
                    energy_check = (current_reliability_check * self.gamma) - init_soe
                else:
                    energy_check = current_reliability_check - init_soe
                if 0 >= energy_check:
                    # so discharge to meet the load offset by all generation
                    discharge_possible = (init_soe - ess_properties['operation SOE min']) / self.dt
                    discharge = min(discharge_possible, current_demand_left, ess_properties['discharge max'])
                    if discharge < current_demand_left:
                        # can't discharge enough to meet demand
                        return []
                    # update the state of charge of the ESS
                    next_soe = init_soe - (discharge * self.dt)
                    # we can reliably meet the outage in that timestep: jump to SIMULATE OUTAGE IN NEXT TIMESTEP
                else:
                    # there is not enough energy in the ESS to cover the load reliabily
                    return []
            else:
                # there is no more that can be discharged to meet the load requirement
                return []
        # SIMULATE OUTAGE IN NEXT TIMESTEP
        return [next_soe] + self.simulate_outage(reliability_check[1:], demand_left[1:], outage_left - 1, ess_properties, next_soe)

    def size_for_outages(self, opt_index, outage_start_indices, der_list):
        """ Sets up sizing optimization.

        Args:
            opt_index (Index): index should match the index of the timeseries data being passed around
            der_list (list): list of initialized DERs from the POI class
            outage_start_indices

        Returns: modified DER list

        """

        # have to include n-2 case --SJ
        # if self.n_2:
        #     combined_rating -= self.ice_rating
        consts = []
        cost_funcs = sum([der_instance.get_capex() for der_instance in der_list])

        mask = pd.Series(index=opt_index)
        for outage_ind in outage_start_indices:
            mask.iloc[:] = False
            mask.iloc[outage_ind: (outage_ind + self.outage_duration)] = True
            # set up variables
            var_gen_sum = cvx.Parameter(value=np.zeros(self.outage_duration), shape=self.outage_duration, name='POI-Zero')  # at POI
            gen_sum = cvx.Parameter(value=np.zeros(self.outage_duration), shape=self.outage_duration, name='POI-Zero')
            tot_net_ess = cvx.Parameter(value=np.zeros(self.outage_duration), shape=self.outage_duration, name='POI-Zero')

            for der_instance in der_list:
                # initialize variables
                der_instance.initialize_variables(self.outage_duration)
                consts += der_instance.constraints(mask, sizing_for_rel=True, find_min_soe=False)
                if der_instance.technology_type == 'Energy Storage System':
                    tot_net_ess += der_instance.get_net_power(mask)
                if der_instance.technology_type == 'Generator':
                    gen_sum += der_instance.get_discharge(mask)
                if der_instance.technology_type == 'Intermittent Resource':
                    var_gen_sum += der_instance.get_discharge(mask)

            critical_load_arr = cvx.Parameter(value=self.critical_load.loc[mask].values, shape=self.outage_duration)
            consts += [cvx.Zero(tot_net_ess + (-1) * gen_sum + (-1) * var_gen_sum + critical_load_arr)]

        obj = cvx.Minimize(cost_funcs)
        prob = cvx.Problem(obj, consts)
        prob.solve(solver=cvx.GLPK_MI)  # ,'gp=Ture')

        return der_list

    def find_first_uncovered(self, reliability_check, demand_left, ess_properties=None, soe=None, start_indx=0, stop_at=600):
        """ THis function will return the first outage that is not covered with the given DERs

        Args:
            reliability_check (np.ndarray): the amount of load minus fuel generation and a percentage of PV generation
            demand_left (np.ndarray): the amount of load minus fuel generation and all of PV generation
            soe (list, None): if ESSs are active, then this is an array indicating the soe at the start of the outage
            start_indx (int): start index, idetifies the index of the start of the outage we are going to simulate
            stop_at (int): when the start_index is divisible by this number, stop recursion
            ess_properties (dict): dictionary that describes the physical properties of the ess in the analysis
                includes 'charge max', 'discharge max, 'operation SOE min', 'operation SOE max', 'rte'

        Returns: index of the first outage that cannot be covered by the DER sizes, or -1 if none is found

        """
        # base case 1: outage_init is beyond range of critical load
<<<<<<< HEAD
        if start_indx > (len(self.critical_load)):
=======
        if start_indx > (len(self.critical_load)-1):
>>>>>>> 6e5eee59
            return -1
        # find longest possible outage
        soe_profile = self.simulate_outage(reliability_check[start_indx:], demand_left[start_indx:], self.outage_duration, ess_properties, soe[start_indx])
        longest_outage = len(soe_profile)
        # base case 2: longest outage is less than the outage duration target
        if longest_outage < self.outage_duration:
            if longest_outage < (len(self.critical_load) - start_indx):
                return start_indx
        # base case 3: break recursion when you get to this (like a limit to the resursion)
        if (start_indx + 1) % stop_at == 0:
            return start_indx + 1
        # else, go on to test the next outage_init (increase index returned
        return self.find_first_uncovered(reliability_check, demand_left, ess_properties, soe, start_indx=start_indx+1, stop_at=stop_at)

    def min_soe_opt(self, opt_index, der_list):
        """ Calculates min SOE at every time step for the given DER size

           Args:
               opt_index
               der_list

        Returns: der_list -- ESSs will have an SOE min if they were sized for reliability
        """

        month_min_soc = {}
        data_length = len(opt_index)
        for month in opt_index.month.unique():

            Outage_mask = month==opt_index.month
            consts = []

            min_soc = {}
            ana_ind= [a for a in range(data_length) if Outage_mask[a]==True]
            Outage_mask = pd.Series(index=opt_index)
            for outage_ind in ana_ind:

                Outage_mask.iloc[:] = False
                Outage_mask.iloc[outage_ind: (outage_ind + self.outage_duration)] = True
                # set up variables
                var_gen_sum = cvx.Parameter(value=np.zeros(self.outage_duration), shape=self.outage_duration,
                                            name='POI-Zero')  # at POI
                gen_sum = cvx.Parameter(value=np.zeros(self.outage_duration), shape=self.outage_duration,
                                        name='POI-Zero')
                tot_net_ess = cvx.Parameter(value=np.zeros(self.outage_duration), shape=self.outage_duration,
                                            name='POI-Zero')

                for der_instance in der_list:
                    # initialize variables
                    der_instance.initialize_variables(self.outage_duration)

                    if der_instance.technology_type == 'Energy Storage System':
                        tot_net_ess += der_instance.get_net_power(Outage_mask)
                        der_instance.soc_target = cvx.Variable(shape=1, name=der_instance.name + str(outage_ind) + '-min_soc')
                        consts += [cvx.NonPos(der_instance.soc_target - 1)]
                        consts += [cvx.NonPos(-der_instance.soc_target)]

                        min_soc[outage_ind] = der_instance.soc_target

                    if der_instance.technology_type == 'Generator':
                        gen_sum += der_instance.get_discharge(Outage_mask)
                    if der_instance.technology_type == 'Intermittent Resource':
                        var_gen_sum += der_instance.get_discharge(Outage_mask)

                    consts += der_instance.constraints(Outage_mask, sizing_for_rel=True, find_min_soe=True)

                if outage_ind+self.outage_duration > data_length:
                    remaining_out_duration = data_length-outage_ind
                    crit_load = np.zeros(self.outage_duration)
                    crit_load[0:remaining_out_duration] = self.critical_load.loc[Outage_mask].values
                    critical_load_arr = cvx.Parameter(value=crit_load, shape=self.outage_duration)

                else:
                    critical_load_arr = cvx.Parameter(value=self.critical_load.loc[Outage_mask].values,
                                                      shape=self.outage_duration)
                consts += [cvx.Zero(tot_net_ess + (-1) * gen_sum + (-1) * var_gen_sum + critical_load_arr)]

            cost_funcs = sum(min_soc.values())
            obj = cvx.Minimize(cost_funcs)
            prob = cvx.Problem(obj, consts)
            start = time.time()
            prob.solve(solver=cvx.GLPK_MI)  # ,'gp=Ture')
            end = time.time()
            print(end - start)

            month_min_soc[month] = min_soc

        for der_instance in der_list:
            if der_instance.technology_type == 'Energy Storage System':
                # TODO multi ESS
                # Get energy rating
                energy_rating = der_instance.energy_capacity(True)

                # Collecting soe array for all ES
                month_min_soc_array = []
                outage_ind = 0
                for month in month_min_soc.keys():  # make sure this is in order
                    for hours in range(len(month_min_soc[month])):

                        month_min_soc_array.append(month_min_soc[month][outage_ind].value[0])
                        outage_ind += 1
                month_min_soe_array = (month_min_soc_array * energy_rating)

        self.min_soc_df = pd.DataFrame({'soe': month_min_soe_array,
                                        'soc': month_min_soc_array}, index=opt_index)
        return der_list

    def min_soe_iterative(self, opt_index, der_list):
        """ Calculates min SOE at every time step for the given DER size

           Args:
               opt_index
               der_list

        Returns: der_list -- ESSs will have an SOE min if they were sized for reliability

        """

        for der_instance in der_list:

            if der_instance.technology_type == 'Energy Storage System':
                # TODO multi ESS
                # Get energy rating
                energy_rating = der_instance.energy_capacity(True)

                # Check if ES is sized for Reliability:
                if energy_rating>0:

                    generation, total_pv_max, ess_properties, demand_left, reliability_check = self.get_der_limits(der_list)

                    soc = np.repeat(self.soc_init, len(self.critical_load)) * ess_properties['energy rating']

                    min_soe_array = [self.soe_used(self.simulate_outage(reliability_check[outage_init:],
                                                                        demand_left[outage_init:],
                                                                        self.outage_duration,
                                                                        ess_properties,
                                                                        soc[outage_init])) for outage_init in range(len(opt_index))]
                    self.min_soc_df = pd.DataFrame(min_soe_array, index=opt_index, columns=['soe'])  # eventually going to give this to ESS to apply on itself
        return der_list

    @staticmethod
    def soe_used(soe_profile):
        """ this is the range that the battery system as to be able to acheive during the corresponding outage in order
        for the outage to be reliabily covered

        Args:
            soe_profile (list): the SOE profile of an ESS system during a simulated outage

        Returns (float) : Maximum SOE of profile - Minimum SOE of profile

        """
        min_soe = np.min(soe_profile)
        max_soe = np.max(soe_profile)
        effective_soe = max_soe - min_soe
        return effective_soe<|MERGE_RESOLUTION|>--- conflicted
+++ resolved
@@ -282,7 +282,6 @@
     def get_der_limits(self, der_list, sizing=False):
         # collect information required to call simulate_outage
         # TODO change handling of multiple ESS
-
         ess_properties = {
             'charge max': 0,
             'discharge max': 0,
@@ -444,11 +443,7 @@
 
         """
         # base case 1: outage_init is beyond range of critical load
-<<<<<<< HEAD
         if start_indx > (len(self.critical_load)):
-=======
-        if start_indx > (len(self.critical_load)-1):
->>>>>>> 6e5eee59
             return -1
         # find longest possible outage
         soe_profile = self.simulate_outage(reliability_check[start_indx:], demand_left[start_indx:], self.outage_duration, ess_properties, soe[start_indx])
