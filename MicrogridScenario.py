"""
MicrogridScenario.py

This Python class contains methods and attributes vital for completing the scenario analysis.
"""

__author__ = 'Halley Nathwani, Evan Giarta, Thien Nygen'
__copyright__ = 'Copyright 2018. Electric Power Research Institute (EPRI). All Rights Reserved.'
__credits__ = ['Miles Evans', 'Andres Cortes', 'Evan Giarta', 'Halley Nathwani']
__license__ = 'EPRI'
__maintainer__ = ['Halley Nathwani', 'Miles Evans']
__email__ = ['hnathwani@epri.com', 'mevans@epri.com']
__version__ = 'beta'  # beta version

from MicrogridValueStreams.Reliability import Reliability
from MicrogridDER.Battery import Battery
from MicrogridDER.CAES import CAES
from MicrogridDER.PV import PV
from MicrogridDER.ICE import ICE
from MicrogridDER.LoadControllable import ControllableLoad
from MicrogridDER.ElectricVehicles import ElectricVehicle1, ElectricVehicle2
from storagevet.ValueStreams.DAEnergyTimeShift import DAEnergyTimeShift
from storagevet.ValueStreams.FrequencyRegulation import FrequencyRegulation
from storagevet.ValueStreams.NonspinningReserve import NonspinningReserve
from storagevet.ValueStreams.DemandChargeReduction import DemandChargeReduction
from storagevet.ValueStreams.EnergyTimeShift import EnergyTimeShift
from storagevet.ValueStreams.SpinningReserve import SpinningReserve
from storagevet.ValueStreams.Backup import Backup
from storagevet.ValueStreams.Deferral import Deferral
from storagevet.ValueStreams.DemandResponse import DemandResponse
from storagevet.ValueStreams.ResourceAdequacy import ResourceAdequacy
from storagevet.ValueStreams.UserConstraints import UserConstraints
from storagevet.ValueStreams.VoltVar import VoltVar
from storagevet.ValueStreams.LoadFollowing import LoadFollowing
from storagevet.Scenario import Scenario
from CBA import CostBenefitAnalysis
from MicrogridPOI import MicrogridPOI
from MicrogridServiceAggregator import MicrogridServiceAggregator
import time
import pandas as pd
<<<<<<< HEAD
import numpy as np

import logging
import copy

u_logger = logging.getLogger('User')
e_logger = logging.getLogger('Error')
=======
from ErrorHandelling import *
>>>>>>> ef68164a


class MicrogridScenario(Scenario):
    """ A scenario is one simulation run in the model_parameters file.

    """

    def __init__(self, input_tree):
        """ Initialize a scenario with sizing technology and paramsDER

        Args:
            input_tree (Dict): Dict of input attributes such as time_series, params, and monthly_data

        """
        Scenario.__init__(self, input_tree)
        
        self.technology_inputs_map.update({
            'ElectricVehicle1': input_tree.ElectricVehicle1,
            'ElectricVehicle2': input_tree.ElectricVehicle2
        })        

        self.value_stream_input_map.update({'Reliability': input_tree.Reliability})

        TellUser.debug("ScenarioSizing initialized ...")

    def set_up_poi_and_service_aggregator(self):
        """ Initialize the POI and service aggregator with DERs and valuestreams to be evaluated.

        """
        technology_class_map = {
            'CAES': CAES,
            'Battery': Battery,
            'PV': PV,
            'ICE': ICE,
            'Load': ControllableLoad,
            'ElectricVehicle1': ElectricVehicle1,
            'ElectricVehicle2': ElectricVehicle2
        }
        


        value_stream_class_map = {
            'Deferral': Deferral,
            'DR': DemandResponse,
            'RA': ResourceAdequacy,
            'Backup': Backup,
            'Volt': VoltVar,
            'User': UserConstraints,
            'DA': DAEnergyTimeShift,
            'FR': FrequencyRegulation,
            'LF': LoadFollowing,
            'SR': SpinningReserve,
            'NSR': NonspinningReserve,
            'DCM': DemandChargeReduction,
            'retailTimeShift': EnergyTimeShift,
            'Reliability': Reliability
        }
        # these need to be initialized after opt_agg is created
        self.poi = MicrogridPOI(self.poi_inputs, self.technology_inputs_map, technology_class_map)
        self.service_agg = MicrogridServiceAggregator(self.value_stream_input_map, value_stream_class_map)

    def initialize_cba(self):
        self.financials = CostBenefitAnalysis(self.finance_inputs)
        # set the project end year
        self.end_year = self.financials.find_end_year(self.start_year, self.end_year, self.poi.der_list)
        if self.end_year.year == 0:
            # some type error was recorded. throw error and exit
            raise Exception("Error occurred while trying to determine the end of the analysis." +
                            " Please check the error_log.log in your results folder for more information.")

        # update opt_years based on this new end_year
        add_analysis_years = self.financials.get_years_after_failures(self.start_year, self.end_year, self.poi.der_list)
        TellUser.debug(add_analysis_years)
        set_opt_yrs = set(self.opt_years)
        set_opt_yrs.update(add_analysis_years)
        self.opt_years = list(set_opt_yrs)

    def reliability_based_sizing_module(self):
        """ runs the reliability based sizing module if the correct combination of inputs allows/
        indicates to run it.

        """
        if 'Reliability' not in self.service_agg.value_streams.keys() or not self.poi.is_sizing_optimization:
            return

        der_list = self.service_agg.value_streams['Reliability'].sizing_module(self.poi.der_list, self.optimization_levels.index)
        self.poi.der_list = der_list

    def optimize_problem_loop(self, **kwargs):
        """ This function selects on opt_agg of data in time_series and calls optimization_problem on it.

        Args:
            **kwargs: allows child classes to pass in additional arguments to set_up_optimization

        """
        alpha = 1
        if self.poi.is_sizing_optimization:
            self.check_sizing_conditions()
            # calculate the annuity scalar that will convert any yearly costs into a present value
            alpha = self.financials.annuity_scalar(self.start_year, self.end_year, self.opt_years)

        if self.service_agg.is_deferral_only() or self.service_agg.post_facto_reliability_only():
            TellUser.warning("Only active Value Stream is Deferral or post facto only, so not optimizations will run...")
            return True

        # calculate and check that system requirement set by value streams can be met
        system_requirements = self.check_system_requirements()

        TellUser.info("Starting optimization loop")
        for opt_period in self.optimization_levels.predictive.unique():

            # used to select rows from time_series relevant to this optimization window
            mask = self.optimization_levels.predictive == opt_period
            sub_index = self.optimization_levels.loc[mask].index

            # drop any ders that are not operational
            self.poi.grab_active_ders(sub_index)
            if not len(self.poi.active_ders):
                continue

            # apply past degradation in ESS objects (NOTE: if no degredation module applies to specific ESS tech, then nothing happens)
            for der in self.poi.active_ders:
                if der.technology_type == "Energy Storage System":
                    der.apply_past_degredation(opt_period)

            TellUser.info(f"{time.strftime('%H:%M:%S')} Running Optimization Problem starting at {self.optimization_levels.loc[mask].index[0]} hb")

            # setup + run optimization then return optimal objective costs
            functions, constraints = self.set_up_optimization(mask, system_requirements,
                                                              annuity_scalar=alpha,
                                                              ignore_der_costs=self.service_agg.post_facto_reliability_only())
            objective_values = self.run_optimization(functions, constraints, opt_period)

            # calculate degradation in ESS objects (NOTE: if no degredation module applies to specific ESS tech, then nothing happens)
            for der in self.poi.active_ders:
                if der.technology_type == "Energy Storage System":
                    der.calc_degradation(opt_period, sub_index[0], sub_index[-1])

            # then add objective expressions to financial obj_val
            self.objective_values = pd.concat([self.objective_values, objective_values])

            # record the solution of the variables and run again
            for der in self.poi.active_ders:
                der.save_variable_results(sub_index)
            for vs in self.service_agg.value_streams.values():
                vs.save_variable_results(sub_index)
        return True

    def check_sizing_conditions(self):
        """ Throws an error if any DER is being sized under assumptions that will not
        result in a solution within a reasonable amount of time.

        """
        error = False
        # make sure the optimization horizon is the whole year
        if self.n != 'year':
            TellUser.error('Trying to size without setting the optimization window to \'year\'')
            error = True
        # any wholesale markets active?
        if self.service_agg.is_whole_sale_market():
            TellUser.warning('trying to size the power of the battery to maximize profits in wholesale markets.' +
                             ' We will not run analysis power capacity is not limited by the DERs or through market participation constraints.')
            # check that either (1) or (2) is true
            # 1) if all wholesale markets has a max defined
            not_all_markets_have_max = self.service_agg.any_max_participation_constraints_not_included()
            # 2) for each technology, if power is being sized and max is defined
            not_all_power_max_defined = self.poi.is_any_sizable_der_missing_power_max()
            # add validation step here to check on compatibility of the tech size constraints and timeseries service constraints
            participation_constraints_are_infeasible = self.check_for_infeasible_regulation_constraints_with_system_size()
            error = error or not_all_markets_have_max or not_all_power_max_defined or participation_constraints_are_infeasible
        # check if only have Reliability and post_facto_only==1
        if self.service_agg.post_facto_reliability_only():
            TellUser.error('trying to size and preform post facto calculations only')
            error = True
        # check if binary will create a DCP error based on formulation
        if self.poi.is_dcp_error(self.incl_binary):
            TellUser.error('trying to size power and use binary formulation results in nonlinear models')
            error = True

        if error:
            raise ParameterError("Further calculations requires that economic dispatch is solved, but "
                                 + "no optimization was built or solved. Please check log files for more information. ")

    def check_for_infeasible_regulation_constraints_with_system_size(self):
        """ perform error checks on DERs that are being sized with ts_user_constraints
        collect errors and raise if any were found"""
        # down
        has_errors = False
        max_p_sch_down = sum([der_inst.max_p_schedule_down() for der_inst in self.poi.der_list])
        min_p_res_down = sum([service.min_regulation_down() for service in self.service_agg.value_streams.values()])
        diff = max_p_sch_down - min_p_res_down
        negative_vals = (diff.values < 0)
        if negative_vals.any():
            first_time = diff.index[negative_vals][0]
            TellUser.error('The sum of minimum power regulation down exceeds the maximum possible power capacities that ' +
                           f'can provide regulation down, first occurring at time {first_time}.')
            has_errors = True
        # up
        if {'FR', 'LF'} & self.service_agg.value_streams.keys():
            max_p_sch_up = sum([der_inst.max_p_schedule_up() for der_inst in self.poi.der_list])
            min_p_res_up = sum([service.min_regulation_up() for service in self.service_agg.value_streams.values()])
            diff = max_p_sch_up - min_p_res_up
            negative_vals = (diff.values < 0)
            if negative_vals.any():
                first_time = diff.index[negative_vals][0]
                TellUser.error('The sum of minimum power regulation up exceeds the maximum possible power capacities that ' +
                               f'can provide regulation down, first occurring at time {first_time}.')
                has_errors = True
        return has_errors<|MERGE_RESOLUTION|>--- conflicted
+++ resolved
@@ -38,17 +38,7 @@
 from MicrogridServiceAggregator import MicrogridServiceAggregator
 import time
 import pandas as pd
-<<<<<<< HEAD
-import numpy as np
-
-import logging
-import copy
-
-u_logger = logging.getLogger('User')
-e_logger = logging.getLogger('Error')
-=======
 from ErrorHandelling import *
->>>>>>> ef68164a
 
 
 class MicrogridScenario(Scenario):
@@ -64,11 +54,11 @@
 
         """
         Scenario.__init__(self, input_tree)
-        
+
         self.technology_inputs_map.update({
             'ElectricVehicle1': input_tree.ElectricVehicle1,
             'ElectricVehicle2': input_tree.ElectricVehicle2
-        })        
+        })
 
         self.value_stream_input_map.update({'Reliability': input_tree.Reliability})
 
@@ -87,7 +77,7 @@
             'ElectricVehicle1': ElectricVehicle1,
             'ElectricVehicle2': ElectricVehicle2
         }
-        
+
 
 
         value_stream_class_map = {
