"""
MicrogridScenario.py

This Python class contains methods and attributes vital for completing the scenario analysis.
"""

__author__ = 'Halley Nathwani, Evan Giarta, Thien Nygen'
__copyright__ = 'Copyright 2018. Electric Power Research Institute (EPRI). All Rights Reserved.'
__credits__ = ['Miles Evans', 'Andres Cortes', 'Evan Giarta', 'Halley Nathwani']
__license__ = 'EPRI'
__maintainer__ = ['Halley Nathwani', 'Miles Evans']
__email__ = ['hnathwani@epri.com', 'mevans@epri.com']
__version__ = 'beta'  # beta version

from MicrogridValueStreams.Reliability import Reliability
from MicrogridDER.Battery import Battery
from MicrogridDER.CAES import CAES
from MicrogridDER.PV import PV
from MicrogridDER.ICE import ICE
from MicrogridDER.DieselGenset import DieselGenset
from MicrogridDER.CombustionTurbine import CT
from MicrogridDER.CombinedHeatPower import CHP
from MicrogridDER.LoadControllable import ControllableLoad
from MicrogridDER.ElectricVehicles import ElectricVehicle1, ElectricVehicle2
from storagevet.ValueStreams.DAEnergyTimeShift import DAEnergyTimeShift
from storagevet.ValueStreams.FrequencyRegulation import FrequencyRegulation
from storagevet.ValueStreams.NonspinningReserve import NonspinningReserve
from storagevet.ValueStreams.DemandChargeReduction import DemandChargeReduction
from storagevet.ValueStreams.EnergyTimeShift import EnergyTimeShift
from storagevet.ValueStreams.SpinningReserve import SpinningReserve
from storagevet.ValueStreams.Backup import Backup
from storagevet.ValueStreams.Deferral import Deferral
from storagevet.ValueStreams.DemandResponse import DemandResponse
from storagevet.ValueStreams.ResourceAdequacy import ResourceAdequacy
from storagevet.ValueStreams.UserConstraints import UserConstraints
from storagevet.ValueStreams.VoltVar import VoltVar
from storagevet.ValueStreams.LoadFollowing import LoadFollowing
from storagevet.Scenario import Scenario
from CBA import CostBenefitAnalysis
from MicrogridPOI import MicrogridPOI
from MicrogridServiceAggregator import MicrogridServiceAggregator
import time
import pandas as pd
from ErrorHandelling import *


class MicrogridScenario(Scenario):
    """ A scenario is one simulation run in the model_parameters file.

    """

    def __init__(self, input_tree):
        """ Initialize a scenario with sizing technology and paramsDER

        Args:
            input_tree (Dict): Dict of input attributes such as time_series, params, and monthly_data

        """
        Scenario.__init__(self, input_tree)

        self.technology_inputs_map.update({
            'ElectricVehicle1': input_tree.ElectricVehicle1,
            'ElectricVehicle2': input_tree.ElectricVehicle2,
            'DieselGenset': input_tree.DieselGenset,
            'CT': input_tree.CT,
            'CHP': input_tree.CHP,
        })
        self.value_stream_input_map.update({'Reliability': input_tree.Reliability})
        self.deferral_sizing = False  # indicates that dervet should go to the deferral sizing module
        self.reliability_sizing = False  # indicates that dervet should go to the reliability sizing module
        self.opt_engine = True  # indicates that dervet should go to the optimization module and size there
        TellUser.debug("ScenarioSizing initialized ...")

    def set_up_poi_and_service_aggregator(self):
        """ Initialize the POI and service aggregator with DERs and valuestreams to be evaluated.

        """
        technology_class_map = {
            'CAES': CAES,
            'Battery': Battery,
            'PV': PV,
            'ICE': ICE,
            'DieselGenset': DieselGenset,
            'CT': CT,
            'CHP': CHP,
            'Load': ControllableLoad,
            'ElectricVehicle1': ElectricVehicle1,
            'ElectricVehicle2': ElectricVehicle2,
        }

        value_stream_class_map = {
            'Deferral': Deferral,
            'DR': DemandResponse,
            'RA': ResourceAdequacy,
            'Backup': Backup,
            'Volt': VoltVar,
            'User': UserConstraints,
            'DA': DAEnergyTimeShift,
            'FR': FrequencyRegulation,
            'LF': LoadFollowing,
            'SR': SpinningReserve,
            'NSR': NonspinningReserve,
            'DCM': DemandChargeReduction,
            'retailTimeShift': EnergyTimeShift,
            'Reliability': Reliability
        }
        # these need to be initialized after opt_agg is created
        self.poi = MicrogridPOI(self.poi_inputs, self.technology_inputs_map, technology_class_map)
        self.service_agg = MicrogridServiceAggregator(self.value_stream_input_map, value_stream_class_map)

        if self.poi.is_sizing_optimization:
            if 'Deferral' in self.service_agg.value_streams.keys():
                # deferral sizing will set the size of the ESS, so no need to check other sizing conditions.
                self.deferral_sizing = True
                # require that only 1 ESS is included
                if len(self.poi.der_list) != 1 or self.poi.der_list[0].technology_type != "Energy Storage System":
                    TellUser.error('Sizing for deferring an asset upgrade is only implemented for a one ESS case.')
                    raise ParameterError("No optimization was built or solved. Please check log files for more information. ")

            if 'Reliability' in self.service_agg.value_streams.keys() and not self.service_agg.value_streams['Reliability'].post_facto_only:
                self.reliability_sizing = True
                # require only 1 ESS is present. we have to work on extending this module to multiple ESSs
                num_ess = sum([1 if der_inst.technology_type == 'Energy Storage System' else 0 for der_inst in self.poi.der_list])
                if num_ess > 1:
                    TellUser.error("Multiple ESS sizing with this reliability module is not implemented yet.")
                    raise ParameterError('See dervet.log for more information.')
            else:
                self.check_opt_sizing_conditions()

    def check_opt_sizing_conditions(self):
        """ Throws an error if any DER is being sized under assumptions that will not
        result in a solution within a reasonable amount of time.
        Called IFF we are preforming an optimization based sizing analysis.

        """
        error = False
        # make sure the optimization horizon is the whole year
        if self.n != 'year':
            TellUser.error('Trying to size without setting the optimization window to \'year\'')
            error = True
        # any wholesale markets active?
        if self.service_agg.is_whole_sale_market():
            TellUser.warning('trying to size the power of the battery to maximize profits in wholesale markets.' +
                             ' We will not run analysis power capacity is not limited by the DERs or through market participation constraints.')
            # check that either (1) or (2) is true
            # 1) if all wholesale markets has a max defined
            not_all_markets_have_max = self.service_agg.any_max_participation_constraints_not_included()
            # 2) for each technology, if power is being sized and max is defined
            not_all_power_max_defined = self.poi.is_any_sizable_der_missing_power_max()
            # add validation step here to check on compatibility of the tech size constraints and timeseries service constraints
            participation_constraints_are_infeasible = self.check_for_infeasible_regulation_constraints_with_system_size()
            error = error or not_all_markets_have_max or not_all_power_max_defined or participation_constraints_are_infeasible
        # check if only have Reliability and post_facto_only==1
        if self.service_agg.post_facto_reliability_only():
            TellUser.error('trying to size for reliability, but only preform post facto calculations. Please turn off post_facto_only or stop sizing')
            error = True
        # check if binary will create a DCP error based on formulation
        if self.poi.is_dcp_error(self.incl_binary):
            TellUser.error('trying to size power and use binary formulation results in nonlinear models')
            error = True
        if error:
            raise ParameterError("Further calculations requires that economic dispatch is solved, but "
                                 + "no optimization was built or solved. Please check log files for more information. ")

    def check_for_infeasible_regulation_constraints_with_system_size(self):
        """ perform error checks on DERs that are being sized with ts_user_constraints
        collect errors and raise if any were found"""
        # down
        has_errors = False
        max_p_sch_down = sum([der_inst.max_p_schedule_down() for der_inst in self.poi.der_list])
        min_p_res_down = sum([service.min_regulation_down() for service in self.service_agg.value_streams.values()])
        diff = max_p_sch_down - min_p_res_down
        negative_vals = (diff.values < 0)
        if negative_vals.any():
            first_time = diff.index[negative_vals][0]
            TellUser.error('The sum of minimum power regulation down exceeds the maximum possible power capacities that ' +
                           f'can provide regulation down, first occurring at time {first_time}.')
            has_errors = True
        # up
        if {'FR', 'LF'} & self.service_agg.value_streams.keys():
            max_p_sch_up = sum([der_inst.max_p_schedule_up() for der_inst in self.poi.der_list])
            min_p_res_up = sum([service.min_regulation_up() for service in self.service_agg.value_streams.values()])
            diff = max_p_sch_up - min_p_res_up
            negative_vals = (diff.values < 0)
            if negative_vals.any():
                first_time = diff.index[negative_vals][0]
                TellUser.error('The sum of minimum power regulation up exceeds the maximum possible power capacities that ' +
                               f'can provide regulation down, first occurring at time {first_time}.')
                has_errors = True
        return has_errors

    def initialize_cba(self):
        self.cost_benefit_analysis = CostBenefitAnalysis(self.finance_inputs)
        # set the project end year
        self.end_year = self.cost_benefit_analysis.find_end_year(self.start_year, self.end_year, self.poi.der_list)
        if self.end_year.year == 0:
            # some type error was recorded. throw error and exit
            raise Exception("Error occurred while trying to determine the end of the analysis." +
                            " Please check the error_log.log in your results folder for more information.")

        # update opt_years based on this new end_year
        add_analysis_years = self.cost_benefit_analysis.get_years_after_failures(self.start_year, self.end_year, self.poi.der_list)
        TellUser.debug(add_analysis_years)
        set_opt_yrs = set(self.opt_years)
        set_opt_yrs.update(add_analysis_years)
        self.opt_years = list(set_opt_yrs)

    def sizing_module(self):
        """ runs the reliability based sizing module if the correct combination of inputs allows/
        indicates to run it.

        """
<<<<<<< HEAD
        if 'Reliability' not in self.service_agg.value_streams.keys():
            return
        else:
            if self.service_agg.value_streams['Reliability'].post_facto_only:
                return
=======
        if self.reliability_sizing:
            der_list = self.service_agg.value_streams['Reliability'].sizing_module(self.poi.der_list, self.optimization_levels.index)
            self.poi.der_list = der_list
            # Resetting sizing flag. It doesn't size for other services.
            self.poi.is_sizing_optimization = False
            if self.service_agg.is_reliability_only():
                self.opt_engine = False
                self.poi.need_opt_prob_loop = False
>>>>>>> 7fe25a3b

        if self.deferral_sizing:
            # set size of ESS
            self.poi.der_list = self.service_agg.set_size(self.poi.der_list, self.start_year)

    def optimize_problem_loop(self, **kwargs):
        """ This function selects on opt_agg of data in time_series and calls optimization_problem on it.

        Args:
            **kwargs: allows child classes to pass in additional arguments to set_up_optimization

        """
        alpha = 1
        if self.poi.is_sizing_optimization:
            # calculate the annuity scalar that will convert any yearly costs into a present value
            alpha = self.cost_benefit_analysis.annuity_scalar(self.start_year, self.end_year, self.opt_years)

        if self.service_agg.is_deferral_only():
            TellUser.warning("Only active Value Stream is Deferral, so not optimizations will run...")
            self.opt_engine = False
        elif self.service_agg.post_facto_reliability_only():
            TellUser.warning("Only active Value Stream is post facto only, so not optimizations will run...")
            self.service_agg.value_streams['Reliability'].use_soc_init = True
            TellUser.warning("SOC_init will be used for Post-Facto Calculation")
        elif self.service_agg.post_facto_reliability_only_and_user_defined():
            TellUser.warning("Only active Value Stream is post facto only, so not optimizations will run." +
                             " Energy min profile from User_constraint will be used")
            self.service_agg.value_streams['Reliability'].use_user_const = True

        if not self.opt_engine:
            return

        # calculate and check that system requirement set by value streams can be met
        system_requirements = self.check_system_requirements()

        TellUser.info("Starting optimization loop")
        for opt_period in self.optimization_levels.predictive.unique():

            # used to select rows from time_series relevant to this optimization window
            mask = self.optimization_levels.predictive == opt_period
            sub_index = self.optimization_levels.loc[mask].index

            # drop any ders that are not operational
            self.poi.grab_active_ders(sub_index)
            if not len(self.poi.active_ders):
                continue

            # apply past degradation in ESS objects (NOTE: if no degradation module applies to specific ESS tech, then nothing happens)
            for der in self.poi.active_ders:
                if der.technology_type == "Energy Storage System":
                    der.apply_past_degredation(opt_period)

            TellUser.info(f"{time.strftime('%H:%M:%S')} Running Optimization Problem starting at {self.optimization_levels.loc[mask].index[0]} hb")

            # setup + run optimization then return optimal objective costs
            functions, constraints = self.set_up_optimization(mask, system_requirements,
                                                              annuity_scalar=alpha,
                                                              ignore_der_costs=self.service_agg.post_facto_reliability_only())
            objective_values = self.run_optimization(functions, constraints, opt_period)

            for vs in self.service_agg.value_streams.values():
                # record the solution of the variables used in the optimization run
                vs.save_variable_results(sub_index)

            for der in self.poi.active_ders:
                # record the solution of the variables used in the optimization run
                der.save_variable_results(sub_index)
                # save sizes of DERs that were found in the first optimization run (the method will have no effect after the first time it is called)
                der.set_size()
                if der.technology_type == "Energy Storage System":
                    # calculate degradation in ESS objects (NOTE: if no degradation module applies to specific ESS tech, then nothing happens)
                    der.calc_degradation(opt_period, sub_index[0], sub_index[-1])

            # then add objective expressions to financial obj_val
            self.objective_values = pd.concat([self.objective_values, objective_values])

<<<<<<< HEAD
        return True

    def check_for_infeasible_regulation_constraints_with_system_size(self):
        """ perform error checks on DERs that are being sized with ts_user_constraints
        collect errors and raise if any were found"""
        # down
        has_errors = False
        max_p_sch_down = sum([der_inst.max_p_schedule_down() for der_inst in self.poi.der_list])
        min_p_res_down = sum([service.min_regulation_down() for service in self.service_agg.value_streams.values()])
        diff = max_p_sch_down - min_p_res_down
        negative_vals = (diff.values < 0)
        if negative_vals.any():
            first_time = diff.index[negative_vals][0]
            TellUser.error('The sum of minimum power regulation down exceeds the maximum possible power capacities that ' +
                           f'can provide regulation down, first occurring at time {first_time}.')
            has_errors = True
        # up
        if {'FR', 'LF'} & self.service_agg.value_streams.keys():
            max_p_sch_up = sum([der_inst.max_p_schedule_up() for der_inst in self.poi.der_list])
            min_p_res_up = sum([service.min_regulation_up() for service in self.service_agg.value_streams.values()])
            diff = max_p_sch_up - min_p_res_up
            negative_vals = (diff.values < 0)
            if negative_vals.any():
                first_time = diff.index[negative_vals][0]
                TellUser.error('The sum of minimum power regulation up exceeds the maximum possible power capacities that ' +
                               f'can provide regulation down, first occurring at time {first_time}.')
                has_errors = True
        return has_errors
=======
            # record the solution of the variables and run again
            for der in self.poi.active_ders:
                der.save_variable_results(sub_index)
            for vs in self.service_agg.value_streams.values():
                vs.save_variable_results(sub_index)
>>>>>>> 7fe25a3b
<|MERGE_RESOLUTION|>--- conflicted
+++ resolved
@@ -210,13 +210,6 @@
         indicates to run it.
 
         """
-<<<<<<< HEAD
-        if 'Reliability' not in self.service_agg.value_streams.keys():
-            return
-        else:
-            if self.service_agg.value_streams['Reliability'].post_facto_only:
-                return
-=======
         if self.reliability_sizing:
             der_list = self.service_agg.value_streams['Reliability'].sizing_module(self.poi.der_list, self.optimization_levels.index)
             self.poi.der_list = der_list
@@ -225,7 +218,6 @@
             if self.service_agg.is_reliability_only():
                 self.opt_engine = False
                 self.poi.need_opt_prob_loop = False
->>>>>>> 7fe25a3b
 
         if self.deferral_sizing:
             # set size of ESS
@@ -243,6 +235,7 @@
             # calculate the annuity scalar that will convert any yearly costs into a present value
             alpha = self.cost_benefit_analysis.annuity_scalar(self.start_year, self.end_year, self.opt_years)
 
+        #TODO
         if self.service_agg.is_deferral_only():
             TellUser.warning("Only active Value Stream is Deferral, so not optimizations will run...")
             self.opt_engine = False
@@ -301,40 +294,3 @@
 
             # then add objective expressions to financial obj_val
             self.objective_values = pd.concat([self.objective_values, objective_values])
-
-<<<<<<< HEAD
-        return True
-
-    def check_for_infeasible_regulation_constraints_with_system_size(self):
-        """ perform error checks on DERs that are being sized with ts_user_constraints
-        collect errors and raise if any were found"""
-        # down
-        has_errors = False
-        max_p_sch_down = sum([der_inst.max_p_schedule_down() for der_inst in self.poi.der_list])
-        min_p_res_down = sum([service.min_regulation_down() for service in self.service_agg.value_streams.values()])
-        diff = max_p_sch_down - min_p_res_down
-        negative_vals = (diff.values < 0)
-        if negative_vals.any():
-            first_time = diff.index[negative_vals][0]
-            TellUser.error('The sum of minimum power regulation down exceeds the maximum possible power capacities that ' +
-                           f'can provide regulation down, first occurring at time {first_time}.')
-            has_errors = True
-        # up
-        if {'FR', 'LF'} & self.service_agg.value_streams.keys():
-            max_p_sch_up = sum([der_inst.max_p_schedule_up() for der_inst in self.poi.der_list])
-            min_p_res_up = sum([service.min_regulation_up() for service in self.service_agg.value_streams.values()])
-            diff = max_p_sch_up - min_p_res_up
-            negative_vals = (diff.values < 0)
-            if negative_vals.any():
-                first_time = diff.index[negative_vals][0]
-                TellUser.error('The sum of minimum power regulation up exceeds the maximum possible power capacities that ' +
-                               f'can provide regulation down, first occurring at time {first_time}.')
-                has_errors = True
-        return has_errors
-=======
-            # record the solution of the variables and run again
-            for der in self.poi.active_ders:
-                der.save_variable_results(sub_index)
-            for vs in self.service_agg.value_streams.values():
-                vs.save_variable_results(sub_index)
->>>>>>> 7fe25a3b
