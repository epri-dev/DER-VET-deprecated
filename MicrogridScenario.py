--- conflicted
+++ resolved
@@ -187,16 +187,8 @@
         analysis_indices = indices[:top_n_outages]
 
         opt_index = self.optimization_levels.index
-<<<<<<< HEAD
-        First_failure_ind = len(reliability_mod.critical_load)
-
-        IsReliable = 'No'
-
-        while IsReliable == 'No':
-=======
         data_size = len(opt_index)
         First_failure_ind = 0
->>>>>>> 6e5eee59
 
         # stop looping when find first uncovered == -1 (got through entire opt
         while First_failure_ind>=0:
@@ -209,47 +201,19 @@
                     print(der_instance.n.value)
             generation, total_pv_max, ess_properties, demand_left, reliability_check = reliability_mod.get_der_limits(der_list)
 
-<<<<<<< HEAD
-            no_of_ES=len(ess_properties['rte list'])
-            if no_of_ES ==0:
-                soe=np.zeros(len(reliability_mod.critical_load))
-                ess_properties=None
+            no_of_ES = len(ess_properties['rte list'])
+            if no_of_ES == 0:
+                soe = np.zeros(data_size)
+                ess_properties = None
             else:
-                soe = np.repeat(reliability_mod.soc_init, len(reliability_mod.critical_load)) * ess_properties[
-                'energy rating']
-
-
-            outage_init = 0
-
-            First_failure_ind = -1
-            while outage_init < (len(reliability_mod.critical_load)):
-                if outage_init==28:
-                    print(28)
-                soc_profile = reliability_mod.simulate_outage(reliability_check[outage_init:],
-                                                              demand_left[outage_init:],
-                                                              reliability_mod.outage_duration, ess_properties,
-                                                              soe[outage_init])
-                longest_outage = len(soc_profile)
-                if longest_outage < reliability_mod.outage_duration:
-                    if longest_outage < (len(reliability_mod.critical_load) - outage_init):
-                        First_failure_ind = outage_init
-                        break
-                outage_init += 1
-
-            if First_failure_ind > 0:
-                analysis_indices = np.append(analysis_indices, First_failure_ind)
-            else:
-                IsReliable = 'Yes'
-
-=======
-            soe = np.repeat(reliability_mod.soc_init, data_size) * ess_properties['energy rating']
+                soe = np.repeat(reliability_mod.soc_init, data_size) * ess_properties[
+                    'energy rating']
             start = 0
             check_at_a_time = 900  # note: if this is too large, then you will get a RecursionError
             while start == First_failure_ind:
                 First_failure_ind = reliability_mod.find_first_uncovered(reliability_check, demand_left, ess_properties, soe, start, check_at_a_time)
                 start += check_at_a_time
             analysis_indices = np.append(analysis_indices, First_failure_ind)
->>>>>>> 6e5eee59
 
         for der_inst in der_list:
             der_inst.set_size()
