"""
MicrogridScenario.py

This Python class contains methods and attributes vital for completing the scenario analysis.
"""

__author__ = 'Halley Nathwani, Evan Giarta, Thien Nygen'
__copyright__ = 'Copyright 2018. Electric Power Research Institute (EPRI). All Rights Reserved.'
__credits__ = ['Miles Evans', 'Andres Cortes', 'Evan Giarta', 'Halley Nathwani']
__license__ = 'EPRI'
__maintainer__ = ['Halley Nathwani', 'Miles Evans']
__email__ = ['hnathwani@epri.com', 'mevans@epri.com']
__version__ = 'beta'  # beta version

from MicrogridValueStreams.Reliability import Reliability
from MicrogridDER.Battery import Battery
from MicrogridDER.CAES import CAES
from MicrogridDER.PV import PV
from MicrogridDER.ICE import ICE
from MicrogridDER.DieselGenset import DieselGenset
from MicrogridDER.CombustionTurbine import CT
from MicrogridDER.CombinedHeatPower import CHP
from MicrogridDER.LoadControllable import ControllableLoad
from MicrogridDER.ElectricVehicles import ElectricVehicle1, ElectricVehicle2
from storagevet.ValueStreams.DAEnergyTimeShift import DAEnergyTimeShift
from storagevet.ValueStreams.FrequencyRegulation import FrequencyRegulation
from storagevet.ValueStreams.NonspinningReserve import NonspinningReserve
from storagevet.ValueStreams.DemandChargeReduction import DemandChargeReduction
from storagevet.ValueStreams.EnergyTimeShift import EnergyTimeShift
from storagevet.ValueStreams.SpinningReserve import SpinningReserve
from storagevet.ValueStreams.Backup import Backup
from storagevet.ValueStreams.Deferral import Deferral
from storagevet.ValueStreams.DemandResponse import DemandResponse
from storagevet.ValueStreams.ResourceAdequacy import ResourceAdequacy
from storagevet.ValueStreams.UserConstraints import UserConstraints
from storagevet.ValueStreams.VoltVar import VoltVar
from storagevet.ValueStreams.LoadFollowing import LoadFollowing
from storagevet.Scenario import Scenario
from CBA import CostBenefitAnalysis
from MicrogridPOI import MicrogridPOI
from MicrogridServiceAggregator import MicrogridServiceAggregator
import time
import pandas as pd
from ErrorHandelling import *


class MicrogridScenario(Scenario):
    """ A scenario is one simulation run in the model_parameters file.

    """

    def __init__(self, input_tree):
        """ Initialize a scenario with sizing technology and paramsDER

        Args:
            input_tree (Dict): Dict of input attributes such as time_series, params, and monthly_data

        """
        Scenario.__init__(self, input_tree)

        self.technology_inputs_map.update({
            'ElectricVehicle1': input_tree.ElectricVehicle1,
            'ElectricVehicle2': input_tree.ElectricVehicle2,
            'DieselGenset': input_tree.DieselGenset,
            'CT': input_tree.CT,
            'CHP': input_tree.CHP,
        })
        self.value_stream_input_map.update({'Reliability': input_tree.Reliability})
        self.deferral_sizing = False  # indicates that dervet should go to the deferral sizing module
        self.reliability_sizing = False  # indicates that dervet should go to the reliability sizing module
        self.opt_engine = True  # indicates that dervet should go to the optimization module and size there
        TellUser.debug("ScenarioSizing initialized ...")

    def set_up_poi_and_service_aggregator(self):
        """ Initialize the POI and service aggregator with DERs and valuestreams to be evaluated.

        """
        technology_class_map = {
            'CAES': CAES,
            'Battery': Battery,
            'PV': PV,
            'ICE': ICE,
            'DieselGenset': DieselGenset,
            'CT': CT,
            'CHP': CHP,
            'Load': ControllableLoad,
            'ElectricVehicle1': ElectricVehicle1,
            'ElectricVehicle2': ElectricVehicle2,
        }

        value_stream_class_map = {
            'Deferral': Deferral,
            'DR': DemandResponse,
            'RA': ResourceAdequacy,
            'Backup': Backup,
            'Volt': VoltVar,
            'User': UserConstraints,
            'DA': DAEnergyTimeShift,
            'FR': FrequencyRegulation,
            'LF': LoadFollowing,
            'SR': SpinningReserve,
            'NSR': NonspinningReserve,
            'DCM': DemandChargeReduction,
            'retailTimeShift': EnergyTimeShift,
            'Reliability': Reliability
        }
        # these need to be initialized after opt_agg is created
        self.poi = MicrogridPOI(self.poi_inputs, self.technology_inputs_map, technology_class_map)
        self.service_agg = MicrogridServiceAggregator(self.value_stream_input_map, value_stream_class_map)

        if self.poi.is_sizing_optimization:
            if 'Deferral' in self.service_agg.value_streams.keys():
                # deferral sizing will set the size of the ESS, so no need to check other sizing conditions.
                self.deferral_sizing = True
                # require that only 1 ESS is included
                if len(self.poi.der_list) != 1 or self.poi.der_list[0].technology_type != "Energy Storage System":
                    TellUser.error('Sizing for deferring an asset upgrade is only implemented for a one ESS case.')
                    raise ParameterError("No optimization was built or solved. Please check log files for more information. ")

            if 'Reliability' in self.service_agg.value_streams.keys() and not self.service_agg.value_streams['Reliability'].post_facto_only:
                self.reliability_sizing = True
                # require only 1 ESS is present. we have to work on extending this module to multiple ESSs
                num_ess = sum([1 if der_inst.technology_type == 'Energy Storage System' else 0 for der_inst in self.poi.der_list])
                if num_ess > 1:
                    TellUser.error("Multiple ESS sizing with this reliability module is not implemented yet.")
                    raise ParameterError('See dervet.log for more information.')
            else:
                self.check_opt_sizing_conditions()

    def check_opt_sizing_conditions(self):
        """ Throws an error if any DER is being sized under assumptions that will not
        result in a solution within a reasonable amount of time.
        Called IFF we are preforming an optimization based sizing analysis.

        """
        error = False
        # make sure the optimization horizon is the whole year
        if self.n != 'year':
            TellUser.error('Trying to size without setting the optimization window to \'year\'')
            error = True
        # any wholesale markets active?
        if self.service_agg.is_whole_sale_market():
            TellUser.warning('trying to size the power of the battery to maximize profits in wholesale markets.' +
                             ' We will not run analysis power capacity is not limited by the DERs or through market participation constraints.')
            # check that either (1) or (2) is true
            # 1) if all wholesale markets has a max defined
            not_all_markets_have_max = self.service_agg.any_max_participation_constraints_not_included()
            # 2) for each technology, if power is being sized and max is defined
            not_all_power_max_defined = self.poi.is_any_sizable_der_missing_power_max()
            # add validation step here to check on compatibility of the tech size constraints and timeseries service constraints
            participation_constraints_are_infeasible = self.check_for_infeasible_regulation_constraints_with_system_size()
            error = error or not_all_markets_have_max or not_all_power_max_defined or participation_constraints_are_infeasible
        # check if only have Reliability and post_facto_only==1
        if self.service_agg.post_facto_reliability_only():
            TellUser.error('trying to size for reliability, but only preform post facto calculations. Please turn off post_facto_only or stop sizing')
            error = True
        # check if binary will create a DCP error based on formulation
        if self.poi.is_dcp_error(self.incl_binary):
            TellUser.error('trying to size power and use binary formulation results in nonlinear models')
            error = True
        if error:
            raise ParameterError("Further calculations requires that economic dispatch is solved, but "
                                 + "no optimization was built or solved. Please check log files for more information. ")

    def check_for_infeasible_regulation_constraints_with_system_size(self):
        """ perform error checks on DERs that are being sized with ts_user_constraints
        collect errors and raise if any were found"""
        # down
        has_errors = False
        max_p_sch_down = sum([der_inst.max_p_schedule_down() for der_inst in self.poi.der_list])
        min_p_res_down = sum([service.min_regulation_down() for service in self.service_agg.value_streams.values()])
        diff = max_p_sch_down - min_p_res_down
        negative_vals = (diff.values < 0)
        if negative_vals.any():
            first_time = diff.index[negative_vals][0]
            TellUser.error('The sum of minimum power regulation down exceeds the maximum possible power capacities that ' +
                           f'can provide regulation down, first occurring at time {first_time}.')
            has_errors = True
        # up
        if {'FR', 'LF'} & self.service_agg.value_streams.keys():
            max_p_sch_up = sum([der_inst.max_p_schedule_up() for der_inst in self.poi.der_list])
            min_p_res_up = sum([service.min_regulation_up() for service in self.service_agg.value_streams.values()])
            diff = max_p_sch_up - min_p_res_up
            negative_vals = (diff.values < 0)
            if negative_vals.any():
                first_time = diff.index[negative_vals][0]
                TellUser.error('The sum of minimum power regulation up exceeds the maximum possible power capacities that ' +
                               f'can provide regulation down, first occurring at time {first_time}.')
                has_errors = True
        return has_errors

    def initialize_cba(self):
        self.cost_benefit_analysis = CostBenefitAnalysis(self.finance_inputs)
        # set the project end year
        self.end_year = self.cost_benefit_analysis.find_end_year(self.start_year, self.end_year, self.poi.der_list)
        if self.end_year.year == 0:
            # some type error was recorded. throw error and exit
            raise Exception("Error occurred while trying to determine the end of the analysis." +
                            " Please check the error_log.log in your results folder for more information.")

        # update opt_years based on this new end_year
        add_analysis_years = self.cost_benefit_analysis.get_years_after_failures(self.end_year, self.poi.der_list)
        TellUser.debug(add_analysis_years)
        set_opt_yrs = set(self.opt_years)
        set_opt_yrs.update(add_analysis_years)
        self.opt_years = list(set_opt_yrs)

    def sizing_module(self):
        """ runs the reliability based sizing module if the correct combination of inputs allows/
        indicates to run it.

        """
        if self.reliability_sizing:
            der_list = self.service_agg.value_streams['Reliability'].sizing_module(self.poi.der_list, self.optimization_levels.index)
            self.poi.der_list = der_list
            # Resetting sizing flag. It doesn't size for other services.
            self.poi.is_sizing_optimization = False
            if self.service_agg.is_reliability_only():
                self.opt_engine = False

        if self.deferral_sizing:
            # set size of ESS
            self.poi.der_list = self.service_agg.set_size(self.poi.der_list, self.start_year)

    def optimize_problem_loop(self, **kwargs):
        """ This function selects on opt_agg of data in time_series and calls optimization_problem on it.

        Args:
            **kwargs: allows child classes to pass in additional arguments to set_up_optimization

        """
        alpha = 1
        if self.poi.is_sizing_optimization:
            # calculate the annuity scalar that will convert any yearly costs into a present value
            alpha = self.cost_benefit_analysis.annuity_scalar(self.start_year, self.end_year, self.opt_years)

        #TODO
        if self.service_agg.is_deferral_only():
            TellUser.warning("Only active Value Stream is Deferral, so not optimizations will run...")
            self.opt_engine = False
        elif self.service_agg.post_facto_reliability_only():
            TellUser.warning("Only active Value Stream is post facto only, so not optimizations will run...")
            self.service_agg.value_streams['Reliability'].use_soc_init = True
            TellUser.warning("SOC_init will be used for Post-Facto Calculation")
        elif self.service_agg.post_facto_reliability_only_and_user_defined():
            TellUser.warning("Only active Value Stream is post facto only, so not optimizations will run." +
                             " Energy min profile from User_constraint will be used")
            self.service_agg.value_streams['Reliability'].use_user_const = True

        if not self.opt_engine:
            return

        TellUser.info("Starting optimization loop")
        for opt_period in self.optimization_levels.predictive.unique():

            # used to select rows from time_series relevant to this optimization window
            mask = self.optimization_levels.predictive == opt_period
            sub_index = self.optimization_levels.loc[mask].index

            # drop any ders that are not operational
            self.poi.grab_active_ders(sub_index)
            if not len(self.poi.active_ders):
                continue

            # apply past degradation in ESS objects (NOTE: if no degradation module applies to specific ESS tech, then nothing happens)

            TellUser.info(f"{time.strftime('%H:%M:%S')} Running Optimization Problem starting at {sub_index[0]} hb")

            # setup + run optimization then return optimal objective costs
            functions, constraints = self.set_up_optimization(mask, self.system_requirements,
                                                              annuity_scalar=alpha,
                                                              ignore_der_costs=self.service_agg.post_facto_reliability_only())
            objective_values = self.run_optimization(functions, constraints, opt_period)

            for vs in self.service_agg.value_streams.values():
                # record the solution of the variables used in the optimization run
                vs.save_variable_results(sub_index)

            for der in self.poi.active_ders:
                # record the solution of the variables used in the optimization run
                der.save_variable_results(sub_index)
                # save sizes of DERs that were found in the first optimization run (the method will have no effect after the first time it is called)
                der.set_size()
                if der.tag == "Battery":
                    # calculate degradation in ESS objects (NOTE: if no degradation module applies to specific ESS tech, then nothing happens)
                    der.calc_degradation(opt_period, sub_index[0], sub_index[-1])

            # then add objective expressions to financial obj_val
            self.objective_values = pd.concat([self.objective_values, objective_values])
<<<<<<< HEAD
=======
        return True

    def check_for_infeasible_regulation_constraints_with_system_size(self):
        """ perform error checks on DERs that are being sized with ts_user_constraints
        collect errors and raise if any were found"""
        # down
        has_errors = False
        max_p_sch_down = sum([der_inst.max_p_schedule_down() for der_inst in self.poi.der_list])
        min_p_res_down = sum([service.min_regulation_down() for service in self.service_agg.value_streams.values()])
        diff = max_p_sch_down - min_p_res_down
        negative_vals = (diff.values < 0)
        if negative_vals.any():
            first_time = diff.index[negative_vals][0]
            TellUser.error('The sum of minimum power regulation down exceeds the maximum possible power capacities that ' +
                           f'can provide regulation down, first occurring at time {first_time}.')
            has_errors = True
        # up
        if {'FR', 'LF'} & self.service_agg.value_streams.keys():
            max_p_sch_up = sum([der_inst.max_p_schedule_up() for der_inst in self.poi.der_list])
            min_p_res_up = sum([service.min_regulation_up() for service in self.service_agg.value_streams.values()])
            diff = max_p_sch_up - min_p_res_up
            negative_vals = (diff.values < 0)
            if negative_vals.any():
                first_time = diff.index[negative_vals][0]
                TellUser.error('The sum of minimum power regulation up exceeds the maximum possible power capacities that ' +
                               f'can provide regulation down, first occurring at time {first_time}.')
                has_errors = True
        return has_errors
>>>>>>> 01b25e68
<|MERGE_RESOLUTION|>--- conflicted
+++ resolved
@@ -286,35 +286,4 @@
                     der.calc_degradation(opt_period, sub_index[0], sub_index[-1])
 
             # then add objective expressions to financial obj_val
-            self.objective_values = pd.concat([self.objective_values, objective_values])
-<<<<<<< HEAD
-=======
-        return True
-
-    def check_for_infeasible_regulation_constraints_with_system_size(self):
-        """ perform error checks on DERs that are being sized with ts_user_constraints
-        collect errors and raise if any were found"""
-        # down
-        has_errors = False
-        max_p_sch_down = sum([der_inst.max_p_schedule_down() for der_inst in self.poi.der_list])
-        min_p_res_down = sum([service.min_regulation_down() for service in self.service_agg.value_streams.values()])
-        diff = max_p_sch_down - min_p_res_down
-        negative_vals = (diff.values < 0)
-        if negative_vals.any():
-            first_time = diff.index[negative_vals][0]
-            TellUser.error('The sum of minimum power regulation down exceeds the maximum possible power capacities that ' +
-                           f'can provide regulation down, first occurring at time {first_time}.')
-            has_errors = True
-        # up
-        if {'FR', 'LF'} & self.service_agg.value_streams.keys():
-            max_p_sch_up = sum([der_inst.max_p_schedule_up() for der_inst in self.poi.der_list])
-            min_p_res_up = sum([service.min_regulation_up() for service in self.service_agg.value_streams.values()])
-            diff = max_p_sch_up - min_p_res_up
-            negative_vals = (diff.values < 0)
-            if negative_vals.any():
-                first_time = diff.index[negative_vals][0]
-                TellUser.error('The sum of minimum power regulation up exceeds the maximum possible power capacities that ' +
-                               f'can provide regulation down, first occurring at time {first_time}.')
-                has_errors = True
-        return has_errors
->>>>>>> 01b25e68
+            self.objective_values = pd.concat([self.objective_values, objective_values])