"""
MicrogridScenario.py

This Python class contains methods and attributes vital for completing the scenario analysis.
"""

__author__ = 'Halley Nathwani, Evan Giarta, Thien Nygen'
__copyright__ = 'Copyright 2018. Electric Power Research Institute (EPRI). All Rights Reserved.'
__credits__ = ['Miles Evans', 'Andres Cortes', 'Evan Giarta', 'Halley Nathwani']
__license__ = 'EPRI'
__maintainer__ = ['Halley Nathwani', 'Miles Evans']
__email__ = ['hnathwani@epri.com', 'mevans@epri.com']
__version__ = 'beta'  # beta version

from MicrogridValueStreams.Reliability import Reliability
from MicrogridDER.Battery import Battery
from MicrogridDER.CAES import CAES
from MicrogridDER.PV import PV
from MicrogridDER.ICE import ICE
from MicrogridDER.DieselGenset import DieselGenset
from MicrogridDER.CombustionTurbine import CT
from MicrogridDER.CombinedHeatPower import CHP
from MicrogridDER.LoadControllable import ControllableLoad
from MicrogridDER.ElectricVehicles import ElectricVehicle1, ElectricVehicle2
from storagevet.ValueStreams.DAEnergyTimeShift import DAEnergyTimeShift
from storagevet.ValueStreams.FrequencyRegulation import FrequencyRegulation
from storagevet.ValueStreams.NonspinningReserve import NonspinningReserve
from storagevet.ValueStreams.DemandChargeReduction import DemandChargeReduction
from storagevet.ValueStreams.EnergyTimeShift import EnergyTimeShift
from storagevet.ValueStreams.SpinningReserve import SpinningReserve
from storagevet.ValueStreams.Backup import Backup
from storagevet.ValueStreams.Deferral import Deferral
from storagevet.ValueStreams.DemandResponse import DemandResponse
from storagevet.ValueStreams.ResourceAdequacy import ResourceAdequacy
from storagevet.ValueStreams.UserConstraints import UserConstraints
from storagevet.ValueStreams.VoltVar import VoltVar
from storagevet.ValueStreams.LoadFollowing import LoadFollowing
from storagevet.Scenario import Scenario
from CBA import CostBenefitAnalysis
from MicrogridPOI import MicrogridPOI
from MicrogridServiceAggregator import MicrogridServiceAggregator
import time
import pandas as pd
from ErrorHandelling import *


class MicrogridScenario(Scenario):
    """ A scenario is one simulation run in the model_parameters file.

    """

    def __init__(self, input_tree):
        """ Initialize a scenario with sizing technology and paramsDER

        Args:
            input_tree (Dict): Dict of input attributes such as time_series, params, and monthly_data

        """
        Scenario.__init__(self, input_tree)

        self.technology_inputs_map.update({
            'ElectricVehicle1': input_tree.ElectricVehicle1,
            'ElectricVehicle2': input_tree.ElectricVehicle2,
            'DieselGenset': input_tree.DieselGenset,
            'CT': input_tree.CT,
            'CHP': input_tree.CHP,
        })
        self.value_stream_input_map.update({'Reliability': input_tree.Reliability})
        self.deferral_sizing = False
        TellUser.debug("ScenarioSizing initialized ...")

    def set_up_poi_and_service_aggregator(self):
        """ Initialize the POI and service aggregator with DERs and valuestreams to be evaluated.

        """
        technology_class_map = {
            'CAES': CAES,
            'Battery': Battery,
            'PV': PV,
            'ICE': ICE,
            'DieselGenset': DieselGenset,
            'CT': CT,
            'CHP': CHP,
            'Load': ControllableLoad,
            'ElectricVehicle1': ElectricVehicle1,
            'ElectricVehicle2': ElectricVehicle2,
        }

        value_stream_class_map = {
            'Deferral': Deferral,
            'DR': DemandResponse,
            'RA': ResourceAdequacy,
            'Backup': Backup,
            'Volt': VoltVar,
            'User': UserConstraints,
            'DA': DAEnergyTimeShift,
            'FR': FrequencyRegulation,
            'LF': LoadFollowing,
            'SR': SpinningReserve,
            'NSR': NonspinningReserve,
            'DCM': DemandChargeReduction,
            'retailTimeShift': EnergyTimeShift,
            'Reliability': Reliability
        }
        # these need to be initialized after opt_agg is created
        self.poi = MicrogridPOI(self.poi_inputs, self.technology_inputs_map, technology_class_map)
        self.service_agg = MicrogridServiceAggregator(self.value_stream_input_map, value_stream_class_map)

        if self.poi.is_sizing_optimization:
            # if Deferral is active -- require that only DER active is ESS and there is only 1 DER total
            if 'Deferral' in self.service_agg.value_streams.keys():
                if len(self.poi.der_list) != 1 or self.poi.der_list[0].technology_type != "Energy Storage System":
                    TellUser.error('Sizing for deferring an asset upgrade is only implemented for a one ESS case.')
                    raise ParameterError("No optimization was built or solved. Please check log files for more information. ")
                # deferral sizing will set the size of the ESS, so no need to check other sizing conditions.
                self.deferral_sizing = True
            else:
                self.check_sizing_conditions()

    def check_sizing_conditions(self):
        """ Throws an error if any DER is being sized under assumptions that will not
        result in a solution within a reasonable amount of time.
        Called IFF we are preforming an optimization based sizing analysis.

        """
        error = False
        # make sure the optimization horizon is the whole year
        if self.n != 'year' and 'Reliability' not in self.service_agg.value_streams.keys():
            TellUser.error('Trying to size without setting the optimization window to \'year\'')
            error = True
        # any wholesale markets active?
        if self.service_agg.is_whole_sale_market():
            TellUser.warning('trying to size the power of the battery to maximize profits in wholesale markets.' +
                             ' We will not run analysis power capacity is not limited by the DERs or through market participation constraints.')
            # check that either (1) or (2) is true
            # 1) if all wholesale markets has a max defined
            not_all_markets_have_max = self.service_agg.any_max_participation_constraints_not_included()
            # 2) for each technology, if power is being sized and max is defined
            not_all_power_max_defined = self.poi.is_any_sizable_der_missing_power_max()
            # add validation step here to check on compatibility of the tech size constraints and timeseries service constraints
            participation_constraints_are_infeasible = self.check_for_infeasible_regulation_constraints_with_system_size()
            error = error or not_all_markets_have_max or not_all_power_max_defined or participation_constraints_are_infeasible
        # check if only have Reliability and post_facto_only==1
        if self.service_agg.post_facto_reliability_only():
            TellUser.error('trying to size and preform post facto calculations only')
            error = True
        # check if binary will create a DCP error based on formulation
        if self.poi.is_dcp_error(self.incl_binary):
            TellUser.error('trying to size power and use binary formulation results in nonlinear models')
            error = True

        if error:
            raise ParameterError("Further calculations requires that economic dispatch is solved, but "
                                 + "no optimization was built or solved. Please check log files for more information. ")
        
    def fill_and_drop_extra_data(self):
        """ Go through value streams and technologies and keep data for analysis years, and add more
        data if necessary.  ALSO creates/assigns optimization levels.

        Returns: None

        """
        super(MicrogridScenario, self).fill_and_drop_extra_data()
        if self.deferral_sizing:
            # set size of ESS
            self.poi.der_list = self.service_agg.set_size(self.poi.der_list, self.start_year)

    def initialize_cba(self):
        self.cost_benefit_analysis = CostBenefitAnalysis(self.finance_inputs)
        # set the project end year
        self.end_year = self.cost_benefit_analysis.find_end_year(self.start_year, self.end_year, self.poi.der_list)
        if self.end_year.year == 0:
            # some type error was recorded. throw error and exit
            raise Exception("Error occurred while trying to determine the end of the analysis." +
                            " Please check the error_log.log in your results folder for more information.")

        # update opt_years based on this new end_year
        add_analysis_years = self.cost_benefit_analysis.get_years_after_failures(self.start_year, self.end_year, self.poi.der_list)
        TellUser.debug(add_analysis_years)
        set_opt_yrs = set(self.opt_years)
        set_opt_yrs.update(add_analysis_years)
        self.opt_years = list(set_opt_yrs)

    def reliability_based_sizing_module(self):
        """ runs the reliability based sizing module if the correct combination of inputs allows/
        indicates to run it.

        """
        if 'Reliability' not in self.service_agg.value_streams.keys() or not self.poi.is_sizing_optimization:
            return

        # require only 1 ESS is present. we have to work on extending this module to multiple ESSs
        num_ess = sum([1 if der_inst.technology_type == 'Energy Storage System' else 0 for der_inst in self.poi.der_list])
        if num_ess > 1:
            TellUser.error("Multiple ESS sizing with this reliability module is not implemented yet.")
            raise ArithmeticError('See dervet.log for more information.')

        der_list = self.service_agg.value_streams['Reliability'].sizing_module(self.poi.der_list, self.optimization_levels.index)
        self.poi.der_list = der_list

    def optimize_problem_loop(self, **kwargs):
        """ This function selects on opt_agg of data in time_series and calls optimization_problem on it.

        Args:
            **kwargs: allows child classes to pass in additional arguments to set_up_optimization

        """
        alpha = 1
        if self.poi.is_sizing_optimization:
            # calculate the annuity scalar that will convert any yearly costs into a present value
            alpha = self.cost_benefit_analysis.annuity_scalar(self.start_year, self.end_year, self.opt_years)

        if self.service_agg.is_deferral_only() or self.service_agg.post_facto_reliability_only():
            TellUser.warning("Only active Value Stream is Deferral or post facto only, so not optimizations will run...")
            return True

        # calculate and check that system requirement set by value streams can be met
        system_requirements = self.check_system_requirements()

        TellUser.info("Starting optimization loop")
        for opt_period in self.optimization_levels.predictive.unique():

            # used to select rows from time_series relevant to this optimization window
            mask = self.optimization_levels.predictive == opt_period
            sub_index = self.optimization_levels.loc[mask].index

            # drop any ders that are not operational
            self.poi.grab_active_ders(sub_index)
            if not len(self.poi.active_ders):
                continue

            # apply past degradation in ESS objects (NOTE: if no degredation module applies to specific ESS tech, then nothing happens)
            for der in self.poi.active_ders:
                if der.technology_type == "Energy Storage System":
                    der.apply_past_degredation(opt_period)

            TellUser.info(f"{time.strftime('%H:%M:%S')} Running Optimization Problem starting at {self.optimization_levels.loc[mask].index[0]} hb")

            # setup + run optimization then return optimal objective costs
            functions, constraints = self.set_up_optimization(mask, system_requirements,
                                                              annuity_scalar=alpha,
                                                              ignore_der_costs=self.service_agg.post_facto_reliability_only())
            objective_values = self.run_optimization(functions, constraints, opt_period)

<<<<<<< HEAD
            for der in self.poi.active_ders:
                der.save_variable_results(sub_index)
            for vs in self.service_agg.value_streams.values():
                vs.save_variable_results(sub_index)


            # calculate degradation in ESS objects (NOTE: if no degredation module applies to specific ESS tech, then nothing happens)
=======
            for vs in self.service_agg.value_streams.values():
                # record the solution of the variables used in the optimization run
                vs.save_variable_results(sub_index)

>>>>>>> 43b707a4
            for der in self.poi.active_ders:
                # record the solution of the variables used in the optimization run
                der.save_variable_results(sub_index)
                # save sizes of DERs that were found in the first optimization run (the method will have no effect after the first time it is called)
                der.set_size()
                if der.technology_type == "Energy Storage System":
                    # calculate degradation in ESS objects (NOTE: if no degredation module applies to specific ESS tech, then nothing happens)
                    der.calc_degradation(opt_period, sub_index[0], sub_index[-1])

            # then add objective expressions to financial obj_val
            self.objective_values = pd.concat([self.objective_values, objective_values])

<<<<<<< HEAD
            # record the solution of the variables and run again

=======
>>>>>>> 43b707a4
        return True

    def check_for_infeasible_regulation_constraints_with_system_size(self):
        """ perform error checks on DERs that are being sized with ts_user_constraints
        collect errors and raise if any were found"""
        # down
        has_errors = False
        max_p_sch_down = sum([der_inst.max_p_schedule_down() for der_inst in self.poi.der_list])
        min_p_res_down = sum([service.min_regulation_down() for service in self.service_agg.value_streams.values()])
        diff = max_p_sch_down - min_p_res_down
        negative_vals = (diff.values < 0)
        if negative_vals.any():
            first_time = diff.index[negative_vals][0]
            TellUser.error('The sum of minimum power regulation down exceeds the maximum possible power capacities that ' +
                           f'can provide regulation down, first occurring at time {first_time}.')
            has_errors = True
        # up
        if {'FR', 'LF'} & self.service_agg.value_streams.keys():
            max_p_sch_up = sum([der_inst.max_p_schedule_up() for der_inst in self.poi.der_list])
            min_p_res_up = sum([service.min_regulation_up() for service in self.service_agg.value_streams.values()])
            diff = max_p_sch_up - min_p_res_up
            negative_vals = (diff.values < 0)
            if negative_vals.any():
                first_time = diff.index[negative_vals][0]
                TellUser.error('The sum of minimum power regulation up exceeds the maximum possible power capacities that ' +
                               f'can provide regulation down, first occurring at time {first_time}.')
                has_errors = True
        return has_errors<|MERGE_RESOLUTION|>--- conflicted
+++ resolved
@@ -242,20 +242,10 @@
                                                               ignore_der_costs=self.service_agg.post_facto_reliability_only())
             objective_values = self.run_optimization(functions, constraints, opt_period)
 
-<<<<<<< HEAD
-            for der in self.poi.active_ders:
-                der.save_variable_results(sub_index)
-            for vs in self.service_agg.value_streams.values():
-                vs.save_variable_results(sub_index)
-
-
-            # calculate degradation in ESS objects (NOTE: if no degredation module applies to specific ESS tech, then nothing happens)
-=======
             for vs in self.service_agg.value_streams.values():
                 # record the solution of the variables used in the optimization run
                 vs.save_variable_results(sub_index)
 
->>>>>>> 43b707a4
             for der in self.poi.active_ders:
                 # record the solution of the variables used in the optimization run
                 der.save_variable_results(sub_index)
@@ -268,11 +258,8 @@
             # then add objective expressions to financial obj_val
             self.objective_values = pd.concat([self.objective_values, objective_values])
 
-<<<<<<< HEAD
             # record the solution of the variables and run again
 
-=======
->>>>>>> 43b707a4
         return True
 
     def check_for_infeasible_regulation_constraints_with_system_size(self):
