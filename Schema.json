{
<<<<<<< HEAD
    "schema": {
        "version": "1.0.0",
        "tags": {
            "Deferral": {
                "type": "service",
                "max_num": "1",
                "keys": {
                    "planned_load_limit": {
                        "cba": "n",
                        "min": "0.0",
                        "type": "float",
                        "unit": "kW"
                    },
                    "reverse_power_flow_limit": {
                        "cba": "n",
                        "max": "0.0",
                        "type": "float",
                        "unit": "kW"
                    },
                    "growth": {
                        "cba": "n",
                        "max": "100.0",
                        "min": "0.0",
                        "type": "float",
                        "unit": "%/year"
                    },
                    "price": {
                        "cba": "y",
                        "min": "0.0",
                        "type": "float",
                        "unit": "$/year"
                    },
                    "min_year_objective": {
                        "cba": "n",
                        "min": "0",
                        "type": "int",
                        "unit": "years"
                    }
                }
            },
            "RA": {
                "type": "service",
                "max_num": "1",
                "keys": {
                    "growth": {
                        "max": "100",
                        "min": "0",
                        "type": "float",
                        "unit": "%"
                    },
                    "days": {
                        "max": "366",
                        "min": "0",
                        "type": "int",
                        "unit": "days"
                    },
                    "length": {
                        "max": "24",
                        "min": "1",
                        "type": "int",
                        "unit": "hours"
                    },
                    "dispmode": {
                        "type": "bool",
                        "allowed_values": "1|0"
                    },
                    "idmode": {
                        "type": "string",
                        "allowed_values": "Peak by Year|Peak by Month|Peak by Month with Active Hours"
                    }
                }
            },
            "DR": {
                "type": "service",
                "max_num": "1",
                "keys": {
                    "days": {
                        "max": "366",
                        "min": "0",
                        "type": "int",
                        "unit": "days"
                    },
                    "length": {
                        "max": "24",
                        "min": "0",
                        "type": "string/int",
                        "unit": "hours"
                    },
                    "weekend": {
                        "type": "bool",
                        "allowed_values": "1|0",
                        "unit": "yes/no"
                    },
                    "program_start_hour": {
                        "max": "24",
                        "min": "0",
                        "type": "int",
                        "unit": "hours"
                    },
                    "program_end_hour": {
                        "max": "24",
                        "min": "0",
                        "type": "string/int",
                        "unit": "hours"
                    },
                    "day_ahead": {
                        "allowed_values": "1|0",
                        "unit": "yes/no",
                        "type": "bool"
                    },
                    "growth": {
                        "max": "100",
                        "min": "0",
                        "type": "float",
                        "unit": "%/year"
                    }
                }
            },
            "Reliability": {
                "type": "service",
                "max_num": "1",
                "keys": {
                    "target": {
                        "cba": "n",
                        "min": "1.0",
                        "type": "float",
                        "unit": "hours"
                    },
                    "post_facto_initial_soc": {
                        "cba": "n",
                        "min": "0",
                        "max": "100",
                        "type": "float",
                        "unit": "%"
                    },
                    "post_facto_only": {
                        "allowed_values": "1|0",
                        "cba": "n",
                        "type": "bool",
                        "unit": "yes/no"
                    },
                    "max_outage_duration": {
                        "cba": "n",
                        "min": "1",
                        "type": "int",
                        "unit": "hours"
                    },
                    "n-2": {
                        "allowed_values": "1|0",
                        "cba": "n",
                        "type": "bool",
                        "unit": "yes/no"
                    },
                    "load_shed_percentage": {
                        "allowed_values": "1|0",
                        "cba": "n",
                        "type": "bool",
                        "unit": "yes/no"
                    },
                    "load_shed_perc_filename": {
                        "type": "string"
                    }
                }
            },
            "Backup": {
                "type": "service",
                "max_num": "1",
                "keys": {}
            },
            "User": {
                "type": "service",
                "max_num": "1",
                "keys": {
                    "price": {
                        "cba": "y",
                        "min": "0.0",
                        "type": "float",
                        "unit": "$/year"
                    }
                }
            },
            "DA": {
                "type": "service",
                "max_num": "1",
                "keys": {
                    "growth": {
                        "cba": "n",
                        "max": "100.0",
                        "min": "0.0",
                        "type": "float",
                        "unit": "%/year"
                    }
                }
            },
            "FR": {
                "type": "service",
                "max_num": "1",
                "keys": {
                    "eou": {
                        "cba": "n",
                        "max": "1.0",
                        "min": "0.0",
                        "type": "float",
                        "unit": "kWh/kW-hr"
                    },
                    "eod": {
                        "cba": "n",
                        "max": "1.0",
                        "min": "0.0",
                        "type": "float",
                        "unit": "kWh/kW-hr"
                    },
                    "growth": {
                        "cba": "n",
                        "max": "100.0",
                        "min": "0.0",
                        "type": "float",
                        "unit": "%/year"
                    },
                    "energyprice_growth": {
                        "cba": "n",
                        "max": "100.0",
                        "min": "0.0",
                        "type": "float",
                        "unit": "%/year"
                    },
                    "CombinedMarket": {
                        "allowed_values": "1|0",
                        "cba": "n",
                        "type": "bool",
                        "unit": "yes/no"
                    },
                    "duration": {
                        "cba": "n",
                        "max": "24",
                        "min": "0.0",
                        "type": "float",
                        "unit": "hours"
                    },
                    "u_ts_constraints": {
                        "allowed_values": "1|0",
                        "cba": "n",
                        "type": "bool",
                        "unit": "yes/no"
                    },
                    "d_ts_constraints": {
                        "allowed_values": "1|0",
                        "cba": "n",
                        "type": "bool",
                        "unit": "yes/no"
                    }
                }
            },
            "LF": {
                "type": "service",
                "max_num": "1",
                "keys": {
                    "growth": {
                        "cba": "n",
                        "max": "100.0",
                        "min": "0.0",
                        "type": "float",
                        "unit": "%/year"
                    },
                    "CombinedMarket": {
                        "cba": "n",
                        "type": "bool",
                        "allowed_values": "1|0",
                        "unit": "yes/no"
                    },
                    "duration": {
                        "max": "24",
                        "min": "0.0",
                        "type": "float",
                        "unit": "hours"
                    },
                    "energyprice_growth": {
                        "cba": "n",
                        "max": "100.0",
                        "min": "0.0",
                        "type": "float",
                        "unit": "%/year"
                    },
                    "u_ts_constraints": {
                        "allowed_values": "1|0",
                        "cba": "n",
                        "type": "bool",
                        "unit": "yes/no"
                    },
                    "d_ts_constraints": {
                        "allowed_values": "1|0",
                        "cba": "n",
                        "type": "bool",
                        "unit": "yes/no"
                    }
                }
            },
            "SR": {
                "type": "service",
                "max_num": "1",
                "keys": {
                    "growth": {
                        "cba": "n",
                        "max": "100.0",
                        "min": "0.0",
                        "type": "float",
                        "unit": "%/year"
                    },
                    "duration": {
                        "cba": "n",
                        "max": "24",
                        "min": "0.0",
                        "type": "float",
                        "unit": "hours"
                    },
                    "ts_constraints": {
                        "allowed_values": "1|0",
                        "cba": "n",
                        "type": "bool",
                        "unit": "yes/no"
                    }
                }
            },
            "NSR": {
                "type": "service",
                "max_num": "1",
                "keys": {
                    "growth": {
                        "cba": "n",
                        "max": "100.0",
                        "min": "0.0",
                        "type": "float",
                        "unit": "%/year"
                    },
                    "duration": {
                        "cba": "n",
                        "max": "24",
                        "min": "0.0",
                        "type": "float",
                        "unit": "hours"
                    },
                    "ts_constraints": {
                        "allowed_values": "1|0",
                        "cba": "n",
                        "type": "bool",
                        "unit": "yes/no"
                    }
                }
            },
            "DCM": {
                "type": "service",
                "max_num": "1",
                "keys": {
                    "growth": {
                        "cba": "n",
                        "max": "100.0",
                        "min": "0.0",
                        "type": "float",
                        "unit": "%/year"
                    }
                }
            },
            "retailTimeShift": {
                "type": "service",
                "max_num": "1",
                "keys": {
                    "growth": {
                        "cba": "n",
                        "max": "100.0",
                        "min": "0.0",
                        "type": "float",
                        "unit": "%/year"
                    }
                }
            },
            "ControllableLoad": {
                "type": "load",
                "keys": {
                    "name": {
                        "cba": "n",
                        "type": "string"
                    },
                    "power_rating": {
                        "cba": "n",
                        "min": "0.0",
                        "type": "float",
                        "unit": "kW"
                    },
                    "duration": {
                        "cba": "n",
                        "min": "0.0",
                        "type": "float",
                        "unit": "hours"
                    },
                    "nsr_response_time": {
                        "min": "0",
                        "type": "int",
                        "unit": "minutes"
                    },
                    "sr_response_time": {
                        "min": "0",
                        "type": "int",
                        "unit": "minutes"
                    },
                    "startup_time": {
                        "cba": "n",
                        "min": "0",
                        "type": "int",
                        "unit": "minutes"
                    },
                    "construction_year": {
                        "cba": "n",
                        "type": "Period",
                        "unit": "year"
                    },
                    "operation_year": {
                        "cba": "n",
                        "type": "Period",
                        "unit": "year"
                    },
                    "decommissioning_cost": {
                        "cba": "n",
                        "min": "0.0",
                        "type": "float",
                        "unit": "$"
                    },
                    "salvage_value": {
                        "cba": "n",
                        "allowed_values": "sunk cost|linear salvage value|BOUND",
                        "min": "0",
                        "type": "string/int"
                    },
                    "expected_lifetime": {
                        "cba": "n",
                        "type": "int",
                        "unit": "years"
                    },
                    "replaceable": {
                        "type": "bool",
                        "allowed_values": "1|0",
                        "unit": "yes/no"
                    },
                    "acr": {
                        "cba": "n",
                        "max": "100.0",
                        "min": "0.0",
                        "type": "float",
                        "unit": "%"
                    },
                    "ter": {
                        "cba": "n",
                        "max": "100.0",
                        "min": "-100.0",
                        "type": "float",
                        "unit": "%"
                    },
                    "ecc%": {
                        "cba": "n",
                        "max": "100.0",
                        "min": "-100.0",
                        "type": "float",
                        "unit": "%"
                    }
                }
            },
            "PV": {
                "type": "intermittentresource",
                "keys":{
                    "nu": {
                        "cba": "n",
                        "max": "100.0",
                        "min": "0.0",
                        "type": "float",
                        "unit": "%"
                    },
                    "gamma": {
                        "cba": "n",
                        "max": "100.0",
                        "min": "0.0",
                        "type": "float",
                        "unit": "%"
                    },
                    "startup_time": {
                        "cba": "n",
                        "min": "0",
                        "type": "int",
                        "unit": "minutes"
                    },
                    "name": {
                        "cba": "n",
                        "type": "string"
                    },
                    "nsr_response_time": {
                        "cba": "n",
                        "min": "0",
                        "type": "int",
                        "unit": "minutes"
                    },
                    "sr_response_time": {
                        "cba": "n",
                        "min": "0",
                        "type": "int",
                        "unit": "minutes"
                    },
                    "inv_max": {
                        "cba": "n",
                        "min": "0.0",
                        "type": "float",
                        "unit": "kW"
                    },
                    "growth": {
                        "cba": "n",
                        "max": "100.0",
                        "min": "-100.0",
                        "type": "float",
                        "unit": "%/year"
                    },
                    "rated_capacity": {
                        "cba": "n",
                        "min": "0.0",
                        "type": "float",
                        "unit": "kW"
                    },
                    "max_rated_capacity": {
                        "cba": "n",
                        "min": "0.0",
                        "type": "float",
                        "unit": "kW"
                    },
                    "min_rated_capacity": {
                        "cba": "n",
                        "min": "0.0",
                        "type": "float",
                        "unit": "kW"
                    },
                    "ccost_kW": {
                        "cba": "y",
                        "min": "0.0",
                        "type": "float",
                        "unit": "$/kW"
                    },
                    "grid_charge": {
                        "allowed_values": "1|0",
                        "cba": "n",
                        "type": "bool",
                        "unit": "yes/no"
                    },
                    "grid_charge_penalty": {
                        "min": "0.0",
                        "cba": "n",
                        "type": "float",
                        "unit": "$/kWh"
                    },
                    "loc": {
                        "allowed_values": "ac|dc",
                        "cba": "n",
                        "type": "string"
                    },
                    "fixed_om_cost": {
                        "cba": "y",
                        "min": "0.0",
                        "type": "float",
                        "unit": "$/year"
                    },
                    "construction_year": {
                        "cba": "n",
                        "type": "Period",
                        "unit": "year"
                    },
                    "operation_year": {
                        "cba": "n",
                        "type": "Period",
                        "unit": "year"
                    },
                    "macrs_term": {
                        "allowed_values": "3|5|7|10|15|20|25|27.5|39",
                        "cba": "n",
                        "type": "float"
                    },
                    "curtail": {
                        "type": "bool",
                        "allowed_values": "1|0",
                        "unit": "yes/no"
                    },
                    "decommissioning_cost": {
                        "cba": "n",
                        "type": "float",
                        "unit": "$"
                    },
                    "salvage_value": {
                        "cba": "n",
                        "allowed_values": "sunk cost|linear salvage value|BOUND",
                        "type": "string/int"
                    },
                    "expected_lifetime": {
                        "cba": "n",
                        "type": "int",
                        "unit": "years"
                    },
                    "replaceable": {
                        "type": "bool",
                        "allowed_values": "1|0",
                        "unit": "yes/no"
                    },
                    "rcost_kW": {
                        "cba": "n",
                        "min": "0.0",
                        "type": "float",
                        "unit": "$/kW"
                    },
                    "acr": {
                        "cba": "n",
                        "max": "100.0",
                        "min": "0.0",
                        "type": "float",
                        "unit": "%"
                    },
                    "ter": {
                        "cba": "n",
                        "max": "100.0",
                        "min": "-100.0",
                        "type": "float",
                        "unit": "%"
                    },
                    "ecc%": {
                        "cba": "n",
                        "max": "100.0",
                        "min": "-100.0",
                        "type": "float",
                        "unit": "%"
                    }
                }
            },
            "ICE": {
                "type": "generator",
                "keys": {
                    "name": {
                        "cba": "n",
                        "type": "string"
                    },
                    "nsr_response_time": {
                        "cba": "n",
                        "min": "0",
                        "type": "int",
                        "unit": "minutes"
                    },
                    "sr_response_time": {
                        "cba": "n",
                        "min": "0",
                        "type": "int",
                        "unit": "minutes"
                    },
                    "macrs_term": {
                        "allowed_values": "3|5|7|10|15|20|25|27.5|39",
                        "cba": "n",
                        "type": "float"
                    },
                    "min_power": {
                        "cba": "n",
                        "min": "0.0",
                        "type": "float",
                        "unit": "kW"
                    },
                    "startup_time": {
                        "cba": "n",
                        "min": "0",
                        "type": "int",
                        "unit": "minutes"
                    },
                    "efficiency": {
                        "cba": "n",
                        "min": "0.0",
                        "type": "float",
                        "unit": "gal/kWh"
                    },
                    "fuel_cost": {
                        "cba": "y",
                        "min": "0.0",
                        "type": "float",
                        "unit": "$/gal"
                    },
                    "variable_om_cost": {
                        "cba": "y",
                        "min": "0.0",
                        "type": "float",
                        "unit": "$/kWh"
                    },
                    "fixed_om_cost": {
                        "cba": "y",
                        "min": "0.0",
                        "type": "float",
                        "unit": "$/year"
                    },
                    "max_rated_capacity": {
                        "cba": "n",
                        "min": "0.0",
                        "type": "float",
                        "unit": "kW/generator"
                    },
                    "min_rated_capacity": {
                        "cba": "n",
                        "min": "0.0",
                        "type": "float",
                        "unit": "kW/generator"
                    },
                    "rated_capacity": {
                        "cba": "n",
                        "min": "0.0",
                        "type": "float",
                        "unit": "kW/generator"
                    },
                    "ccost": {
                        "cba": "y",
                        "min": "0.0",
                        "type": "float",
                        "unit": "$/generator"
                    },
                    "ccost_kW": {
                        "cba": "y",
                        "min": "0.0",
                        "type": "float",
                        "unit": "$/kW"
                    },
                    "n": {
                        "cba": "n",
                        "min": "0",
                        "type": "int",
                        "unit": "generators"
                    },
                    "construction_year": {
                        "cba": "n",
                        "type": "Period",
                        "unit": "year"
                    },
                    "operation_year": {
                        "cba": "n",
                        "type": "Period",
                        "unit": "year"
                    },
                    "decommissioning_cost": {
                        "cba": "n",
                        "type": "float",
                        "unit": "$"
                    },
                    "salvage_value": {
                        "cba": "n",
                        "allowed_values": "sunk cost|linear salvage value|BOUND",
                        "type": "string/int"
                    },
                    "expected_lifetime": {
                        "cba": "n",
                        "type": "int",
                        "unit": "years"
                    },
                    "replaceable": {
                        "type": "bool",
                        "allowed_values": "1|0"
                    },
                    "rcost": {
                        "cba": "n",
                        "min": "0.0",
                        "type": "float",
                        "unit": "$/generator"
                    },
                    "rcost_kW": {
                        "cba": "n",
                        "min": "0.0",
                        "type": "float",
                        "unit": "$/kW"
                    },
                    "acr": {
                        "cba": "n",
                        "max": "100.0",
                        "min": "0.0",
                        "type": "float",
                        "unit": "%"
                    },
                    "ter": {
                        "cba": "n",
                        "max": "100.0",
                        "min": "-100.0",
                        "type": "float",
                        "unit": "%"
                    },
                    "ecc%": {
                        "cba": "n",
                        "max": "100.0",
                        "min": "-100.0",
                        "type": "float",
                        "unit": "%"
                    }
                }
            },
            "CHP": {
                "type": "generator",
                "keys": {
                    "name": {
                        "cba": "n",
                        "type": "string"
                    },
                    "nsr_response_time": {
                        "cba": "n",
                        "min": "0",
                        "type": "int",
                        "unit": "minutes"
                    },
                    "sr_response_time": {
                        "cba": "n",
                        "min": "0",
                        "type": "int",
                        "unit": "minutes"
                    },
                    "macrs_term": {
                        "allowed_values": "3|5|7|10|15|20|25|27.5|39",
                        "cba": "n",
                        "type": "float"
                    },
                    "min_power": {
                        "cba": "n",
                        "min": "0.0",
                        "type": "float",
                        "unit": "kW"
                    },
                    "startup_time": {
                        "cba": "n",
                        "min": "0",
                        "type": "int",
                        "unit": "minutes"
                    },
                    "electric_heat_ratio": {
                        "cba": "n",
                        "min": "0.0",
                        "type": "float"
                    },
                    "electric_ramp_rate": {
                        "cba": "n",
                        "min": "0.0",
                        "type": "float",
                        "unit": "MW/min"
                    },
                    "heat_rate": {
                        "cba": "y",
                        "min": "0.0",
                        "type": "float",
                        "unit": "BTU/kWh"
                    },
                    "variable_om_cost": {
                        "cba": "y",
                        "min": "0.0",
                        "type": "float",
                        "unit": "$/kWh"
                    },
                    "fixed_om_cost": {
                        "cba": "y",
                        "min": "0.0",
                        "type": "float",
                        "unit": "$/year"
                    },
                    "max_rated_capacity": {
                        "cba": "n",
                        "min": "0.0",
                        "type": "float",
                        "unit": "kW/generator"
                    },
                    "min_rated_capacity": {
                        "cba": "n",
                        "min": "0.0",
                        "type": "float",
                        "unit": "kW/generator"
                    },
                    "rated_capacity": {
                        "cba": "n",
                        "min": "0.0",
                        "type": "float",
                        "unit": "kW/generator"
                    },
                    "ccost": {
                        "cba": "y",
                        "min": "0.0",
                        "type": "float",
                        "unit": "$/generator"
                    },
                    "ccost_kW": {
                        "cba": "y",
                        "min": "0.0",
                        "type": "float",
                        "unit": "$/kW"
                    },
                    "n": {
                        "cba": "n",
                        "min": "0",
                        "type": "int",
                        "unit": "generators"
                    },
                    "construction_year": {
                        "cba": "n",
                        "type": "Period",
                        "unit": "year"
                    },
                    "operation_year": {
                        "cba": "n",
                        "type": "Period",
                        "unit": "year"
                    },
                    "decommissioning_cost": {
                        "cba": "n",
                        "type": "float",
                        "unit": "$"
                    },
                    "salvage_value": {
                        "cba": "n",
                        "allowed_values": "sunk cost|linear salvage value|BOUND",
                        "type": "string/int"
                    },
                    "expected_lifetime": {
                        "cba": "n",
                        "type": "int",
                        "unit": "years"
                    },
                    "replaceable": {
                        "type": "bool",
                        "allowed_values": "1|0"
                    },
                    "rcost": {
                        "cba": "n",
                        "min": "0.0",
                        "type": "float",
                        "unit": "$/generator"
                    },
                    "rcost_kW": {
                        "cba": "n",
                        "min": "0.0",
                        "type": "float",
                        "unit": "$/kW"
                    },
                    "acr": {
                        "cba": "n",
                        "max": "100.0",
                        "min": "0.0",
                        "type": "float",
                        "unit": "%"
                    },
                    "ter": {
                        "cba": "n",
                        "max": "100.0",
                        "min": "-100.0",
                        "type": "float",
                        "unit": "%"
                    },
                    "ecc%": {
                        "cba": "n",
                        "max": "100.0",
                        "min": "-100.0",
                        "type": "float",
                        "unit": "%"
                    },
                    "max_steam_ratio": {
                        "cba": "n",
                        "min": "0.0",
                        "type": "float",
                        "unit": "ratio"
                    }
                }
            },
            "CT": {
                "type": "generator",
                "keys": {
                    "name": {
                        "cba": "n",
                        "type": "string"
                    },
                    "nsr_response_time": {
                        "cba": "n",
                        "min": "0",
                        "type": "int",
                        "unit": "minutes"
                    },
                    "sr_response_time": {
                        "cba": "n",
                        "min": "0",
                        "type": "int",
                        "unit": "minutes"
                    },
                    "macrs_term": {
                        "allowed_values": "3|5|7|10|15|20|25|27.5|39",
                        "cba": "n",
                        "type": "float"
                    },
                    "min_power": {
                        "cba": "n",
                        "min": "0.0",
                        "type": "float",
                        "unit": "kW"
                    },
                    "startup_time": {
                        "cba": "n",
                        "min": "0",
                        "type": "int",
                        "unit": "minutes"
                    },
                    "heat_rate": {
                        "cba": "y",
                        "min": "0.0",
                        "type": "float",
                        "unit": "BTU/kWh"
                    },
                    "variable_om_cost": {
                        "cba": "y",
                        "min": "0.0",
                        "type": "float",
                        "unit": "$/kWh"
                    },
                    "fixed_om_cost": {
                        "cba": "y",
                        "min": "0.0",
                        "type": "float",
                        "unit": "$/year"
                    },
                    "max_rated_capacity": {
                        "cba": "n",
                        "min": "0.0",
                        "type": "float",
                        "unit": "kW/generator"
                    },
                    "min_rated_capacity": {
                        "cba": "n",
                        "min": "0.0",
                        "type": "float",
                        "unit": "kW/generator"
                    },
                    "rated_capacity": {
                        "cba": "n",
                        "min": "0.0",
                        "type": "float",
                        "unit": "kW/generator"
                    },
                    "ccost": {
                        "cba": "y",
                        "min": "0.0",
                        "type": "float",
                        "unit": "$/generator"
                    },
                    "ccost_kW": {
                        "cba": "y",
                        "min": "0.0",
                        "type": "float",
                        "unit": "$/kW"
                    },
                    "n": {
                        "cba": "n",
                        "min": "0",
                        "type": "int",
                        "unit": "generators"
                    },
                    "construction_year": {
                        "cba": "n",
                        "type": "Period",
                        "unit": "year"
                    },
                    "operation_year": {
                        "cba": "n",
                        "type": "Period",
                        "unit": "year"
                    },
                    "decommissioning_cost": {
                        "cba": "n",
                        "type": "float",
                        "unit": "$"
                    },
                    "salvage_value": {
                        "cba": "n",
                        "allowed_values": "sunk cost|linear salvage value|BOUND",
                        "type": "string/int"
                    },
                    "expected_lifetime": {
                        "cba": "n",
                        "type": "int",
                        "unit": "years"
                    },
                    "replaceable": {
                        "type": "bool",
                        "allowed_values": "1|0"
                    },
                    "rcost": {
                        "cba": "n",
                        "min": "0.0",
                        "type": "float",
                        "unit": "$/generator"
                    },
                    "rcost_kW": {
                        "cba": "n",
                        "min": "0.0",
                        "type": "float",
                        "unit": "$/kW"
                    },
                    "acr": {
                        "cba": "n",
                        "max": "100.0",
                        "min": "0.0",
                        "type": "float",
                        "unit": "%"
                    },
                    "ter": {
                        "cba": "n",
                        "max": "100.0",
                        "min": "-100.0",
                        "type": "float",
                        "unit": "%"
                    },
                    "ecc%": {
                        "cba": "n",
                        "max": "100.0",
                        "min": "-100.0",
                        "type": "float",
                        "unit": "%"
                    }
                }
            },
            "DieselGenset": {
                "type": "generator",
                "keys": {
                    "name": {
                        "cba": "n",
                        "type": "string"
                    },
                    "nsr_response_time": {
                        "cba": "n",
                        "min": "0",
                        "type": "int",
                        "unit": "minutes"
                    },
                    "sr_response_time": {
                        "cba": "n",
                        "min": "0",
                        "type": "int",
                        "unit": "minutes"
                    },
                    "macrs_term": {
                        "allowed_values": "3|5|7|10|15|20|25|27.5|39",
                        "cba": "n",
                        "type": "float"
                    },
                    "startup_time": {
                        "cba": "n",
                        "min": "0",
                        "type": "int",
                        "unit": "minutes"
                    },
                    "fuel_cost": {
                        "cba": "y",
                        "min": "0.0",
                        "type": "float",
                        "unit": "$/gal"
                    },
                    "efficiency": {
                        "cba": "n",
                        "min": "0.0",
                        "type": "float",
                        "unit": "gal/kWh"
                    },
                    "variable_om_cost": {
                        "cba": "y",
                        "min": "0.0",
                        "type": "float",
                        "unit": "$/kWh"
                    },
                    "fixed_om_cost": {
                        "cba": "y",
                        "min": "0.0",
                        "type": "float",
                        "unit": "$/year"
                    },
                    "rated_capacity": {
                        "cba": "n",
                        "min": "0.0",
                        "type": "float",
                        "unit": "kW/generator"
                    },
                    "max_rated_capacity": {
                        "cba": "n",
                        "min": "0.0",
                        "type": "float",
                        "unit": "kW"
                    },
                    "min_rated_capacity": {
                        "cba": "n",
                        "min": "0.0",
                        "type": "float",
                        "unit": "kW"
                    },
                    "min_power": {
                        "cba": "n",
                        "min": "0.0",
                        "type": "float",
                        "unit": "kW"
                    },
                    "ccost": {
                        "cba": "y",
                        "min": "0.0",
                        "type": "float",
                        "unit": "$/generator"
                    },
                    "ccost_kW": {
                        "cba": "y",
                        "min": "0.0",
                        "type": "float",
                        "unit": "$/kW"
                    },
                    "n": {
                        "cba": "n",
                        "min": "0",
                        "type": "int",
                        "unit": "generators"
                    },
                    "construction_year": {
                        "cba": "n",
                        "type": "Period",
                        "unit": "year"
                    },
                    "operation_year": {
                        "cba": "n",
                        "type": "Period",
                        "unit": "year"
                    },
                    "decommissioning_cost": {
                        "cba": "n",
                        "type": "float",
                        "unit": "$"
                    },
                    "salvage_value": {
                        "cba": "n",
                        "allowed_values": "sunk cost|linear salvage value|BOUND",
                        "type": "string/int"
                    },
                    "expected_lifetime": {
                        "cba": "n",
                        "type": "int",
                        "unit": "years"
                    },
                    "replaceable": {
                        "type": "bool",
                        "allowed_values": "1|0"
                    },
                    "rcost": {
                        "cba": "n",
                        "min": "0.0",
                        "type": "float",
                        "unit": "$"
                    },
                    "rcost_kW": {
                        "cba": "n",
                        "min": "0.0",
                        "type": "float",
                        "unit": "$/kW"
                    },
                    "acr": {
                        "cba": "n",
                        "max": "100.0",
                        "min": "0.0",
                        "type": "float",
                        "unit": "%"
                    },
                    "ter": {
                        "cba": "n",
                        "max": "100.0",
                        "min": "-100.0",
                        "type": "float",
                        "unit": "%"
                    },
                    "ecc%": {
                        "cba": "n",
                        "max": "100.0",
                        "min": "-100.0",
                        "type": "float",
                        "unit": "%"
                    }
                }
            },
            "Battery": {
                "type": "storage",
                "keys": {
                    "startup_time": {
                        "cba": "n",
                        "min": "0",
                        "type": "int",
                        "unit": "minutes"
                    },
                    "name": {
                        "cba": "n",
                        "type": "string"
                    },
                    "nsr_response_time": {
                        "cba": "n",
                        "min": "0",
                        "type": "int",
                        "unit": "minutes"
                    },
                    "sr_response_time": {
                        "cba": "n",
                        "min": "0",
                        "type": "int",
                        "unit": "minutes"
                    },
                    "startup": {
                        "allowed_values": "1|0",
                        "cba": "y",
                        "type": "bool",
                        "unit": "yes/no"
                    },
                    "ccost": {
                        "cba": "y",
                        "min": "0.0",
                        "type": "float",
                        "unit": "$"
                    },
                    "ccost_kw": {
                        "cba": "y",
                        "min": "0.0",
                        "type": "float",
                        "unit": "$/kW"
                    },
                    "ccost_kwh": {
                        "cba": "y",
                        "min": "0.0",
                        "type": "float",
                        "unit": "$/kWh"
                    },
                    "fixedOM": {
                        "cba": "y",
                        "min": "0.0",
                        "type": "float",
                        "unit": "$/kW-yr"
                    },
                    "OMexpenses": {
                        "cba": "y",
                        "min": "0.0",
                        "type": "float",
                        "unit": "$/MWh"
                    },
                    "ch_max_rated": {
                        "cba": "n",
                        "min": "0.0",
                        "type": "float",
                        "unit": "kW"
                    },
                    "user_ch_rated_max": {
                        "cba": "n",
                        "min": "0.0",
                        "type": "float",
                        "unit": "kW"
                    },
                    "user_ch_rated_min": {
                        "cba": "n",
                        "min": "0.0",
                        "type": "float",
                        "unit": "kW"
                    },
                    "ch_min_rated": {
                        "cba": "n",
                        "min": "0.0",
                        "type": "float",
                        "unit": "kW"
                    },
                    "dis_max_rated": {
                        "cba": "n",
                        "min": "0.0",
                        "type": "float",
                        "unit": "kW"
                    },
                    "user_dis_rated_max": {
                        "cba": "n",
                        "min": "0.0",
                        "type": "float",
                        "unit": "kW"
                    },
                    "user_dis_rated_min": {
                        "cba": "n",
                        "min": "0.0",
                        "type": "float",
                        "unit": "kW"
                    },
                    "dis_min_rated": {
                        "cba": "n",
                        "min": "0.0",
                        "type": "float",
                        "unit": "kW"
                    },
                    "ene_max_rated": {
                        "cba": "n",
                        "min": "0.0",
                        "type": "float",
                        "unit": "kWh"
                    },
                    "user_ene_rated_max": {
                        "cba": "n",
                        "min": "0.0",
                        "type": "float",
                        "unit": "kW"
                    },
                    "user_ene_rated_min": {
                        "cba": "n",
                        "min": "0.0",
                        "type": "float",
                        "unit": "kW"
                    },
                    "ulsoc": {
                        "cba": "n",
                        "max": "100.0",
                        "min": "0.0",
                        "type": "float",
                        "unit": "%"
                    },
                    "llsoc": {
                        "cba": "n",
                        "max": "100.0",
                        "min": "0.0",
                        "type": "float",
                        "unit": "%"
                    },
                    "rte": {
                        "cba": "n",
                        "max": "100.0",
                        "min": "0.0",
                        "type": "float",
                        "unit": "%"
                    },
                    "sdr": {
                        "cba": "n",
                        "max": "99.9",
                        "min": "0.0",
                        "type": "float",
                        "unit": "%"
                    },
                    "soc_target": {
                        "cba": "n",
                        "max": "100.0",
                        "min": "0.0",
                        "type": "float",
                        "unit": "%"
                    },
                    "state_of_health": {
                        "cba": "n",
                        "max": "99.9",
                        "min": "0.0",
                        "type": "float",
                        "unit": "%"
                    },
                    "incl_cycle_degrade": {
                        "allowed_values": "1|0",
                        "cba": "n",
                        "type": "bool",
                        "unit": "yes/no"
                    },
                    "yearly_degrade": {
                        "cba": "n",
                        "max": "100",
                        "min": "0",
                        "type": "int",
                        "unit": "%"
                    },
                    "cycle_life_filename": {
                        "type": "string"
                    },
                    "construction_year": {
                        "cba": "n",
                        "type": "Period"
                    },
                    "operation_year": {
                        "cba": "n",
                        "type": "Period"
                    },
                    "p_start_ch": {
                        "cba": "n",
                        "min": "0",
                        "type": "float",
                        "unit": "$"
                    },
                    "p_start_dis": {
                        "cba": "n",
                        "min": "0",
                        "type": "float",
                        "unit": "$"
                    },
                    "daily_cycle_limit": {
                        "cba": "n",
                        "min": "0",
                        "type": "float",
                        "unit": "cycles"
                    },
                    "hp": {
                        "cba": "y",
                        "min": "0",
                        "type": "float",
                        "unit": "kW"
                    },
                    "macrs_term": {
                        "cba": "n",
                        "allowed_values": "3|5|7|10|15|20|25|27.5|39",
                        "type": "float"
                    },
                    "duration_max": {
                        "min": "0",
                        "type": "float",
                        "optional": "y",
                        "unit": "hours"
                    },
                    "decommissioning_cost": {
                        "cba": "n",
                        "type": "float",
                        "unit": "$"
                    },
                    "salvage_value": {
                        "cba": "n",
                        "allowed_values": "sunk cost|linear salvage value|BOUND",
                        "type": "string/int"
                    },
                    "expected_lifetime": {
                        "cba": "n",
                        "type": "int",
                        "unit": "years"
                    },
                    "replaceable": {
                        "type": "bool",
                        "allowed_values": "1|0",
                        "unit": "yes/no"
                    },
                    "rcost": {
                        "cba": "n",
                        "min": "0.0",
                        "type": "float",
                        "unit": "$"
                    },
                    "rcost_kW": {
                        "cba": "n",
                        "min": "0.0",
                        "type": "float",
                        "unit": "$/kW"
                    },
                    "rcost_kWh": {
                        "cba": "n",
                        "min": "0.0",
                        "type": "float",
                        "unit": "$/kWh"
                    },
                    "acr": {
                        "cba": "n",
                        "max": "100.0",
                        "min": "0.0",
                        "type": "float",
                        "unit": "%"
                    },
                    "ter": {
                        "cba": "n",
                        "max": "100.0",
                        "min": "-100.0",
                        "type": "float",
                        "unit": "%"
                    },
                    "ecc%": {
                        "cba": "n",
                        "max": "100.0",
                        "min": "-100.0",
                        "type": "float",
                        "unit": "%"
                    },
                    "incl_ts_energy_limits": {
                        "allowed_values": "1|0",
                        "cba": "n",
                        "type": "bool",
                        "unit": "yes/no"
                    },
                    "incl_ts_charge_limits": {
                        "allowed_values": "1|0",
                        "cba": "n",
                        "type": "bool",
                        "unit": "yes/no"
                    },
                    "incl_ts_discharge_limits": {
                        "allowed_values": "1|0",
                        "cba": "n",
                        "type": "bool",
                        "unit": "yes/no"
                    }
                }
            },
            "CAES": {
                "type": "storage",
                "keys": {
                    "startup_time": {
                        "cba": "n",
                        "min": "0",
                        "type": "int",
                        "unit": "minutes"
                    },
                    "name": {
                        "type": "string"
                    },
                    "nsr_response_time": {
                        "cba": "n",
                        "min": "0",
                        "type": "int",
                        "unit": "minutes"
                    },
                    "sr_response_time": {
                        "cba": "n",
                        "min": "0",
                        "type": "int",
                        "unit": "minutes"
                    },
                    "daily_cycle_limit": {
                        "min": "0",
                        "type": "float",
                        "unit": "yes/no"
                    },
                    "heat_rate_high": {
                        "min": "0.0",
                        "type": "float",
                        "unit": "BTU/kWh"
                    },
                    "startup": {
                        "type": "bool",
                        "allowed_values": "1|0",
                        "unit": "yes/no"
                    },
                    "ccost": {
                        "min": "0.0",
                        "type": "float",
                        "unit": "$"
                    },
                    "ccost_kw": {
                        "min": "0.0",
                        "type": "float",
                        "unit": "$/kW"
                    },
                    "ccost_kwh": {
                        "min": "0.0",
                        "type": "float",
                        "unit": "$"
                    },
                    "fixedOM": {
                        "min": "0.0",
                        "type": "float",
                        "unit": "$/kW-yr"
                    },
                    "OMexpenses": {
                        "min": "0.0",
                        "type": "float",
                        "unit": "$/MWh"
                    },
                    "ch_max_rated": {
                        "min": "0.0",
                        "type": "float",
                        "unit": "kW"
                    },
                    "ch_min_rated": {
                        "min": "0.0",
                        "type": "float",
                        "unit": "kW"
                    },
                    "dis_max_rated": {
                        "min": "0.0",
                        "type": "float",
                        "unit": "kW"
                    },
                    "dis_min_rated": {
                        "min": "0.0",
                        "type": "float",
                        "unit": "kW"
                    },
                    "ene_max_rated": {
                        "min": "0.0",
                        "type": "float",
                        "unit": "kW"
                    },
                    "ulsoc": {
                        "max": "100.0",
                        "min": "0.0",
                        "type": "float",
                        "unit": "%"
                    },
                    "llsoc": {
                        "max": "100.0",
                        "min": "0.0",
                        "type": "float",
                        "unit": "%"
                    },
                    "energy_ratio": {
                        "min": "1.0",
                        "type": "float",
                        "unit": "ratio"
                    },
                    "sdr": {
                        "max": "99.9",
                        "min": "0.0",
                        "type": "float",
                        "unit": "%"
                    },
                    "soc_target": {
                        "max": "100.0",
                        "min": "0.0",
                        "type": "float",
                        "unit": "%"
                    },
                    "p_start_ch": {
                        "min": "0",
                        "type": "float",
                        "unit": "$"
                    },
                    "p_start_dis": {
                        "min": "0",
                        "type": "float",
                        "unit": "$"
                    },
                    "duration_max": {
                        "min": "0",
                        "type": "float",
                        "optional": "y",
                        "unit": "hours"
                    },
                    "macrs_term": {
                        "cba": "n",
                        "allowed_values": "3|5|7|10|15|20|25|27.5|39",
                        "type": "float"
                    },
                    "construction_year": {
                        "cba": "n",
                        "type": "Period",
                        "unit": "year"
                    },
                    "operation_year": {
                        "cba": "n",
                        "type": "Period",
                        "unit": "year"
                    },
                    "decommissioning_cost": {
                        "cba": "n",
                        "type": "float",
                        "unit": "$"
                    },
                    "salvage_value": {
                        "cba": "n",
                        "allowed_values": "sunk cost|linear salvage value|BOUND",
                        "type": "string/int"
                    },
                    "expected_lifetime": {
                        "cba": "n",
                        "type": "int",
                        "unit": "years"
                    },
                    "replaceable": {
                        "type": "bool",
                        "allowed_values": "1|0",
                        "unit": "yes/no"
                    },
                    "rcost": {
                        "cba": "n",
                        "min": "0.0",
                        "type": "float",
                        "unit": "$"
                    },
                    "rcost_kW": {
                        "cba": "n",
                        "min": "0.0",
                        "type": "float",
                        "unit": "$/kW"
                    },
                    "rcost_kWh": {
                        "cba": "n",
                        "min": "0.0",
                        "type": "float",
                        "unit": "$/kWh"
                    },
                    "acr": {
                        "cba": "n",
                        "max": "100.0",
                        "min": "0.0",
                        "type": "float",
                        "unit": "%"
                    },
                    "ter": {
                        "cba": "n",
                        "max": "100.0",
                        "min": "-100.0",
                        "type": "float",
                        "unit": "%"
                    },
                    "ecc%": {
                        "cba": "n",
                        "max": "100.0",
                        "min": "-100.0",
                        "type": "float",
                        "unit": "%"
                    },
                    "incl_ts_energy_limits": {
                        "allowed_values": "1|0",
                        "cba": "n",
                        "type": "bool"
                    },
                    "incl_ts_charge_limits": {
                        "allowed_values": "1|0",
                        "cba": "n",
                        "type": "bool"
                    },
                    "incl_ts_discharge_limits": {
                        "allowed_values": "1|0",
                        "cba": "n",
                        "type": "bool"
                    }
                }
            },
            "ElectricVehicle1": {
                "type": "load",
                "keys": {
                    "name": {
                        "cba": "n",
                        "type": "string"
                    },
                    "ch_max_rated": {
                        "cba": "n",
                        "min": "0.0",
                        "type": "float",
                        "unit": "kW"
                    },
                    "ch_min_rated": {
                        "cba": "n",
                        "min": "0.0",
                        "type": "float",
                        "unit": "kW"
                    },
                    "ene_target": {
                        "cba": "n",
                        "min": "0.0",
                        "type": "float",
                        "unit": "kWh"
                    },
                    "plugin_time": {
                        "cba": "n",
                        "min": "0",
                        "max": "23",
                        "type": "int",
                        "unit": "hour beginning"
                    },
                    "plugout_time": {
                        "cba": "n",
                        "min": "0",
                        "max": "23",
                        "type": "int",
                        "unit": "hour beginning"
                    },
                    "nsr_response_time": {
                        "cba": "n",
                        "min": "0",
                        "type": "int",
                        "unit": "minutes"
                    },
                    "startup_time": {
                        "cba": "n",
                        "min": "0",
                        "type": "int",
                        "unit": "minutes"
                    },
                    "sr_response_time": {
                        "cba": "n",
                        "min": "0",
                        "type": "int",
                        "unit": "minutes"
                    },
                    "macrs_term": {
                        "allowed_values": "3|5|7|10|15|20|25|27.5|39",
                        "cba": "n",
                        "type": "float"
                    },
                    "fixed_om": {
                        "cba": "y",
                        "min": "0.0",
                        "type": "float",
                        "unit": "$/year"
                    },
                    "ccost": {
                        "cba": "y",
                        "min": "0.0",
                        "type": "float",
                        "unit": "$"
                    },
                    "construction_year": {
                        "cba": "n",
                        "type": "Period",
                        "unit": "year"
                    },
                    "operation_year": {
                        "cba": "n",
                        "type": "Period",
                        "unit": "year"
                    },
                    "decommissioning_cost": {
                        "cba": "n",
                        "type": "float",
                        "unit": "$"
                    },
                    "salvage_value": {
                        "cba": "n",
                        "allowed_values": "sunk cost|linear salvage value|BOUND",
                        "type": "string/int"
                    },
                    "expected_lifetime": {
                        "cba": "n",
                        "type": "int",
                        "unit": "years"
                    },
                    "replaceable": {
                        "type": "bool",
                        "allowed_values": "1|0"
                    },
                    "rcost": {
                        "cba": "n",
                        "min": "0.0",
                        "type": "float",
                        "unit": "$"
                    },
                    "acr": {
                        "cba": "n",
                        "max": "100.0",
                        "min": "0.0",
                        "type": "float",
                        "unit": "%"
                    },
                    "ter": {
                        "cba": "n",
                        "max": "100.0","fixed_om_cost": {
                        "cba": "y",
                        "min": "0.0",
                        "type": "float",
                        "unit": "$/year"
                    },
                        "min": "-100.0",
                        "type": "float",
                        "unit": "%"
                    },
                    "ecc%": {
                        "cba": "n",
                        "max": "100.0",
                        "min": "-100.0",
                        "type": "float",
                        "unit": "%"
                    }
                }
            },
            "ElectricVehicle2": {
                "type": "load",
                "keys": {
                    "name": {
                        "cba": "n",
                        "type": "string"
                    },
                    "lost_load_cost": {
                        "cba": "n",
                        "min": "0.0",
                        "type": "float",
                        "unit": "$/kWh"
                    },
                    "max_load_ctrl": {
                        "cba": "n",
                        "min": "0",
                        "max": "100",
                        "type": "int",
                        "unit": "%"
                    },
                    "nsr_response_time": {
                        "cba": "n",
                        "min": "0",
                        "type": "int",
                        "unit": "minutes"
                    },
                    "startup_time": {
                        "cba": "n",
                        "min": "0",
                        "type": "int",
                        "unit": "minutes"
                    },
                    "sr_response_time": {
                        "cba": "n",
                        "min": "0",
                        "type": "int",
                        "unit": "minutes"
                    },
                    "macrs_term": {
                        "allowed_values": "3|5|7|10|15|20|25|27.5|39",
                        "cba": "n",
                        "type": "float"
                    },
                    "fixed_om": {
                        "cba": "y",
                        "min": "0.0",
                        "type": "float",
                        "unit": "$/year"
                    },
                    "ccost": {
                        "cba": "y",
                        "min": "0.0",
                        "type": "float",
                        "unit": "$"
                    },
                    "construction_year": {
                        "cba": "n",
                        "type": "Period",
                        "unit": "year"
                    },
                    "operation_year": {
                        "cba": "n",
                        "type": "Period",
                        "unit": "year"
                    },
                    "decommissioning_cost": {
                        "cba": "n",
                        "type": "float",
                        "unit": "$"
                    },
                    "salvage_value": {
                        "cba": "n",
                        "allowed_values": "sunk cost|linear salvage value|BOUND",
                        "type": "string/int"
                    },
                    "expected_lifetime": {
                        "cba": "n",
                        "type": "int",
                        "unit": "years"
                    },
                    "replaceable": {
                        "type": "bool",
                        "allowed_values": "1|0"
                    },
                    "rcost": {
                        "cba": "n",
                        "min": "0.0",
                        "type": "float",
                        "unit": "$"
                    },
                    "acr": {
                        "cba": "n",
                        "max": "100.0",
                        "min": "0.0",
                        "type": "float",
                        "unit": "%"
                    },
                    "ter": {
                        "cba": "n",
                        "max": "100.0",
                        "min": "-100.0",
                        "type": "float",
                        "unit": "%"
                    },
                    "ecc%": {
                        "cba": "n",
                        "max": "100.0",
                        "min": "-100.0",
                        "type": "float",
                        "unit": "%"
                    }
                }
            },
            "Scenario": {
                "type": "scenario",
                "max_num": "1",
                "keys": {
                    "monthly_data_filename": {
                        "cba": "y",
                        "type": "string"
                    },
                    "time_series_filename": {
                        "cba": "y",
                        "type": "string"
                    },
                    "dt": {
                        "cba": "n",
                        "max": "1.0",
                        "min": "0.0",
                        "type": "float",
                        "unit": "hours"
                    },
                    "opt_years": {
                        "cba": "n",
                        "max": "2100",
                        "min": "1800",
                        "type": "list/int",
                        "unit": "year"
                    },
                    "start_year": {
                        "cba": "y",
                        "type": "Period",
                        "unit": "year"
                    },
                    "end_year": {
                        "cba": "y",
                        "type": "Period",
                        "unit": "year"
                    },
                    "n": {
                        "allowed_values": "month|year|BOUND",
                        "cba": "n",
                        "max": "366",
                        "min": "0",
                        "type": "string/int",
                        "unit": "hours"
                    },
                    "incl_site_load": {
                        "allowed_values": "1|0",
                        "cba": "n",
                        "type": "bool",
                        "unit": "yes/no"
                    },
                    "incl_thermal_load": {
                        "allowed_values": "1|0",
                        "cba": "n",
                        "type": "bool",
                        "unit": "yes/no"
                    },
                    "max_export": {
                        "type": "float",
                        "min": "0.0",
                        "unit": "kW"
                    },
                    "max_import": {
                        "type": "float",
                        "max": "0.0",
                        "unit": "kW"
                    },
                    "apply_interconnection_constraints": {
                        "type": "bool",
                        "allowed_values": "1|0",
                        "unit": "yes/no"
                    },
                    "def_growth": {
                        "cba": "n",
                        "max": "100.0",
                        "min": "0.0",
                        "type": "float",
                        "unit": "%"
                    },
                    "binary": {
                        "allowed_values": "1|0",
                        "cba": "n",
                        "type": "bool",
                        "unit": "yes/no"
                    },
                    "slack": {
                        "allowed_values": "1|0",
                        "cba": "n",
                        "type": "bool",
                        "unit": "yes/no"
                    },
                    "kappa_ene_max": {
                        "cba": "n",
                        "type": "float"
                    },
                    "kappa_ene_min": {
                        "cba": "n",
                        "type": "float"
                    },
                    "kappa_dis_max": {
                        "cba": "n",
                        "type": "float"
                    },
                    "kappa_dis_min": {
                        "cba": "n",
                        "type": "float"
                    },
                    "kappa_ch_max": {
                        "cba": "n",
                        "type": "float"
                    },
                    "kappa_ch_min": {
                        "cba": "n",
                        "type": "float"
                    },
                    "verbose": {
                        "allowed_values": "1|0",
                        "cba": "n",
                        "type": "bool",
                        "unit": "yes/no"
                    },
                    "verbose_opt": {
                        "allowed_values": "1|0",
                        "cba": "n",
                        "type": "bool",
                        "unit": "yes/no"
                    },
                    "location": {
                        "cba": "n",
                        "allowed_values": "generation|transmission|distribution|customer",
                        "type": "string"
                    },
                    "ownership": {
                        "cba": "y",
                        "allowed_values": "customer|utility|3rd party",
                        "type": "string"
                    }
                }
            },
            "Finance": {
                "type": "finance",
                "max_num": "1",
                "keys": {
                    "inflation_rate": {
                        "cba": "n",
                        "max": "100.0",
                        "min": "0.0",
                        "type": "float",
                        "unit": "%"
                    },
                    "npv_discount_rate": {
                        "cba": "n",
                        "max": "100.0",
                        "min": "0.0",
                        "type": "float",
                        "unit": "%"
                    },
                    "external_incentives": {
                        "allowed_values": "1|0",
                        "cba": "n",
                        "optional": "bool",
                        "type": "bool",
                        "unit": "yes/no"
                    },
                    "yearly_data_filename": {
                        "cba": "n",
                        "optional": "y",
                        "type": "string"
                    },
                    "customer_tariff_filename": {
                        "cba": "y",
                        "type": "string"
                    },
                    "analysis_horizon_mode": {
                        "cba": "n",
                        "allowed_values": "1|2|3|4",
                        "type": "int"
                    },
                    "federal_tax_rate": {
                        "cba": "n",
                        "max": "100.0",
                        "min": "0.0",
                        "type": "float",
                        "unit": "%"
                    },
                    "state_tax_rate": {
                        "cba": "n",
                        "max": "100.0",
                        "min": "0.0",
                        "type": "float",
                        "unit": "%"
                    },
                    "property_tax_rate": {
                        "cba": "n",
                        "max": "100.0",
                        "min": "0.0",
                        "type": "float",
                        "unit": "%"
                    }
                }
            },
            "Results": {
                "type": "result",
                "max_num": "1",
                "keys": {
                    "dir_absolute_path": {
                        "cba": "n",
                        "type": "string"
                    },
                    "label": {
                        "cba": "n",
                        "type": "string",
                        "optional": "y"
                    },
                    "errors_log_path": {
                        "cba": "n",
                        "type": "string"
                    }
                }
            }
=======
  "schema": {
    "tags": {
      "Backup": {
        "type": "service",
        "max_num": "1",
        "keys": {}
      },
      "Battery": {
        "type": "storage",
        "keys": {
          "ccost": {
            "cba": "y",
            "min": "0.0",
            "type": "float",
            "unit": "$"
          },
          "ccost_kw": {
            "cba": "y",
            "min": "0.0",
            "type": "float",
            "unit": "$/kW"
          },
          "ccost_kwh": {
            "cba": "y",
            "min": "0.0",
            "type": "float",
            "unit": "$/kWh"
          },
          "ch_max_rated": {
            "cba": "n",
            "min": "0.0",
            "type": "float",
            "unit": "kW"
          },
          "ch_min_rated": {
            "cba": "n",
            "min": "0.0",
            "type": "float",
            "unit": "kW"
          },
          "construction_year": {
            "cba": "n",
            "type": "Period"
          },
          "cycle_life_filename": {
            "type": "string"
          },
          "daily_cycle_limit": {
            "cba": "n",
            "min": "0",
            "type": "float",
            "unit": "cycles"
          },
          "decommissioning_cost": {
            "cba": "n",
            "type": "float",
            "unit": "$"
          },
          "dis_max_rated": {
            "cba": "n",
            "min": "0.0",
            "type": "float",
            "unit": "kW"
          },
          "dis_min_rated": {
            "cba": "n",
            "min": "0.0",
            "type": "float",
            "unit": "kW"
          },
          "duration_max": {
            "min": "0",
            "type": "float",
            "optional": "y",
            "unit": "hours"
          },
          "ecc%": {
            "cba": "n",
            "max": "100.0",
            "min": "-100.0",
            "type": "float",
            "unit": "%"
          },
          "ene_max_rated": {
            "cba": "n",
            "min": "0.0",
            "type": "float",
            "unit": "kWh"
          },
          "expected_lifetime": {
            "cba": "n",
            "type": "int",
            "unit": "years"
          },
          "fixedOM": {
            "cba": "y",
            "min": "0.0",
            "type": "float",
            "unit": "$/kW-yr"
          },
          "hp": {
            "cba": "y",
            "min": "0",
            "type": "float",
            "unit": "kW"
          },
          "incl_cycle_degrade": {
            "allowed_values": "1|0",
            "cba": "n",
            "type": "bool",
            "unit": "yes/no"
          },
          "incl_ts_charge_limits": {
            "allowed_values": "1|0",
            "cba": "n",
            "type": "bool",
            "unit": "yes/no"
          },
          "incl_ts_discharge_limits": {
            "allowed_values": "1|0",
            "cba": "n",
            "type": "bool",
            "unit": "yes/no"
          },
          "incl_ts_energy_limits": {
            "allowed_values": "1|0",
            "cba": "n",
            "type": "bool",
            "unit": "yes/no"
          },
          "llsoc": {
            "cba": "n",
            "max": "100.0",
            "min": "0.0",
            "type": "float",
            "unit": "%"
          },
          "macrs_term": {
            "cba": "n",
            "allowed_values": "3|5|7|10|15|20|25|27.5|39",
            "type": "float"
          },
          "name": {
            "cba": "n",
            "type": "string"
          },
          "nsr_response_time": {
            "cba": "n",
            "min": "0",
            "type": "int",
            "unit": "minutes"
          },
          "OMexpenses": {
            "cba": "y",
            "min": "0.0",
            "type": "float",
            "unit": "$/MWh"
          },
          "operation_year": {
            "cba": "n",
            "type": "Period"
          },
          "p_start_ch": {
            "cba": "n",
            "min": "0",
            "type": "float",
            "unit": "$"
          },
          "p_start_dis": {
            "cba": "n",
            "min": "0",
            "type": "float",
            "unit": "$"
          },
          "rcost": {
            "cba": "n",
            "min": "0.0",
            "type": "float",
            "unit": "$"
          },
          "rcost_kW": {
            "cba": "n",
            "min": "0.0",
            "type": "float",
            "unit": "$/kW"
          },
          "rcost_kWh": {
            "cba": "n",
            "min": "0.0",
            "type": "float",
            "unit": "$/kWh"
          },
          "replaceable": {
            "type": "bool",
            "allowed_values": "1|0",
            "unit": "yes/no"
          },
          "replacement_construction_time": {
            "cba": "n",
            "min": "1",
            "type": "int",
            "unit": "year"
          },
          "rte": {
            "cba": "n",
            "max": "100.0",
            "min": "0.0",
            "type": "float",
            "unit": "%"
          },
          "salvage_value": {
            "cba": "n",
            "allowed_values": "sunk cost|linear salvage value|BOUND",
            "type": "string/int"
          },
          "sdr": {
            "cba": "n",
            "max": "99.9",
            "min": "0.0",
            "type": "float",
            "unit": "%"
          },
          "soc_target": {
            "cba": "n",
            "max": "100.0",
            "min": "0.0",
            "type": "float",
            "unit": "%"
          },
          "sr_response_time": {
            "cba": "n",
            "min": "0",
            "type": "int",
            "unit": "minutes"
          },
          "startup": {
            "allowed_values": "1|0",
            "cba": "y",
            "type": "bool",
            "unit": "yes/no"
          },
          "startup_time": {
            "cba": "n",
            "min": "0",
            "type": "int",
            "unit": "minutes"
          },
          "state_of_health": {
            "cba": "n",
            "max": "99.9",
            "min": "0.0",
            "type": "float",
            "unit": "%"
          },
          "ter": {
            "cba": "n",
            "max": "100.0",
            "min": "-100.0",
            "type": "float",
            "unit": "%"
          },
          "ulsoc": {
            "cba": "n",
            "max": "100.0",
            "min": "0.0",
            "type": "float",
            "unit": "%"
          },
          "user_ch_rated_max": {
            "cba": "n",
            "min": "0.0",
            "type": "float",
            "unit": "kW"
          },
          "user_ch_rated_min": {
            "cba": "n",
            "min": "0.0",
            "type": "float",
            "unit": "kW"
          },
          "user_dis_rated_max": {
            "cba": "n",
            "min": "0.0",
            "type": "float",
            "unit": "kW"
          },
          "user_dis_rated_min": {
            "cba": "n",
            "min": "0.0",
            "type": "float",
            "unit": "kW"
          },
          "user_ene_rated_max": {
            "cba": "n",
            "min": "0.0",
            "type": "float",
            "unit": "kW"
          },
          "user_ene_rated_min": {
            "cba": "n",
            "min": "0.0",
            "type": "float",
            "unit": "kW"
          },
          "yearly_degrade": {
            "cba": "n",
            "max": "100",
            "min": "0",
            "type": "int",
            "unit": "%"
          }
        }
      },
      "CAES": {
        "type": "storage",
        "keys": {
          "startup_time": {
            "cba": "n",
            "min": "0",
            "type": "int",
            "unit": "minutes"
          },
          "name": {
            "type": "string"
          },
          "nsr_response_time": {
            "cba": "n",
            "min": "0",
            "type": "int",
            "unit": "minutes"
          },
          "sr_response_time": {
            "cba": "n",
            "min": "0",
            "type": "int",
            "unit": "minutes"
          },
          "daily_cycle_limit": {
            "min": "0",
            "type": "float",
            "unit": "yes/no"
          },
          "heat_rate_high": {
            "min": "0.0",
            "type": "float",
            "unit": "BTU/kWh"
          },
          "startup": {
            "type": "bool",
            "allowed_values": "1|0",
            "unit": "yes/no"
          },
          "ccost": {
            "min": "0.0",
            "type": "float",
            "unit": "$"
          },
          "ccost_kw": {
            "min": "0.0",
            "type": "float",
            "unit": "$/kW"
          },
          "ccost_kwh": {
            "min": "0.0",
            "type": "float",
            "unit": "$"
          },
          "fixedOM": {
            "min": "0.0",
            "type": "float",
            "unit": "$/kW-yr"
          },
          "OMexpenses": {
            "min": "0.0",
            "type": "float",
            "unit": "$/MWh"
          },
          "ch_max_rated": {
            "min": "0.0",
            "type": "float",
            "unit": "kW"
          },
          "ch_min_rated": {
            "min": "0.0",
            "type": "float",
            "unit": "kW"
          },
          "dis_max_rated": {
            "min": "0.0",
            "type": "float",
            "unit": "kW"
          },
          "dis_min_rated": {
            "min": "0.0",
            "type": "float",
            "unit": "kW"
          },
          "ene_max_rated": {
            "min": "0.0",
            "type": "float",
            "unit": "kW"
          },
          "ulsoc": {
            "max": "100.0",
            "min": "0.0",
            "type": "float",
            "unit": "%"
          },
          "llsoc": {
            "max": "100.0",
            "min": "0.0",
            "type": "float",
            "unit": "%"
          },
          "energy_ratio": {
            "min": "1.0",
            "type": "float",
            "unit": "ratio"
          },
          "sdr": {
            "max": "99.9",
            "min": "0.0",
            "type": "float",
            "unit": "%"
          },
          "soc_target": {
            "max": "100.0",
            "min": "0.0",
            "type": "float",
            "unit": "%"
          },
          "p_start_ch": {
            "min": "0",
            "type": "float",
            "unit": "$"
          },
          "p_start_dis": {
            "min": "0",
            "type": "float",
            "unit": "$"
          },
          "duration_max": {
            "min": "0",
            "type": "float",
            "optional": "y",
            "unit": "hours"
          },
          "macrs_term": {
            "cba": "n",
            "allowed_values": "3|5|7|10|15|20|25|27.5|39",
            "type": "float"
          },
          "construction_year": {
            "cba": "n",
            "type": "Period",
            "unit": "year"
          },
          "operation_year": {
            "cba": "n",
            "type": "Period",
            "unit": "year"
          },
          "decommissioning_cost": {
            "cba": "n",
            "type": "float",
            "unit": "$"
          },
          "salvage_value": {
            "cba": "n",
            "allowed_values": "sunk cost|linear salvage value|BOUND",
            "type": "string/int"
          },
          "expected_lifetime": {
            "cba": "n",
            "type": "int",
            "unit": "years"
          },
          "replaceable": {
            "type": "bool",
            "allowed_values": "1|0",
            "unit": "yes/no"
          },
          "replacement_construction_time": {
            "cba": "n",
            "min": "1",
            "type": "int",
            "unit": "year"
          },
          "rcost": {
            "cba": "n",
            "min": "0.0",
            "type": "float",
            "unit": "$"
          },
          "rcost_kW": {
            "cba": "n",
            "min": "0.0",
            "type": "float",
            "unit": "$/kW"
          },
          "rcost_kWh": {
            "cba": "n",
            "min": "0.0",
            "type": "float",
            "unit": "$/kWh"
          },
          "ter": {
            "cba": "n",
            "max": "100.0",
            "min": "-100.0",
            "type": "float",
            "unit": "%"
          },
          "ecc%": {
            "cba": "n",
            "max": "100.0",
            "min": "-100.0",
            "type": "float",
            "unit": "%"
          },
          "incl_ts_energy_limits": {
            "allowed_values": "1|0",
            "cba": "n",
            "type": "bool"
          },
          "incl_ts_charge_limits": {
            "allowed_values": "1|0",
            "cba": "n",
            "type": "bool"
          },
          "incl_ts_discharge_limits": {
            "allowed_values": "1|0",
            "cba": "n",
            "type": "bool"
          }
        }
      },
      "CHP": {
        "type": "generator",
        "keys": {
          "name": {
            "cba": "n",
            "type": "string"
          },
          "nsr_response_time": {
            "cba": "n",
            "min": "0",
            "type": "int",
            "unit": "minutes"
          },
          "sr_response_time": {
            "cba": "n",
            "min": "0",
            "type": "int",
            "unit": "minutes"
          },
          "macrs_term": {
            "allowed_values": "3|5|7|10|15|20|25|27.5|39",
            "cba": "n",
            "type": "float"
          },
          "min_power": {
            "cba": "n",
            "min": "0.0",
            "type": "float",
            "unit": "kW"
          },
          "startup_time": {
            "cba": "n",
            "min": "0",
            "type": "int",
            "unit": "minutes"
          },
          "electric_heat_ratio": {
            "cba": "n",
            "min": "0.0",
            "type": "float"
          },
          "electric_ramp_rate": {
            "cba": "n",
            "min": "0.0",
            "type": "float",
            "unit": "MW/min"
          },
          "heat_rate": {
            "cba": "y",
            "min": "0.0",
            "type": "float",
            "unit": "BTU/kWh"
          },
          "variable_om_cost": {
            "cba": "y",
            "min": "0.0",
            "type": "float",
            "unit": "$/kWh"
          },
          "fixed_om_cost": {
            "cba": "y",
            "min": "0.0",
            "type": "float",
            "unit": "$/year"
          },
          "max_rated_capacity": {
            "cba": "n",
            "min": "0.0",
            "type": "float",
            "unit": "kW/generator"
          },
          "min_rated_capacity": {
            "cba": "n",
            "min": "0.0",
            "type": "float",
            "unit": "kW/generator"
          },
          "rated_capacity": {
            "cba": "n",
            "min": "0.0",
            "type": "float",
            "unit": "kW/generator"
          },
          "ccost": {
            "cba": "y",
            "min": "0.0",
            "type": "float",
            "unit": "$/generator"
          },
          "ccost_kW": {
            "cba": "y",
            "min": "0.0",
            "type": "float",
            "unit": "$/kW"
          },
          "n": {
            "cba": "n",
            "min": "0",
            "type": "int",
            "unit": "generators"
          },
          "construction_year": {
            "cba": "n",
            "type": "Period",
            "unit": "year"
          },
          "operation_year": {
            "cba": "n",
            "type": "Period",
            "unit": "year"
          },
          "decommissioning_cost": {
            "cba": "n",
            "type": "float",
            "unit": "$"
          },
          "salvage_value": {
            "cba": "n",
            "allowed_values": "sunk cost|linear salvage value|BOUND",
            "type": "string/int"
          },
          "expected_lifetime": {
            "cba": "n",
            "type": "int",
            "unit": "years"
          },
          "replaceable": {
            "type": "bool",
            "allowed_values": "1|0"
          },
          "replacement_construction_time": {
            "cba": "n",
            "min": "1",
            "type": "int",
            "unit": "year"
          },
          "rcost": {
            "cba": "n",
            "min": "0.0",
            "type": "float",
            "unit": "$/generator"
          },
          "rcost_kW": {
            "cba": "n",
            "min": "0.0",
            "type": "float",
            "unit": "$/kW"
          },
          "ter": {
            "cba": "n",
            "max": "100.0",
            "min": "-100.0",
            "type": "float",
            "unit": "%"
          },
          "ecc%": {
            "cba": "n",
            "max": "100.0",
            "min": "-100.0",
            "type": "float",
            "unit": "%"
          },
          "max_steam_ratio": {
            "cba": "n",
            "min": "0.0",
            "type": "float",
            "unit": "ratio"
          }
>>>>>>> f1b6cf9b
        }
      },
      "ControllableLoad": {
        "type": "load",
        "keys": {
          "name": {
            "cba": "n",
            "type": "string"
          },
          "power_rating": {
            "cba": "n",
            "min": "0.0",
            "type": "float",
            "unit": "kW"
          },
          "duration": {
            "cba": "n",
            "min": "0.0",
            "type": "float",
            "unit": "hours"
          },
          "nsr_response_time": {
            "min": "0",
            "type": "int",
            "unit": "minutes"
          },
          "sr_response_time": {
            "min": "0",
            "type": "int",
            "unit": "minutes"
          },
          "startup_time": {
            "cba": "n",
            "min": "0",
            "type": "int",
            "unit": "minutes"
          },
          "construction_year": {
            "cba": "n",
            "type": "Period",
            "unit": "year"
          },
          "operation_year": {
            "cba": "n",
            "type": "Period",
            "unit": "year"
          },
          "decommissioning_cost": {
            "cba": "n",
            "min": "0.0",
            "type": "float",
            "unit": "$"
          },
          "salvage_value": {
            "cba": "n",
            "allowed_values": "sunk cost|linear salvage value|BOUND",
            "min": "0",
            "type": "string/int"
          },
          "expected_lifetime": {
            "cba": "n",
            "type": "int",
            "unit": "years"
          },
          "replaceable": {
            "type": "bool",
            "allowed_values": "1|0",
            "unit": "yes/no"
          },
          "ter": {
            "cba": "n",
            "max": "100.0",
            "min": "-100.0",
            "type": "float",
            "unit": "%"
          },
          "ecc%": {
            "cba": "n",
            "max": "100.0",
            "min": "-100.0",
            "type": "float",
            "unit": "%"
          }
        }
      },
      "CT": {
        "type": "generator",
        "keys": {
          "name": {
            "cba": "n",
            "type": "string"
          },
          "nsr_response_time": {
            "cba": "n",
            "min": "0",
            "type": "int",
            "unit": "minutes"
          },
          "sr_response_time": {
            "cba": "n",
            "min": "0",
            "type": "int",
            "unit": "minutes"
          },
          "macrs_term": {
            "allowed_values": "3|5|7|10|15|20|25|27.5|39",
            "cba": "n",
            "type": "float"
          },
          "min_power": {
            "cba": "n",
            "min": "0.0",
            "type": "float",
            "unit": "kW"
          },
          "startup_time": {
            "cba": "n",
            "min": "0",
            "type": "int",
            "unit": "minutes"
          },
          "heat_rate": {
            "cba": "y",
            "min": "0.0",
            "type": "float",
            "unit": "BTU/kWh"
          },
          "variable_om_cost": {
            "cba": "y",
            "min": "0.0",
            "type": "float",
            "unit": "$/kWh"
          },
          "fixed_om_cost": {
            "cba": "y",
            "min": "0.0",
            "type": "float",
            "unit": "$/year"
          },
          "max_rated_capacity": {
            "cba": "n",
            "min": "0.0",
            "type": "float",
            "unit": "kW/generator"
          },
          "min_rated_capacity": {
            "cba": "n",
            "min": "0.0",
            "type": "float",
            "unit": "kW/generator"
          },
          "rated_capacity": {
            "cba": "n",
            "min": "0.0",
            "type": "float",
            "unit": "kW/generator"
          },
          "ccost": {
            "cba": "y",
            "min": "0.0",
            "type": "float",
            "unit": "$/generator"
          },
          "ccost_kW": {
            "cba": "y",
            "min": "0.0",
            "type": "float",
            "unit": "$/kW"
          },
          "n": {
            "cba": "n",
            "min": "0",
            "type": "int",
            "unit": "generators"
          },
          "construction_year": {
            "cba": "n",
            "type": "Period",
            "unit": "year"
          },
          "operation_year": {
            "cba": "n",
            "type": "Period",
            "unit": "year"
          },
          "decommissioning_cost": {
            "cba": "n",
            "type": "float",
            "unit": "$"
          },
          "salvage_value": {
            "cba": "n",
            "allowed_values": "sunk cost|linear salvage value|BOUND",
            "type": "string/int"
          },
          "expected_lifetime": {
            "cba": "n",
            "type": "int",
            "unit": "years"
          },
          "replaceable": {
            "type": "bool",
            "allowed_values": "1|0"
          },
          "replacement_construction_time": {
            "cba": "n",
            "min": "1",
            "type": "int",
            "unit": "year"
          },
          "rcost": {
            "cba": "n",
            "min": "0.0",
            "type": "float",
            "unit": "$/generator"
          },
          "rcost_kW": {
            "cba": "n",
            "min": "0.0",
            "type": "float",
            "unit": "$/kW"
          },
          "ter": {
            "cba": "n",
            "max": "100.0",
            "min": "-100.0",
            "type": "float",
            "unit": "%"
          },
          "ecc%": {
            "cba": "n",
            "max": "100.0",
            "min": "-100.0",
            "type": "float",
            "unit": "%"
          }
        }
      },
      "DA": {
        "keys": {
          "growth": {
            "max": "100.0",
            "min": "0.0",
            "type": "float",
            "unit": "%/year"
          }
        },
        "max_num": "1",
        "type": "service"
      },
      "DCM": {
        "keys": {
          "growth": {
            "cba": "n",
            "max": "100.0",
            "min": "0.0",
            "type": "float",
            "unit": "%/year"
          }
        },
        "max_num": "1",
        "type": "service"
      },
      "Deferral": {
        "keys": {
          "growth": {
            "cba": "n",
            "max": "100.0",
            "min": "0.0",
            "type": "float",
            "unit": "%/year"
          },
          "min_year_objective": {
            "cba": "n",
            "min": "0",
            "type": "int",
            "unit": "years"
          },
          "planned_load_limit": {
            "cba": "n",
            "min": "0.0",
            "type": "float",
            "unit": "kW"
          },
          "price": {
            "cba": "y",
            "min": "0.0",
            "type": "float",
            "unit": "$/year"
          },
          "reverse_power_flow_limit": {
            "cba": "n",
            "max": "0.0",
            "type": "float",
            "unit": "kW"
          }
        },
        "max_num": "1",
        "type": "service"
      },
      "DieselGenset": {
        "keys": {
          "ccost": {
            "cba": "y",
            "min": "0.0",
            "type": "float",
            "unit": "$/generator"
          },
          "ccost_kW": {
            "cba": "y",
            "min": "0.0",
            "type": "float",
            "unit": "$/kW"
          },
          "construction_year": {
            "cba": "n",
            "type": "Period",
            "unit": "year"
          },
          "decommissioning_cost": {
            "cba": "n",
            "type": "float",
            "unit": "$"
          },
          "ecc%": {
            "cba": "n",
            "max": "100.0",
            "min": "-100.0",
            "type": "float",
            "unit": "%"
          },
          "efficiency": {
            "cba": "n",
            "min": "0.0",
            "type": "float",
            "unit": "gal/kWh"
          },
          "expected_lifetime": {
            "cba": "n",
            "type": "int",
            "unit": "years"
          },
          "fixed_om_cost": {
            "cba": "y",
            "min": "0.0",
            "type": "float",
            "unit": "$/year"
          },
          "fuel_cost": {
            "cba": "y",
            "min": "0.0",
            "type": "float",
            "unit": "$/gal"
          },
          "macrs_term": {
            "allowed_values": "3|5|7|10|15|20|25|27.5|39",
            "cba": "n",
            "type": "float"
          },
          "max_rated_capacity": {
            "cba": "n",
            "min": "0.0",
            "type": "float",
            "unit": "kW"
          },
          "min_power": {
            "cba": "n",
            "min": "0.0",
            "type": "float",
            "unit": "kW"
          },
          "min_rated_capacity": {
            "cba": "n",
            "min": "0.0",
            "type": "float",
            "unit": "kW"
          },
          "n": {
            "cba": "n",
            "min": "0",
            "type": "int",
            "unit": "generators"
          },
          "name": {
            "cba": "n",
            "type": "string"
          },
          "nsr_response_time": {
            "cba": "n",
            "min": "0",
            "type": "int",
            "unit": "minutes"
          },
          "operation_year": {
            "cba": "n",
            "type": "Period",
            "unit": "year"
          },
          "rated_capacity": {
            "cba": "n",
            "min": "0.0",
            "type": "float",
            "unit": "kW/generator"
          },
          "rcost": {
            "cba": "n",
            "min": "0.0",
            "type": "float",
            "unit": "$"
          },
          "rcost_kW": {
            "cba": "n",
            "min": "0.0",
            "type": "float",
            "unit": "$/kW"
          },
          "replaceable": {
            "type": "bool",
            "allowed_values": "1|0"
          },
          "replacement_construction_time": {
            "cba": "n",
            "min": "1",
            "type": "int",
            "unit": "year"
          },
          "salvage_value": {
            "cba": "n",
            "allowed_values": "sunk cost|linear salvage value|BOUND",
            "type": "string/int"
          },
          "sr_response_time": {
            "cba": "n",
            "min": "0",
            "type": "int",
            "unit": "minutes"
          },
          "startup_time": {
            "cba": "n",
            "min": "0",
            "type": "int",
            "unit": "minutes"
          },
          "ter": {
            "cba": "n",
            "max": "100.0",
            "min": "-100.0",
            "type": "float",
            "unit": "%"
          },
          "variable_om_cost": {
            "cba": "y",
            "min": "0.0",
            "type": "float",
            "unit": "$/kWh"
          }
        },
        "type": "generator"
      },
      "DR": {
        "keys": {
          "day_ahead": {
            "allowed_values": "1|0",
            "unit": "yes/no",
            "type": "bool"
          },
          "days": {
            "max": "366",
            "min": "0",
            "type": "int",
            "unit": "days"
          },
          "growth": {
            "max": "100",
            "min": "0",
            "type": "float",
            "unit": "%/year"
          },
          "length": {
            "max": "24",
            "min": "0",
            "type": "string/int",
            "unit": "hours"
          },
          "program_end_hour": {
            "max": "24",
            "min": "0",
            "type": "string/int",
            "unit": "hours"
          },
          "program_start_hour": {
            "max": "24",
            "min": "0",
            "type": "int",
            "unit": "hours"
          },
          "weekend": {
            "type": "bool",
            "allowed_values": "1|0",
            "unit": "yes/no"
          }
        },
        "max_num": "1",
        "type": "service"
      },
      "ElectricVehicle1": {
        "keys": {
          "ccost": {
            "cba": "y",
            "min": "0.0",
            "type": "float",
            "unit": "$"
          },
          "ch_max_rated": {
            "cba": "n",
            "min": "0.0",
            "type": "float",
            "unit": "kW"
          },
          "ch_min_rated": {
            "cba": "n",
            "min": "0.0",
            "type": "float",
            "unit": "kW"
          },
          "construction_year": {
            "cba": "n",
            "type": "Period",
            "unit": "year"
          },
          "decommissioning_cost": {
            "cba": "n",
            "type": "float",
            "unit": "$"
          },
          "ecc%": {
            "cba": "n",
            "max": "100.0",
            "min": "-100.0",
            "type": "float",
            "unit": "%"
          },
          "ene_target": {
            "cba": "n",
            "min": "0.0",
            "type": "float",
            "unit": "kWh"
          },
          "expected_lifetime": {
            "cba": "n",
            "type": "int",
            "unit": "years"
          },
          "fixed_om": {
            "cba": "y",
            "min": "0.0",
            "type": "float",
            "unit": "$/year"
          },
          "macrs_term": {
            "allowed_values": "3|5|7|10|15|20|25|27.5|39",
            "cba": "n",
            "type": "float"
          },
          "name": {
            "cba": "n",
            "type": "string"
          },
          "nsr_response_time": {
            "cba": "n",
            "min": "0",
            "type": "int",
            "unit": "minutes"
          },
          "operation_year": {
            "cba": "n",
            "type": "Period",
            "unit": "year"
          },
          "plugin_time": {
            "cba": "n",
            "min": "0",
            "max": "23",
            "type": "int",
            "unit": "hour beginning"
          },
          "plugout_time": {
            "cba": "n",
            "min": "0",
            "max": "23",
            "type": "int",
            "unit": "hour beginning"
          },
          "rcost": {
            "cba": "n",
            "min": "0.0",
            "type": "float",
            "unit": "$"
          },
          "replaceable": {
            "type": "bool",
            "allowed_values": "1|0"
          },
          "replacement_construction_time": {
            "cba": "n",
            "min": "1",
            "type": "int",
            "unit": "year"
          },
          "salvage_value": {
            "cba": "n",
            "allowed_values": "sunk cost|linear salvage value|BOUND",
            "type": "string/int"
          },
          "sr_response_time": {
            "cba": "n",
            "min": "0",
            "type": "int",
            "unit": "minutes"
          },
          "startup_time": {
            "cba": "n",
            "min": "0",
            "type": "int",
            "unit": "minutes"
          },
          "ter": {
            "cba": "n",
            "max": "100.0",
            "fixed_om_cost": {
              "cba": "y",
              "min": "0.0",
              "type": "float",
              "unit": "$/year"
            },
            "min": "-100.0",
            "type": "float",
            "unit": "%"
          }
        },
        "type": "load"
      },
      "ElectricVehicle2": {
        "keys": {
          "ccost": {
            "cba": "y",
            "min": "0.0",
            "type": "float",
            "unit": "$"
          },
          "construction_year": {
            "cba": "n",
            "type": "Period",
            "unit": "year"
          },
          "decommissioning_cost": {
            "cba": "n",
            "type": "float",
            "unit": "$"
          },
          "ecc%": {
            "cba": "n",
            "max": "100.0",
            "min": "-100.0",
            "type": "float",
            "unit": "%"
          },
          "expected_lifetime": {
            "cba": "n",
            "type": "int",
            "unit": "years"
          },
          "fixed_om": {
            "cba": "y",
            "min": "0.0",
            "type": "float",
            "unit": "$/year"
          },
          "lost_load_cost": {
            "cba": "n",
            "min": "0.0",
            "type": "float",
            "unit": "$/kWh"
          },
          "macrs_term": {
            "allowed_values": "3|5|7|10|15|20|25|27.5|39",
            "cba": "n",
            "type": "float"
          },
          "max_load_ctrl": {
            "cba": "n",
            "min": "0",
            "max": "100",
            "type": "int",
            "unit": "%"
          },
          "name": {
            "cba": "n",
            "type": "string"
          },
          "nsr_response_time": {
            "cba": "n",
            "min": "0",
            "type": "int",
            "unit": "minutes"
          },
          "operation_year": {
            "cba": "n",
            "type": "Period",
            "unit": "year"
          },
          "rcost": {
            "cba": "n",
            "min": "0.0",
            "type": "float",
            "unit": "$"
          },
          "replaceable": {
            "type": "bool",
            "allowed_values": "1|0"
          },
          "replacement_construction_time": {
            "cba": "n",
            "min": "1",
            "type": "int",
            "unit": "year"
          },
          "salvage_value": {
            "cba": "n",
            "allowed_values": "sunk cost|linear salvage value|BOUND",
            "type": "string/int"
          },
          "sr_response_time": {
            "cba": "n",
            "min": "0",
            "type": "int",
            "unit": "minutes"
          },
          "startup_time": {
            "cba": "n",
            "min": "0",
            "type": "int",
            "unit": "minutes"
          },
          "ter": {
            "cba": "n",
            "max": "100.0",
            "min": "-100.0",
            "type": "float",
            "unit": "%"
          }
        },
        "type": "load"
      },
      "Finance": {
        "keys": {
          "analysis_horizon_mode": {
            "cba": "n",
            "allowed_values": "1|2|3",
            "type": "int"
          },
          "customer_tariff_filename": {
            "cba": "y",
            "type": "string"
          },
          "ecc_mode": {
            "allowed_values": "1|0",
            "cba": "n",
            "optional": "bool",
            "type": "bool",
            "unit": "yes/no"
          },
          "external_incentives": {
            "allowed_values": "1|0",
            "cba": "n",
            "optional": "bool",
            "type": "bool",
            "unit": "yes/no"
          },
          "federal_tax_rate": {
            "cba": "n",
            "max": "100.0",
            "min": "0.0",
            "type": "float",
            "unit": "%"
          },
          "inflation_rate": {
            "cba": "n",
            "max": "100.0",
            "min": "0.0",
            "type": "float",
            "unit": "%"
          },
          "npv_discount_rate": {
            "cba": "n",
            "max": "100.0",
            "min": "0.0",
            "type": "float",
            "unit": "%"
          },
          "property_tax_rate": {
            "cba": "n",
            "max": "100.0",
            "min": "0.0",
            "type": "float",
            "unit": "%"
          },
          "state_tax_rate": {
            "cba": "n",
            "max": "100.0",
            "min": "0.0",
            "type": "float",
            "unit": "%"
          },
          "yearly_data_filename": {
            "cba": "n",
            "optional": "y",
            "type": "string"
          }
        },
        "max_num": "1",
        "type": "finance"
      },
      "FR": {
        "keys": {
          "CombinedMarket": {
            "allowed_values": "1|0",
            "cba": "n",
            "type": "bool",
            "unit": "yes/no"
          },
          "d_ts_constraints": {
            "allowed_values": "1|0",
            "cba": "n",
            "type": "bool",
            "unit": "yes/no"
          },
          "duration": {
            "cba": "n",
            "max": "24",
            "min": "0.0",
            "type": "float",
            "unit": "hours"
          },
          "energyprice_growth": {
            "cba": "n",
            "max": "100.0",
            "min": "0.0",
            "type": "float",
            "unit": "%/year"
          },
          "eod": {
            "cba": "n",
            "max": "1.0",
            "min": "0.0",
            "type": "float",
            "unit": "kWh/kW-hr"
          },
          "eou": {
            "cba": "n",
            "max": "1.0",
            "min": "0.0",
            "type": "float",
            "unit": "kWh/kW-hr"
          },
          "growth": {
            "cba": "n",
            "max": "100.0",
            "min": "0.0",
            "type": "float",
            "unit": "%/year"
          },
          "u_ts_constraints": {
            "allowed_values": "1|0",
            "cba": "n",
            "type": "bool",
            "unit": "yes/no"
          }
        },
        "max_num": "1",
        "type": "service"
      },
      "ICE": {
        "keys": {
          "ccost": {
            "cba": "y",
            "min": "0.0",
            "type": "float",
            "unit": "$/generator"
          },
          "ccost_kW": {
            "cba": "y",
            "min": "0.0",
            "type": "float",
            "unit": "$/kW"
          },
          "construction_year": {
            "cba": "n",
            "type": "Period",
            "unit": "year"
          },
          "decommissioning_cost": {
            "cba": "n",
            "type": "float",
            "unit": "$"
          },
          "ecc%": {
            "cba": "n",
            "max": "100.0",
            "min": "-100.0",
            "type": "float",
            "unit": "%"
          },
          "efficiency": {
            "cba": "n",
            "min": "0.0",
            "type": "float",
            "unit": "gal/kWh"
          },
          "expected_lifetime": {
            "cba": "n",
            "type": "int",
            "unit": "years"
          },
          "fixed_om_cost": {
            "cba": "y",
            "min": "0.0",
            "type": "float",
            "unit": "$/year"
          },
          "fuel_cost": {
            "cba": "y",
            "min": "0.0",
            "type": "float",
            "unit": "$/gal"
          },
          "macrs_term": {
            "allowed_values": "3|5|7|10|15|20|25|27.5|39",
            "cba": "n",
            "type": "float"
          },
          "max_rated_capacity": {
            "cba": "n",
            "min": "0.0",
            "type": "float",
            "unit": "kW/generator"
          },
          "min_power": {
            "cba": "n",
            "min": "0.0",
            "type": "float",
            "unit": "kW"
          },
          "min_rated_capacity": {
            "cba": "n",
            "min": "0.0",
            "type": "float",
            "unit": "kW/generator"
          },
          "n": {
            "cba": "n",
            "min": "0",
            "type": "int",
            "unit": "generators"
          },
          "name": {
            "cba": "n",
            "type": "string"
          },
          "nsr_response_time": {
            "cba": "n",
            "min": "0",
            "type": "int",
            "unit": "minutes"
          },
          "operation_year": {
            "cba": "n",
            "type": "Period",
            "unit": "year"
          },
          "rated_capacity": {
            "cba": "n",
            "min": "0.0",
            "type": "float",
            "unit": "kW/generator"
          },
          "rcost": {
            "cba": "n",
            "min": "0.0",
            "type": "float",
            "unit": "$/generator"
          },
          "rcost_kW": {
            "cba": "n",
            "min": "0.0",
            "type": "float",
            "unit": "$/kW"
          },
          "replaceable": {
            "type": "bool",
            "allowed_values": "1|0"
          },
          "replacement_construction_time": {
            "cba": "n",
            "min": "1",
            "type": "int",
            "unit": "year"
          },
          "salvage_value": {
            "cba": "n",
            "allowed_values": "sunk cost|linear salvage value|BOUND",
            "type": "string/int"
          },
          "sr_response_time": {
            "cba": "n",
            "min": "0",
            "type": "int",
            "unit": "minutes"
          },
          "startup_time": {
            "cba": "n",
            "min": "0",
            "type": "int",
            "unit": "minutes"
          },
          "ter": {
            "cba": "n",
            "max": "100.0",
            "min": "-100.0",
            "type": "float",
            "unit": "%"
          },
          "variable_om_cost": {
            "cba": "y",
            "min": "0.0",
            "type": "float",
            "unit": "$/kWh"
          }
        },
        "type": "generator"
      },
      "LF": {
        "keys": {
          "CombinedMarket": {
            "cba": "n",
            "type": "bool",
            "allowed_values": "1|0",
            "unit": "yes/no"
          },
          "d_ts_constraints": {
            "allowed_values": "1|0",
            "cba": "n",
            "type": "bool",
            "unit": "yes/no"
          },
          "duration": {
            "max": "24",
            "min": "0.0",
            "type": "float",
            "unit": "hours"
          },
          "energyprice_growth": {
            "cba": "n",
            "max": "100.0",
            "min": "0.0",
            "type": "float",
            "unit": "%/year"
          },
          "growth": {
            "cba": "n",
            "max": "100.0",
            "min": "0.0",
            "type": "float",
            "unit": "%/year"
          },
          "u_ts_constraints": {
            "allowed_values": "1|0",
            "cba": "n",
            "type": "bool",
            "unit": "yes/no"
          }
        },
        "max_num": "1",
        "type": "service"
      },
      "NSR": {
        "keys": {
          "duration": {
            "cba": "n",
            "max": "24",
            "min": "0.0",
            "type": "float",
            "unit": "hours"
          },
          "growth": {
            "cba": "n",
            "max": "100.0",
            "min": "0.0",
            "type": "float",
            "unit": "%/year"
          },
          "ts_constraints": {
            "allowed_values": "1|0",
            "cba": "n",
            "type": "bool",
            "unit": "yes/no"
          }
        },
        "max_num": "1",
        "type": "service"
      },
      "PV": {
        "keys": {
          "ccost_kW": {
            "cba": "y",
            "min": "0.0",
            "type": "float",
            "unit": "$/kW"
          },
          "construction_year": {
            "cba": "n",
            "type": "Period",
            "unit": "year"
          },
          "curtail": {
            "type": "bool",
            "allowed_values": "1|0",
            "unit": "yes/no"
          },
          "decommissioning_cost": {
            "cba": "n",
            "type": "float",
            "unit": "$"
          },
          "ecc%": {
            "cba": "n",
            "max": "100.0",
            "min": "-100.0",
            "type": "float",
            "unit": "%"
          },
          "expected_lifetime": {
            "cba": "n",
            "type": "int",
            "unit": "years"
          },
          "fixed_om_cost": {
            "cba": "y",
            "min": "0.0",
            "type": "float",
            "unit": "$/year"
          },
          "gamma": {
            "cba": "n",
            "max": "100.0",
            "min": "0.0",
            "type": "float",
            "unit": "%"
          },
          "grid_charge": {
            "allowed_values": "1|0",
            "cba": "n",
            "type": "bool",
            "unit": "yes/no"
          },
          "grid_charge_penalty": {
            "min": "0.0",
            "cba": "n",
            "type": "float",
            "unit": "$/kWh"
          },
          "growth": {
            "cba": "n",
            "max": "100.0",
            "min": "-100.0",
            "type": "float",
            "unit": "%/year"
          },
          "inv_max": {
            "cba": "n",
            "min": "0.0",
            "type": "float",
            "unit": "kW"
          },
          "loc": {
            "allowed_values": "ac|dc",
            "cba": "n",
            "type": "string"
          },
          "macrs_term": {
            "allowed_values": "3|5|7|10|15|20|25|27.5|39",
            "cba": "n",
            "type": "float"
          },
          "max_rated_capacity": {
            "cba": "n",
            "min": "0.0",
            "type": "float",
            "unit": "kW"
          },
          "min_rated_capacity": {
            "cba": "n",
            "min": "0.0",
            "type": "float",
            "unit": "kW"
          },
          "name": {
            "cba": "n",
            "type": "string"
          },
          "nsr_response_time": {
            "cba": "n",
            "min": "0",
            "type": "int",
            "unit": "minutes"
          },
          "nu": {
            "cba": "n",
            "max": "100.0",
            "min": "0.0",
            "type": "float",
            "unit": "%"
          },
          "operation_year": {
            "cba": "n",
            "type": "Period",
            "unit": "year"
          },
          "PPA": {
            "allowed_values": "1|0",
            "cba": "n",
            "type": "bool",
            "unit": "yes/no"
          },
          "PPA_cost": {
            "cba": "n",
            "min": "0.0",
            "type": "float",
            "unit": "$/kWh"
          },
          "PPA_inflation_rate": {
            "cba": "n",
            "type": "float",
            "unit": "%"
          },
          "rated_capacity": {
            "cba": "n",
            "min": "0.0",
            "type": "float",
            "unit": "kW"
          },
          "rcost_kW": {
            "cba": "n",
            "min": "0.0",
            "type": "float",
            "unit": "$/kW"
          },
          "replaceable": {
            "type": "bool",
            "allowed_values": "1|0",
            "unit": "yes/no"
          },
          "replacement_construction_time": {
            "cba": "n",
            "min": "1",
            "type": "int",
            "unit": "year"
          },
          "salvage_value": {
            "cba": "n",
            "allowed_values": "sunk cost|linear salvage value|BOUND",
            "type": "string/int"
          },
          "sr_response_time": {
            "cba": "n",
            "min": "0",
            "type": "int",
            "unit": "minutes"
          },
          "startup_time": {
            "cba": "n",
            "min": "0",
            "type": "int",
            "unit": "minutes"
          },
          "ter": {
            "cba": "n",
            "max": "100.0",
            "min": "-100.0",
            "type": "float",
            "unit": "%"
          }
        },
        "type": "intermittentresource"
      },
      "RA": {
        "keys": {
          "days": {
            "max": "366",
            "min": "0",
            "type": "int",
            "unit": "days"
          },
          "dispmode": {
            "type": "bool",
            "allowed_values": "1|0"
          },
          "growth": {
            "max": "100",
            "min": "0",
            "type": "float",
            "unit": "%"
          },
          "idmode": {
            "type": "string",
            "allowed_values": "Peak by Year|Peak by Month|Peak by Month with Active Hours"
          },
          "length": {
            "max": "24",
            "min": "1",
            "type": "int",
            "unit": "hours"
          }
        },
        "max_num": "1",
        "type": "service"
      },
      "Reliability": {
        "keys": {
          "max_outage_duration": {
            "cba": "n",
            "min": "1",
            "type": "int",
            "unit": "hours"
          },
          "n-2": {
            "allowed_values": "1|0",
            "cba": "n",
            "type": "bool",
            "unit": "yes/no"
          },
          "post_facto_initial_soc": {
            "cba": "n",
            "min": "0",
            "max": "100",
            "type": "float",
            "unit": "%"
          },
          "post_facto_only": {
            "allowed_values": "1|0",
            "cba": "n",
            "type": "bool",
            "unit": "yes/no"
          },
          "target": {
            "cba": "n",
            "min": "1.0",
            "type": "float",
            "unit": "hours"
          }
        },
        "max_num": "1",
        "type": "service"
      },
      "Results": {
        "keys": {
          "dir_absolute_path": {
            "cba": "n",
            "type": "string"
          },
          "errors_log_path": {
            "cba": "n",
            "type": "string"
          },
          "label": {
            "cba": "n",
            "type": "string",
            "optional": "y"
          }
        },
        "max_num": "1",
        "type": "result"
      },
      "retailTimeShift": {
        "keys": {
          "growth": {
            "cba": "n",
            "max": "100.0",
            "min": "0.0",
            "type": "float",
            "unit": "%/year"
          }
        },
        "max_num": "1",
        "type": "service"
      },
      "Scenario": {
        "keys": {
          "apply_interconnection_constraints": {
            "type": "bool",
            "allowed_values": "1|0",
            "unit": "yes/no"
          },
          "binary": {
            "allowed_values": "1|0",
            "cba": "n",
            "type": "bool",
            "unit": "yes/no"
          },
          "def_growth": {
            "cba": "n",
            "max": "100.0",
            "min": "0.0",
            "type": "float",
            "unit": "%"
          },
          "dt": {
            "cba": "n",
            "max": "1.0",
            "min": "0.0",
            "type": "float",
            "unit": "hours"
          },
          "end_year": {
            "cba": "y",
            "type": "Period",
            "unit": "year"
          },
          "incl_site_load": {
            "allowed_values": "1|0",
            "cba": "n",
            "type": "bool",
            "unit": "yes/no"
          },
          "incl_thermal_load": {
            "allowed_values": "1|0",
            "cba": "n",
            "type": "bool",
            "unit": "yes/no"
          },
          "kappa_ch_max": {
            "cba": "n",
            "type": "float"
          },
          "kappa_ch_min": {
            "cba": "n",
            "type": "float"
          },
          "kappa_dis_max": {
            "cba": "n",
            "type": "float"
          },
          "kappa_dis_min": {
            "cba": "n",
            "type": "float"
          },
          "kappa_ene_max": {
            "cba": "n",
            "type": "float"
          },
          "kappa_ene_min": {
            "cba": "n",
            "type": "float"
          },
          "location": {
            "cba": "n",
            "allowed_values": "generation|transmission|distribution|customer",
            "type": "string"
          },
          "max_export": {
            "type": "float",
            "min": "0.0",
            "unit": "kW"
          },
          "max_import": {
            "type": "float",
            "max": "0.0",
            "unit": "kW"
          },
          "monthly_data_filename": {
            "cba": "y",
            "type": "string"
          },
          "n": {
            "allowed_values": "month|year|BOUND",
            "cba": "n",
            "max": "366",
            "min": "0",
            "type": "string/int",
            "unit": "hours"
          },
          "opt_years": {
            "cba": "n",
            "max": "2100",
            "min": "1800",
            "type": "list/int",
            "unit": "year"
          },
          "ownership": {
            "cba": "y",
            "allowed_values": "customer|utility|3rd party",
            "type": "string"
          },
          "slack": {
            "allowed_values": "1|0",
            "cba": "n",
            "type": "bool",
            "unit": "yes/no"
          },
          "start_year": {
            "cba": "y",
            "type": "Period",
            "unit": "year"
          },
          "time_series_filename": {
            "cba": "y",
            "type": "string"
          },
          "verbose": {
            "allowed_values": "1|0",
            "cba": "n",
            "type": "bool",
            "unit": "yes/no"
          },
          "verbose_opt": {
            "allowed_values": "1|0",
            "cba": "n",
            "type": "bool",
            "unit": "yes/no"
          }
        },
        "max_num": "1",
        "type": "scenario"
      },
      "SR": {
        "keys": {
          "duration": {
            "cba": "n",
            "max": "24",
            "min": "0.0",
            "type": "float",
            "unit": "hours"
          },
          "growth": {
            "cba": "n",
            "max": "100.0",
            "min": "0.0",
            "type": "float",
            "unit": "%/year"
          },
          "ts_constraints": {
            "allowed_values": "1|0",
            "cba": "n",
            "type": "bool",
            "unit": "yes/no"
          }
        },
        "max_num": "1",
        "type": "service"
      },
      "User": {
        "keys": {
          "price": {
            "cba": "y",
            "min": "0.0",
            "type": "float",
            "unit": "$/year"
          }
        },
        "max_num": "1",
        "type": "service"
      }
    },
    "version": "1.0.0"
  }
}<|MERGE_RESOLUTION|>--- conflicted
+++ resolved
@@ -1,273 +1,1762 @@
 {
-<<<<<<< HEAD
     "schema": {
-        "version": "1.0.0",
         "tags": {
-            "Deferral": {
-                "type": "service",
-                "max_num": "1",
-                "keys": {
-                    "planned_load_limit": {
-                        "cba": "n",
-                        "min": "0.0",
-                        "type": "float",
-                        "unit": "kW"
-                    },
-                    "reverse_power_flow_limit": {
-                        "cba": "n",
-                        "max": "0.0",
-                        "type": "float",
-                        "unit": "kW"
-                    },
-                    "growth": {
-                        "cba": "n",
-                        "max": "100.0",
-                        "min": "0.0",
-                        "type": "float",
-                        "unit": "%/year"
-                    },
-                    "price": {
-                        "cba": "y",
-                        "min": "0.0",
-                        "type": "float",
-                        "unit": "$/year"
-                    },
-                    "min_year_objective": {
-                        "cba": "n",
-                        "min": "0",
-                        "type": "int",
-                        "unit": "years"
-                    }
-                }
-            },
-            "RA": {
-                "type": "service",
-                "max_num": "1",
-                "keys": {
-                    "growth": {
-                        "max": "100",
-                        "min": "0",
-                        "type": "float",
-                        "unit": "%"
-                    },
-                    "days": {
-                        "max": "366",
-                        "min": "0",
-                        "type": "int",
-                        "unit": "days"
-                    },
-                    "length": {
-                        "max": "24",
-                        "min": "1",
-                        "type": "int",
-                        "unit": "hours"
-                    },
-                    "dispmode": {
-                        "type": "bool",
-                        "allowed_values": "1|0"
-                    },
-                    "idmode": {
-                        "type": "string",
-                        "allowed_values": "Peak by Year|Peak by Month|Peak by Month with Active Hours"
-                    }
-                }
-            },
-            "DR": {
-                "type": "service",
-                "max_num": "1",
-                "keys": {
-                    "days": {
-                        "max": "366",
-                        "min": "0",
-                        "type": "int",
-                        "unit": "days"
-                    },
-                    "length": {
-                        "max": "24",
-                        "min": "0",
-                        "type": "string/int",
-                        "unit": "hours"
-                    },
-                    "weekend": {
-                        "type": "bool",
-                        "allowed_values": "1|0",
-                        "unit": "yes/no"
-                    },
-                    "program_start_hour": {
-                        "max": "24",
-                        "min": "0",
-                        "type": "int",
-                        "unit": "hours"
-                    },
-                    "program_end_hour": {
-                        "max": "24",
-                        "min": "0",
-                        "type": "string/int",
-                        "unit": "hours"
-                    },
-                    "day_ahead": {
-                        "allowed_values": "1|0",
-                        "unit": "yes/no",
-                        "type": "bool"
-                    },
-                    "growth": {
-                        "max": "100",
-                        "min": "0",
-                        "type": "float",
-                        "unit": "%/year"
-                    }
-                }
-            },
-            "Reliability": {
-                "type": "service",
-                "max_num": "1",
-                "keys": {
-                    "target": {
-                        "cba": "n",
-                        "min": "1.0",
-                        "type": "float",
-                        "unit": "hours"
-                    },
-                    "post_facto_initial_soc": {
-                        "cba": "n",
-                        "min": "0",
-                        "max": "100",
-                        "type": "float",
-                        "unit": "%"
-                    },
-                    "post_facto_only": {
-                        "allowed_values": "1|0",
-                        "cba": "n",
-                        "type": "bool",
-                        "unit": "yes/no"
-                    },
-                    "max_outage_duration": {
-                        "cba": "n",
-                        "min": "1",
-                        "type": "int",
-                        "unit": "hours"
-                    },
-                    "n-2": {
-                        "allowed_values": "1|0",
-                        "cba": "n",
-                        "type": "bool",
-                        "unit": "yes/no"
-                    },
-                    "load_shed_percentage": {
-                        "allowed_values": "1|0",
-                        "cba": "n",
-                        "type": "bool",
-                        "unit": "yes/no"
-                    },
-                    "load_shed_perc_filename": {
-                        "type": "string"
-                    }
-                }
-            },
             "Backup": {
                 "type": "service",
                 "max_num": "1",
                 "keys": {}
             },
-            "User": {
-                "type": "service",
+            "Battery": {
+                "type": "storage",
+                "keys": {
+                    "ccost": {
+                        "cba": "y",
+                        "min": "0.0",
+                        "type": "float",
+                        "unit": "$"
+                    },
+                    "ccost_kw": {
+                        "cba": "y",
+                        "min": "0.0",
+                        "type": "float",
+                        "unit": "$/kW"
+                    },
+                    "ccost_kwh": {
+                        "cba": "y",
+                        "min": "0.0",
+                        "type": "float",
+                        "unit": "$/kWh"
+                    },
+                    "ch_max_rated": {
+                        "cba": "n",
+                        "min": "0.0",
+                        "type": "float",
+                        "unit": "kW"
+                    },
+                    "ch_min_rated": {
+                        "cba": "n",
+                        "min": "0.0",
+                        "type": "float",
+                        "unit": "kW"
+                    },
+                    "construction_year": {
+                        "cba": "n",
+                        "type": "Period"
+                    },
+                    "cycle_life_filename": {
+                        "type": "string"
+                    },
+                    "daily_cycle_limit": {
+                        "cba": "n",
+                        "min": "0",
+                        "type": "float",
+                        "unit": "cycles"
+                    },
+                    "decommissioning_cost": {
+                        "cba": "n",
+                        "type": "float",
+                        "unit": "$"
+                    },
+                    "dis_max_rated": {
+                        "cba": "n",
+                        "min": "0.0",
+                        "type": "float",
+                        "unit": "kW"
+                    },
+                    "dis_min_rated": {
+                        "cba": "n",
+                        "min": "0.0",
+                        "type": "float",
+                        "unit": "kW"
+                    },
+                    "duration_max": {
+                        "min": "0",
+                        "type": "float",
+                        "optional": "y",
+                        "unit": "hours"
+                    },
+                    "ecc%": {
+                        "cba": "n",
+                        "max": "100.0",
+                        "min": "-100.0",
+                        "type": "float",
+                        "unit": "%"
+                    },
+                    "ene_max_rated": {
+                        "cba": "n",
+                        "min": "0.0",
+                        "type": "float",
+                        "unit": "kWh"
+                    },
+                    "expected_lifetime": {
+                        "cba": "n",
+                        "type": "int",
+                        "unit": "years"
+                    },
+                    "fixedOM": {
+                        "cba": "y",
+                        "min": "0.0",
+                        "type": "float",
+                        "unit": "$/kW-yr"
+                    },
+                    "hp": {
+                        "cba": "y",
+                        "min": "0",
+                        "type": "float",
+                        "unit": "kW"
+                    },
+                    "incl_cycle_degrade": {
+                        "allowed_values": "1|0",
+                        "cba": "n",
+                        "type": "bool",
+                        "unit": "yes/no"
+                    },
+                    "incl_ts_charge_limits": {
+                        "allowed_values": "1|0",
+                        "cba": "n",
+                        "type": "bool",
+                        "unit": "yes/no"
+                    },
+                    "incl_ts_discharge_limits": {
+                        "allowed_values": "1|0",
+                        "cba": "n",
+                        "type": "bool",
+                        "unit": "yes/no"
+                    },
+                    "incl_ts_energy_limits": {
+                        "allowed_values": "1|0",
+                        "cba": "n",
+                        "type": "bool",
+                        "unit": "yes/no"
+                    },
+                    "llsoc": {
+                        "cba": "n",
+                        "max": "100.0",
+                        "min": "0.0",
+                        "type": "float",
+                        "unit": "%"
+                    },
+                    "macrs_term": {
+                        "cba": "n",
+                        "allowed_values": "3|5|7|10|15|20|25|27.5|39",
+                        "type": "float"
+                    },
+                    "name": {
+                        "cba": "n",
+                        "type": "string"
+                    },
+                    "nsr_response_time": {
+                        "cba": "n",
+                        "min": "0",
+                        "type": "int",
+                        "unit": "minutes"
+                    },
+                    "OMexpenses": {
+                        "cba": "y",
+                        "min": "0.0",
+                        "type": "float",
+                        "unit": "$/MWh"
+                    },
+                    "operation_year": {
+                        "cba": "n",
+                        "type": "Period"
+                    },
+                    "p_start_ch": {
+                        "cba": "n",
+                        "min": "0",
+                        "type": "float",
+                        "unit": "$"
+                    },
+                    "p_start_dis": {
+                        "cba": "n",
+                        "min": "0",
+                        "type": "float",
+                        "unit": "$"
+                    },
+                    "rcost": {
+                        "cba": "n",
+                        "min": "0.0",
+                        "type": "float",
+                        "unit": "$"
+                    },
+                    "rcost_kW": {
+                        "cba": "n",
+                        "min": "0.0",
+                        "type": "float",
+                        "unit": "$/kW"
+                    },
+                    "rcost_kWh": {
+                        "cba": "n",
+                        "min": "0.0",
+                        "type": "float",
+                        "unit": "$/kWh"
+                    },
+                    "replaceable": {
+                        "type": "bool",
+                        "allowed_values": "1|0",
+                        "unit": "yes/no"
+                    },
+                    "replacement_construction_time": {
+                        "cba": "n",
+                        "min": "1",
+                        "type": "int",
+                        "unit": "year"
+                    },
+                    "rte": {
+                        "cba": "n",
+                        "max": "100.0",
+                        "min": "0.0",
+                        "type": "float",
+                        "unit": "%"
+                    },
+                    "salvage_value": {
+                        "cba": "n",
+                        "allowed_values": "sunk cost|linear salvage value|BOUND",
+                        "type": "string/int"
+                    },
+                    "sdr": {
+                        "cba": "n",
+                        "max": "99.9",
+                        "min": "0.0",
+                        "type": "float",
+                        "unit": "%"
+                    },
+                    "soc_target": {
+                        "cba": "n",
+                        "max": "100.0",
+                        "min": "0.0",
+                        "type": "float",
+                        "unit": "%"
+                    },
+                    "sr_response_time": {
+                        "cba": "n",
+                        "min": "0",
+                        "type": "int",
+                        "unit": "minutes"
+                    },
+                    "startup": {
+                        "allowed_values": "1|0",
+                        "cba": "y",
+                        "type": "bool",
+                        "unit": "yes/no"
+                    },
+                    "startup_time": {
+                        "cba": "n",
+                        "min": "0",
+                        "type": "int",
+                        "unit": "minutes"
+                    },
+                    "state_of_health": {
+                        "cba": "n",
+                        "max": "99.9",
+                        "min": "0.0",
+                        "type": "float",
+                        "unit": "%"
+                    },
+                    "ter": {
+                        "cba": "n",
+                        "max": "100.0",
+                        "min": "-100.0",
+                        "type": "float",
+                        "unit": "%"
+                    },
+                    "ulsoc": {
+                        "cba": "n",
+                        "max": "100.0",
+                        "min": "0.0",
+                        "type": "float",
+                        "unit": "%"
+                    },
+                    "user_ch_rated_max": {
+                        "cba": "n",
+                        "min": "0.0",
+                        "type": "float",
+                        "unit": "kW"
+                    },
+                    "user_ch_rated_min": {
+                        "cba": "n",
+                        "min": "0.0",
+                        "type": "float",
+                        "unit": "kW"
+                    },
+                    "user_dis_rated_max": {
+                        "cba": "n",
+                        "min": "0.0",
+                        "type": "float",
+                        "unit": "kW"
+                    },
+                    "user_dis_rated_min": {
+                        "cba": "n",
+                        "min": "0.0",
+                        "type": "float",
+                        "unit": "kW"
+                    },
+                    "user_ene_rated_max": {
+                        "cba": "n",
+                        "min": "0.0",
+                        "type": "float",
+                        "unit": "kW"
+                    },
+                    "user_ene_rated_min": {
+                        "cba": "n",
+                        "min": "0.0",
+                        "type": "float",
+                        "unit": "kW"
+                    },
+                    "yearly_degrade": {
+                        "cba": "n",
+                        "max": "100",
+                        "min": "0",
+                        "type": "int",
+                        "unit": "%"
+                    }
+                }
+            },
+            "CAES": {
+                "type": "storage",
+                "keys": {
+                    "startup_time": {
+                        "cba": "n",
+                        "min": "0",
+                        "type": "int",
+                        "unit": "minutes"
+                    },
+                    "name": {
+                        "type": "string"
+                    },
+                    "nsr_response_time": {
+                        "cba": "n",
+                        "min": "0",
+                        "type": "int",
+                        "unit": "minutes"
+                    },
+                    "sr_response_time": {
+                        "cba": "n",
+                        "min": "0",
+                        "type": "int",
+                        "unit": "minutes"
+                    },
+                    "daily_cycle_limit": {
+                        "min": "0",
+                        "type": "float",
+                        "unit": "yes/no"
+                    },
+                    "heat_rate_high": {
+                        "min": "0.0",
+                        "type": "float",
+                        "unit": "BTU/kWh"
+                    },
+                    "startup": {
+                        "type": "bool",
+                        "allowed_values": "1|0",
+                        "unit": "yes/no"
+                    },
+                    "ccost": {
+                        "min": "0.0",
+                        "type": "float",
+                        "unit": "$"
+                    },
+                    "ccost_kw": {
+                        "min": "0.0",
+                        "type": "float",
+                        "unit": "$/kW"
+                    },
+                    "ccost_kwh": {
+                        "min": "0.0",
+                        "type": "float",
+                        "unit": "$"
+                    },
+                    "fixedOM": {
+                        "min": "0.0",
+                        "type": "float",
+                        "unit": "$/kW-yr"
+                    },
+                    "OMexpenses": {
+                        "min": "0.0",
+                        "type": "float",
+                        "unit": "$/MWh"
+                    },
+                    "ch_max_rated": {
+                        "min": "0.0",
+                        "type": "float",
+                        "unit": "kW"
+                    },
+                    "ch_min_rated": {
+                        "min": "0.0",
+                        "type": "float",
+                        "unit": "kW"
+                    },
+                    "dis_max_rated": {
+                        "min": "0.0",
+                        "type": "float",
+                        "unit": "kW"
+                    },
+                    "dis_min_rated": {
+                        "min": "0.0",
+                        "type": "float",
+                        "unit": "kW"
+                    },
+                    "ene_max_rated": {
+                        "min": "0.0",
+                        "type": "float",
+                        "unit": "kW"
+                    },
+                    "ulsoc": {
+                        "max": "100.0",
+                        "min": "0.0",
+                        "type": "float",
+                        "unit": "%"
+                    },
+                    "llsoc": {
+                        "max": "100.0",
+                        "min": "0.0",
+                        "type": "float",
+                        "unit": "%"
+                    },
+                    "energy_ratio": {
+                        "min": "1.0",
+                        "type": "float",
+                        "unit": "ratio"
+                    },
+                    "sdr": {
+                        "max": "99.9",
+                        "min": "0.0",
+                        "type": "float",
+                        "unit": "%"
+                    },
+                    "soc_target": {
+                        "max": "100.0",
+                        "min": "0.0",
+                        "type": "float",
+                        "unit": "%"
+                    },
+                    "p_start_ch": {
+                        "min": "0",
+                        "type": "float",
+                        "unit": "$"
+                    },
+                    "p_start_dis": {
+                        "min": "0",
+                        "type": "float",
+                        "unit": "$"
+                    },
+                    "duration_max": {
+                        "min": "0",
+                        "type": "float",
+                        "optional": "y",
+                        "unit": "hours"
+                    },
+                    "macrs_term": {
+                        "cba": "n",
+                        "allowed_values": "3|5|7|10|15|20|25|27.5|39",
+                        "type": "float"
+                    },
+                    "construction_year": {
+                        "cba": "n",
+                        "type": "Period",
+                        "unit": "year"
+                    },
+                    "operation_year": {
+                        "cba": "n",
+                        "type": "Period",
+                        "unit": "year"
+                    },
+                    "decommissioning_cost": {
+                        "cba": "n",
+                        "type": "float",
+                        "unit": "$"
+                    },
+                    "salvage_value": {
+                        "cba": "n",
+                        "allowed_values": "sunk cost|linear salvage value|BOUND",
+                        "type": "string/int"
+                    },
+                    "expected_lifetime": {
+                        "cba": "n",
+                        "type": "int",
+                        "unit": "years"
+                    },
+                    "replaceable": {
+                        "type": "bool",
+                        "allowed_values": "1|0",
+                        "unit": "yes/no"
+                    },
+                    "replacement_construction_time": {
+                        "cba": "n",
+                        "min": "1",
+                        "type": "int",
+                        "unit": "year"
+                    },
+                    "rcost": {
+                        "cba": "n",
+                        "min": "0.0",
+                        "type": "float",
+                        "unit": "$"
+                    },
+                    "rcost_kW": {
+                        "cba": "n",
+                        "min": "0.0",
+                        "type": "float",
+                        "unit": "$/kW"
+                    },
+                    "rcost_kWh": {
+                        "cba": "n",
+                        "min": "0.0",
+                        "type": "float",
+                        "unit": "$/kWh"
+                    },
+                    "ter": {
+                        "cba": "n",
+                        "max": "100.0",
+                        "min": "-100.0",
+                        "type": "float",
+                        "unit": "%"
+                    },
+                    "ecc%": {
+                        "cba": "n",
+                        "max": "100.0",
+                        "min": "-100.0",
+                        "type": "float",
+                        "unit": "%"
+                    },
+                    "incl_ts_energy_limits": {
+                        "allowed_values": "1|0",
+                        "cba": "n",
+                        "type": "bool"
+                    },
+                    "incl_ts_charge_limits": {
+                        "allowed_values": "1|0",
+                        "cba": "n",
+                        "type": "bool"
+                    },
+                    "incl_ts_discharge_limits": {
+                        "allowed_values": "1|0",
+                        "cba": "n",
+                        "type": "bool"
+                    }
+                }
+            },
+            "CHP": {
+                "type": "generator",
+                "keys": {
+                    "name": {
+                        "cba": "n",
+                        "type": "string"
+                    },
+                    "nsr_response_time": {
+                        "cba": "n",
+                        "min": "0",
+                        "type": "int",
+                        "unit": "minutes"
+                    },
+                    "sr_response_time": {
+                        "cba": "n",
+                        "min": "0",
+                        "type": "int",
+                        "unit": "minutes"
+                    },
+                    "macrs_term": {
+                        "allowed_values": "3|5|7|10|15|20|25|27.5|39",
+                        "cba": "n",
+                        "type": "float"
+                    },
+                    "min_power": {
+                        "cba": "n",
+                        "min": "0.0",
+                        "type": "float",
+                        "unit": "kW"
+                    },
+                    "startup_time": {
+                        "cba": "n",
+                        "min": "0",
+                        "type": "int",
+                        "unit": "minutes"
+                    },
+                    "electric_heat_ratio": {
+                        "cba": "n",
+                        "min": "0.0",
+                        "type": "float"
+                    },
+                    "electric_ramp_rate": {
+                        "cba": "n",
+                        "min": "0.0",
+                        "type": "float",
+                        "unit": "MW/min"
+                    },
+                    "heat_rate": {
+                        "cba": "y",
+                        "min": "0.0",
+                        "type": "float",
+                        "unit": "BTU/kWh"
+                    },
+                    "variable_om_cost": {
+                        "cba": "y",
+                        "min": "0.0",
+                        "type": "float",
+                        "unit": "$/kWh"
+                    },
+                    "fixed_om_cost": {
+                        "cba": "y",
+                        "min": "0.0",
+                        "type": "float",
+                        "unit": "$/year"
+                    },
+                    "max_rated_capacity": {
+                        "cba": "n",
+                        "min": "0.0",
+                        "type": "float",
+                        "unit": "kW/generator"
+                    },
+                    "min_rated_capacity": {
+                        "cba": "n",
+                        "min": "0.0",
+                        "type": "float",
+                        "unit": "kW/generator"
+                    },
+                    "rated_capacity": {
+                        "cba": "n",
+                        "min": "0.0",
+                        "type": "float",
+                        "unit": "kW/generator"
+                    },
+                    "ccost": {
+                        "cba": "y",
+                        "min": "0.0",
+                        "type": "float",
+                        "unit": "$/generator"
+                    },
+                    "ccost_kW": {
+                        "cba": "y",
+                        "min": "0.0",
+                        "type": "float",
+                        "unit": "$/kW"
+                    },
+                    "n": {
+                        "cba": "n",
+                        "min": "0",
+                        "type": "int",
+                        "unit": "generators"
+                    },
+                    "construction_year": {
+                        "cba": "n",
+                        "type": "Period",
+                        "unit": "year"
+                    },
+                    "operation_year": {
+                        "cba": "n",
+                        "type": "Period",
+                        "unit": "year"
+                    },
+                    "decommissioning_cost": {
+                        "cba": "n",
+                        "type": "float",
+                        "unit": "$"
+                    },
+                    "salvage_value": {
+                        "cba": "n",
+                        "allowed_values": "sunk cost|linear salvage value|BOUND",
+                        "type": "string/int"
+                    },
+                    "expected_lifetime": {
+                        "cba": "n",
+                        "type": "int",
+                        "unit": "years"
+                    },
+                    "replaceable": {
+                        "type": "bool",
+                        "allowed_values": "1|0"
+                    },
+                    "replacement_construction_time": {
+                        "cba": "n",
+                        "min": "1",
+                        "type": "int",
+                        "unit": "year"
+                    },
+                    "rcost": {
+                        "cba": "n",
+                        "min": "0.0",
+                        "type": "float",
+                        "unit": "$/generator"
+                    },
+                    "rcost_kW": {
+                        "cba": "n",
+                        "min": "0.0",
+                        "type": "float",
+                        "unit": "$/kW"
+                    },
+                    "ter": {
+                        "cba": "n",
+                        "max": "100.0",
+                        "min": "-100.0",
+                        "type": "float",
+                        "unit": "%"
+                    },
+                    "ecc%": {
+                        "cba": "n",
+                        "max": "100.0",
+                        "min": "-100.0",
+                        "type": "float",
+                        "unit": "%"
+                    },
+                    "max_steam_ratio": {
+                        "cba": "n",
+                        "min": "0.0",
+                        "type": "float",
+                        "unit": "ratio"
+                    }
+                }
+            },
+            "ControllableLoad": {
+                "type": "load",
+                "keys": {
+                    "name": {
+                        "cba": "n",
+                        "type": "string"
+                    },
+                    "power_rating": {
+                        "cba": "n",
+                        "min": "0.0",
+                        "type": "float",
+                        "unit": "kW"
+                    },
+                    "duration": {
+                        "cba": "n",
+                        "min": "0.0",
+                        "type": "float",
+                        "unit": "hours"
+                    },
+                    "nsr_response_time": {
+                        "min": "0",
+                        "type": "int",
+                        "unit": "minutes"
+                    },
+                    "sr_response_time": {
+                        "min": "0",
+                        "type": "int",
+                        "unit": "minutes"
+                    },
+                    "startup_time": {
+                        "cba": "n",
+                        "min": "0",
+                        "type": "int",
+                        "unit": "minutes"
+                    },
+                    "construction_year": {
+                        "cba": "n",
+                        "type": "Period",
+                        "unit": "year"
+                    },
+                    "operation_year": {
+                        "cba": "n",
+                        "type": "Period",
+                        "unit": "year"
+                    },
+                    "decommissioning_cost": {
+                        "cba": "n",
+                        "min": "0.0",
+                        "type": "float",
+                        "unit": "$"
+                    },
+                    "salvage_value": {
+                        "cba": "n",
+                        "allowed_values": "sunk cost|linear salvage value|BOUND",
+                        "min": "0",
+                        "type": "string/int"
+                    },
+                    "expected_lifetime": {
+                        "cba": "n",
+                        "type": "int",
+                        "unit": "years"
+                    },
+                    "replaceable": {
+                        "type": "bool",
+                        "allowed_values": "1|0",
+                        "unit": "yes/no"
+                    },
+                    "ter": {
+                        "cba": "n",
+                        "max": "100.0",
+                        "min": "-100.0",
+                        "type": "float",
+                        "unit": "%"
+                    },
+                    "ecc%": {
+                        "cba": "n",
+                        "max": "100.0",
+                        "min": "-100.0",
+                        "type": "float",
+                        "unit": "%"
+                    }
+                }
+            },
+            "CT": {
+                "type": "generator",
+                "keys": {
+                    "name": {
+                        "cba": "n",
+                        "type": "string"
+                    },
+                    "nsr_response_time": {
+                        "cba": "n",
+                        "min": "0",
+                        "type": "int",
+                        "unit": "minutes"
+                    },
+                    "sr_response_time": {
+                        "cba": "n",
+                        "min": "0",
+                        "type": "int",
+                        "unit": "minutes"
+                    },
+                    "macrs_term": {
+                        "allowed_values": "3|5|7|10|15|20|25|27.5|39",
+                        "cba": "n",
+                        "type": "float"
+                    },
+                    "min_power": {
+                        "cba": "n",
+                        "min": "0.0",
+                        "type": "float",
+                        "unit": "kW"
+                    },
+                    "startup_time": {
+                        "cba": "n",
+                        "min": "0",
+                        "type": "int",
+                        "unit": "minutes"
+                    },
+                    "heat_rate": {
+                        "cba": "y",
+                        "min": "0.0",
+                        "type": "float",
+                        "unit": "BTU/kWh"
+                    },
+                    "variable_om_cost": {
+                        "cba": "y",
+                        "min": "0.0",
+                        "type": "float",
+                        "unit": "$/kWh"
+                    },
+                    "fixed_om_cost": {
+                        "cba": "y",
+                        "min": "0.0",
+                        "type": "float",
+                        "unit": "$/year"
+                    },
+                    "max_rated_capacity": {
+                        "cba": "n",
+                        "min": "0.0",
+                        "type": "float",
+                        "unit": "kW/generator"
+                    },
+                    "min_rated_capacity": {
+                        "cba": "n",
+                        "min": "0.0",
+                        "type": "float",
+                        "unit": "kW/generator"
+                    },
+                    "rated_capacity": {
+                        "cba": "n",
+                        "min": "0.0",
+                        "type": "float",
+                        "unit": "kW/generator"
+                    },
+                    "ccost": {
+                        "cba": "y",
+                        "min": "0.0",
+                        "type": "float",
+                        "unit": "$/generator"
+                    },
+                    "ccost_kW": {
+                        "cba": "y",
+                        "min": "0.0",
+                        "type": "float",
+                        "unit": "$/kW"
+                    },
+                    "n": {
+                        "cba": "n",
+                        "min": "0",
+                        "type": "int",
+                        "unit": "generators"
+                    },
+                    "construction_year": {
+                        "cba": "n",
+                        "type": "Period",
+                        "unit": "year"
+                    },
+                    "operation_year": {
+                        "cba": "n",
+                        "type": "Period",
+                        "unit": "year"
+                    },
+                    "decommissioning_cost": {
+                        "cba": "n",
+                        "type": "float",
+                        "unit": "$"
+                    },
+                    "salvage_value": {
+                        "cba": "n",
+                        "allowed_values": "sunk cost|linear salvage value|BOUND",
+                        "type": "string/int"
+                    },
+                    "expected_lifetime": {
+                        "cba": "n",
+                        "type": "int",
+                        "unit": "years"
+                    },
+                    "replaceable": {
+                        "type": "bool",
+                        "allowed_values": "1|0"
+                    },
+                    "replacement_construction_time": {
+                        "cba": "n",
+                        "min": "1",
+                        "type": "int",
+                        "unit": "year"
+                    },
+                    "rcost": {
+                        "cba": "n",
+                        "min": "0.0",
+                        "type": "float",
+                        "unit": "$/generator"
+                    },
+                    "rcost_kW": {
+                        "cba": "n",
+                        "min": "0.0",
+                        "type": "float",
+                        "unit": "$/kW"
+                    },
+                    "ter": {
+                        "cba": "n",
+                        "max": "100.0",
+                        "min": "-100.0",
+                        "type": "float",
+                        "unit": "%"
+                    },
+                    "ecc%": {
+                        "cba": "n",
+                        "max": "100.0",
+                        "min": "-100.0",
+                        "type": "float",
+                        "unit": "%"
+                    }
+                }
+            },
+            "DA": {
+                "keys": {
+                    "growth": {
+                        "max": "100.0",
+                        "min": "0.0",
+                        "type": "float",
+                        "unit": "%/year"
+                    }
+                },
                 "max_num": "1",
-                "keys": {
+                "type": "service"
+            },
+            "DCM": {
+                "keys": {
+                    "growth": {
+                        "cba": "n",
+                        "max": "100.0",
+                        "min": "0.0",
+                        "type": "float",
+                        "unit": "%/year"
+                    }
+                },
+                "max_num": "1",
+                "type": "service"
+            },
+            "Deferral": {
+                "keys": {
+                    "growth": {
+                        "cba": "n",
+                        "max": "100.0",
+                        "min": "0.0",
+                        "type": "float",
+                        "unit": "%/year"
+                    },
+                    "min_year_objective": {
+                        "cba": "n",
+                        "min": "0",
+                        "type": "int",
+                        "unit": "years"
+                    },
+                    "planned_load_limit": {
+                        "cba": "n",
+                        "min": "0.0",
+                        "type": "float",
+                        "unit": "kW"
+                    },
                     "price": {
                         "cba": "y",
                         "min": "0.0",
                         "type": "float",
                         "unit": "$/year"
-                    }
-                }
-            },
-            "DA": {
-                "type": "service",
+                    },
+                    "reverse_power_flow_limit": {
+                        "cba": "n",
+                        "max": "0.0",
+                        "type": "float",
+                        "unit": "kW"
+                    }
+                },
                 "max_num": "1",
-                "keys": {
+                "type": "service"
+            },
+            "DieselGenset": {
+                "keys": {
+                    "ccost": {
+                        "cba": "y",
+                        "min": "0.0",
+                        "type": "float",
+                        "unit": "$/generator"
+                    },
+                    "ccost_kW": {
+                        "cba": "y",
+                        "min": "0.0",
+                        "type": "float",
+                        "unit": "$/kW"
+                    },
+                    "construction_year": {
+                        "cba": "n",
+                        "type": "Period",
+                        "unit": "year"
+                    },
+                    "decommissioning_cost": {
+                        "cba": "n",
+                        "type": "float",
+                        "unit": "$"
+                    },
+                    "ecc%": {
+                        "cba": "n",
+                        "max": "100.0",
+                        "min": "-100.0",
+                        "type": "float",
+                        "unit": "%"
+                    },
+                    "efficiency": {
+                        "cba": "n",
+                        "min": "0.0",
+                        "type": "float",
+                        "unit": "gal/kWh"
+                    },
+                    "expected_lifetime": {
+                        "cba": "n",
+                        "type": "int",
+                        "unit": "years"
+                    },
+                    "fixed_om_cost": {
+                        "cba": "y",
+                        "min": "0.0",
+                        "type": "float",
+                        "unit": "$/year"
+                    },
+                    "fuel_cost": {
+                        "cba": "y",
+                        "min": "0.0",
+                        "type": "float",
+                        "unit": "$/gal"
+                    },
+                    "macrs_term": {
+                        "allowed_values": "3|5|7|10|15|20|25|27.5|39",
+                        "cba": "n",
+                        "type": "float"
+                    },
+                    "max_rated_capacity": {
+                        "cba": "n",
+                        "min": "0.0",
+                        "type": "float",
+                        "unit": "kW"
+                    },
+                    "min_power": {
+                        "cba": "n",
+                        "min": "0.0",
+                        "type": "float",
+                        "unit": "kW"
+                    },
+                    "min_rated_capacity": {
+                        "cba": "n",
+                        "min": "0.0",
+                        "type": "float",
+                        "unit": "kW"
+                    },
+                    "n": {
+                        "cba": "n",
+                        "min": "0",
+                        "type": "int",
+                        "unit": "generators"
+                    },
+                    "name": {
+                        "cba": "n",
+                        "type": "string"
+                    },
+                    "nsr_response_time": {
+                        "cba": "n",
+                        "min": "0",
+                        "type": "int",
+                        "unit": "minutes"
+                    },
+                    "operation_year": {
+                        "cba": "n",
+                        "type": "Period",
+                        "unit": "year"
+                    },
+                    "rated_capacity": {
+                        "cba": "n",
+                        "min": "0.0",
+                        "type": "float",
+                        "unit": "kW/generator"
+                    },
+                    "rcost": {
+                        "cba": "n",
+                        "min": "0.0",
+                        "type": "float",
+                        "unit": "$"
+                    },
+                    "rcost_kW": {
+                        "cba": "n",
+                        "min": "0.0",
+                        "type": "float",
+                        "unit": "$/kW"
+                    },
+                    "replaceable": {
+                        "type": "bool",
+                        "allowed_values": "1|0"
+                    },
+                    "replacement_construction_time": {
+                        "cba": "n",
+                        "min": "1",
+                        "type": "int",
+                        "unit": "year"
+                    },
+                    "salvage_value": {
+                        "cba": "n",
+                        "allowed_values": "sunk cost|linear salvage value|BOUND",
+                        "type": "string/int"
+                    },
+                    "sr_response_time": {
+                        "cba": "n",
+                        "min": "0",
+                        "type": "int",
+                        "unit": "minutes"
+                    },
+                    "startup_time": {
+                        "cba": "n",
+                        "min": "0",
+                        "type": "int",
+                        "unit": "minutes"
+                    },
+                    "ter": {
+                        "cba": "n",
+                        "max": "100.0",
+                        "min": "-100.0",
+                        "type": "float",
+                        "unit": "%"
+                    },
+                    "variable_om_cost": {
+                        "cba": "y",
+                        "min": "0.0",
+                        "type": "float",
+                        "unit": "$/kWh"
+                    }
+                },
+                "type": "generator"
+            },
+            "DR": {
+                "keys": {
+                    "day_ahead": {
+                        "allowed_values": "1|0",
+                        "unit": "yes/no",
+                        "type": "bool"
+                    },
+                    "days": {
+                        "max": "366",
+                        "min": "0",
+                        "type": "int",
+                        "unit": "days"
+                    },
                     "growth": {
-                        "cba": "n",
-                        "max": "100.0",
-                        "min": "0.0",
+                        "max": "100",
+                        "min": "0",
                         "type": "float",
                         "unit": "%/year"
-                    }
-                }
+                    },
+                    "length": {
+                        "max": "24",
+                        "min": "0",
+                        "type": "string/int",
+                        "unit": "hours"
+                    },
+                    "program_end_hour": {
+                        "max": "24",
+                        "min": "0",
+                        "type": "string/int",
+                        "unit": "hours"
+                    },
+                    "program_start_hour": {
+                        "max": "24",
+                        "min": "0",
+                        "type": "int",
+                        "unit": "hours"
+                    },
+                    "weekend": {
+                        "type": "bool",
+                        "allowed_values": "1|0",
+                        "unit": "yes/no"
+                    }
+                },
+                "max_num": "1",
+                "type": "service"
+            },
+            "ElectricVehicle1": {
+                "keys": {
+                    "ccost": {
+                        "cba": "y",
+                        "min": "0.0",
+                        "type": "float",
+                        "unit": "$"
+                    },
+                    "ch_max_rated": {
+                        "cba": "n",
+                        "min": "0.0",
+                        "type": "float",
+                        "unit": "kW"
+                    },
+                    "ch_min_rated": {
+                        "cba": "n",
+                        "min": "0.0",
+                        "type": "float",
+                        "unit": "kW"
+                    },
+                    "construction_year": {
+                        "cba": "n",
+                        "type": "Period",
+                        "unit": "year"
+                    },
+                    "decommissioning_cost": {
+                        "cba": "n",
+                        "type": "float",
+                        "unit": "$"
+                    },
+                    "ecc%": {
+                        "cba": "n",
+                        "max": "100.0",
+                        "min": "-100.0",
+                        "type": "float",
+                        "unit": "%"
+                    },
+                    "ene_target": {
+                        "cba": "n",
+                        "min": "0.0",
+                        "type": "float",
+                        "unit": "kWh"
+                    },
+                    "expected_lifetime": {
+                        "cba": "n",
+                        "type": "int",
+                        "unit": "years"
+                    },
+                    "fixed_om": {
+                        "cba": "y",
+                        "min": "0.0",
+                        "type": "float",
+                        "unit": "$/year"
+                    },
+                    "macrs_term": {
+                        "allowed_values": "3|5|7|10|15|20|25|27.5|39",
+                        "cba": "n",
+                        "type": "float"
+                    },
+                    "name": {
+                        "cba": "n",
+                        "type": "string"
+                    },
+                    "nsr_response_time": {
+                        "cba": "n",
+                        "min": "0",
+                        "type": "int",
+                        "unit": "minutes"
+                    },
+                    "operation_year": {
+                        "cba": "n",
+                        "type": "Period",
+                        "unit": "year"
+                    },
+                    "plugin_time": {
+                        "cba": "n",
+                        "min": "0",
+                        "max": "23",
+                        "type": "int",
+                        "unit": "hour beginning"
+                    },
+                    "plugout_time": {
+                        "cba": "n",
+                        "min": "0",
+                        "max": "23",
+                        "type": "int",
+                        "unit": "hour beginning"
+                    },
+                    "rcost": {
+                        "cba": "n",
+                        "min": "0.0",
+                        "type": "float",
+                        "unit": "$"
+                    },
+                    "replaceable": {
+                        "type": "bool",
+                        "allowed_values": "1|0"
+                    },
+                    "replacement_construction_time": {
+                        "cba": "n",
+                        "min": "1",
+                        "type": "int",
+                        "unit": "year"
+                    },
+                    "salvage_value": {
+                        "cba": "n",
+                        "allowed_values": "sunk cost|linear salvage value|BOUND",
+                        "type": "string/int"
+                    },
+                    "sr_response_time": {
+                        "cba": "n",
+                        "min": "0",
+                        "type": "int",
+                        "unit": "minutes"
+                    },
+                    "startup_time": {
+                        "cba": "n",
+                        "min": "0",
+                        "type": "int",
+                        "unit": "minutes"
+                    },
+                    "ter": {
+                        "cba": "n",
+                        "max": "100.0",
+                        "min": "-100.0",
+                        "type": "float",
+                        "unit": "%"
+                    },
+                    "fixed_om_cost": {
+                        "cba": "y",
+                        "min": "0.0",
+                        "type": "float",
+                        "unit": "$/year"
+                    }
+                },
+                "type": "load"
+            },
+            "ElectricVehicle2": {
+                "keys": {
+                    "ccost": {
+                        "cba": "y",
+                        "min": "0.0",
+                        "type": "float",
+                        "unit": "$"
+                    },
+                    "construction_year": {
+                        "cba": "n",
+                        "type": "Period",
+                        "unit": "year"
+                    },
+                    "decommissioning_cost": {
+                        "cba": "n",
+                        "type": "float",
+                        "unit": "$"
+                    },
+                    "ecc%": {
+                        "cba": "n",
+                        "max": "100.0",
+                        "min": "-100.0",
+                        "type": "float",
+                        "unit": "%"
+                    },
+                    "expected_lifetime": {
+                        "cba": "n",
+                        "type": "int",
+                        "unit": "years"
+                    },
+                    "fixed_om": {
+                        "cba": "y",
+                        "min": "0.0",
+                        "type": "float",
+                        "unit": "$/year"
+                    },
+                    "lost_load_cost": {
+                        "cba": "n",
+                        "min": "0.0",
+                        "type": "float",
+                        "unit": "$/kWh"
+                    },
+                    "macrs_term": {
+                        "allowed_values": "3|5|7|10|15|20|25|27.5|39",
+                        "cba": "n",
+                        "type": "float"
+                    },
+                    "max_load_ctrl": {
+                        "cba": "n",
+                        "min": "0",
+                        "max": "100",
+                        "type": "int",
+                        "unit": "%"
+                    },
+                    "name": {
+                        "cba": "n",
+                        "type": "string"
+                    },
+                    "nsr_response_time": {
+                        "cba": "n",
+                        "min": "0",
+                        "type": "int",
+                        "unit": "minutes"
+                    },
+                    "operation_year": {
+                        "cba": "n",
+                        "type": "Period",
+                        "unit": "year"
+                    },
+                    "rcost": {
+                        "cba": "n",
+                        "min": "0.0",
+                        "type": "float",
+                        "unit": "$"
+                    },
+                    "replaceable": {
+                        "type": "bool",
+                        "allowed_values": "1|0"
+                    },
+                    "replacement_construction_time": {
+                        "cba": "n",
+                        "min": "1",
+                        "type": "int",
+                        "unit": "year"
+                    },
+                    "salvage_value": {
+                        "cba": "n",
+                        "allowed_values": "sunk cost|linear salvage value|BOUND",
+                        "type": "string/int"
+                    },
+                    "sr_response_time": {
+                        "cba": "n",
+                        "min": "0",
+                        "type": "int",
+                        "unit": "minutes"
+                    },
+                    "startup_time": {
+                        "cba": "n",
+                        "min": "0",
+                        "type": "int",
+                        "unit": "minutes"
+                    },
+                    "ter": {
+                        "cba": "n",
+                        "max": "100.0",
+                        "min": "-100.0",
+                        "type": "float",
+                        "unit": "%"
+                    }
+                },
+                "type": "load"
+            },
+            "Finance": {
+                "keys": {
+                    "analysis_horizon_mode": {
+                        "cba": "n",
+                        "allowed_values": "1|2|3",
+                        "type": "int"
+                    },
+                    "customer_tariff_filename": {
+                        "cba": "y",
+                        "type": "string"
+                    },
+                    "ecc_mode": {
+                        "allowed_values": "1|0",
+                        "cba": "n",
+                        "optional": "bool",
+                        "type": "bool",
+                        "unit": "yes/no"
+                    },
+                    "external_incentives": {
+                        "allowed_values": "1|0",
+                        "cba": "n",
+                        "optional": "bool",
+                        "type": "bool",
+                        "unit": "yes/no"
+                    },
+                    "federal_tax_rate": {
+                        "cba": "n",
+                        "max": "100.0",
+                        "min": "0.0",
+                        "type": "float",
+                        "unit": "%"
+                    },
+                    "inflation_rate": {
+                        "cba": "n",
+                        "max": "100.0",
+                        "min": "0.0",
+                        "type": "float",
+                        "unit": "%"
+                    },
+                    "npv_discount_rate": {
+                        "cba": "n",
+                        "max": "100.0",
+                        "min": "0.0",
+                        "type": "float",
+                        "unit": "%"
+                    },
+                    "property_tax_rate": {
+                        "cba": "n",
+                        "max": "100.0",
+                        "min": "0.0",
+                        "type": "float",
+                        "unit": "%"
+                    },
+                    "state_tax_rate": {
+                        "cba": "n",
+                        "max": "100.0",
+                        "min": "0.0",
+                        "type": "float",
+                        "unit": "%"
+                    },
+                    "yearly_data_filename": {
+                        "cba": "n",
+                        "optional": "y",
+                        "type": "string"
+                    }
+                },
+                "max_num": "1",
+                "type": "finance"
             },
             "FR": {
-                "type": "service",
+                "keys": {
+                    "CombinedMarket": {
+                        "allowed_values": "1|0",
+                        "cba": "n",
+                        "type": "bool",
+                        "unit": "yes/no"
+                    },
+                    "d_ts_constraints": {
+                        "allowed_values": "1|0",
+                        "cba": "n",
+                        "type": "bool",
+                        "unit": "yes/no"
+                    },
+                    "duration": {
+                        "cba": "n",
+                        "max": "24",
+                        "min": "0.0",
+                        "type": "float",
+                        "unit": "hours"
+                    },
+                    "energyprice_growth": {
+                        "cba": "n",
+                        "max": "100.0",
+                        "min": "0.0",
+                        "type": "float",
+                        "unit": "%/year"
+                    },
+                    "eod": {
+                        "cba": "n",
+                        "max": "1.0",
+                        "min": "0.0",
+                        "type": "float",
+                        "unit": "kWh/kW-hr"
+                    },
+                    "eou": {
+                        "cba": "n",
+                        "max": "1.0",
+                        "min": "0.0",
+                        "type": "float",
+                        "unit": "kWh/kW-hr"
+                    },
+                    "growth": {
+                        "cba": "n",
+                        "max": "100.0",
+                        "min": "0.0",
+                        "type": "float",
+                        "unit": "%/year"
+                    },
+                    "u_ts_constraints": {
+                        "allowed_values": "1|0",
+                        "cba": "n",
+                        "type": "bool",
+                        "unit": "yes/no"
+                    }
+                },
                 "max_num": "1",
-                "keys": {
-                    "eou": {
-                        "cba": "n",
-                        "max": "1.0",
-                        "min": "0.0",
-                        "type": "float",
-                        "unit": "kWh/kW-hr"
-                    },
-                    "eod": {
-                        "cba": "n",
-                        "max": "1.0",
-                        "min": "0.0",
-                        "type": "float",
-                        "unit": "kWh/kW-hr"
-                    },
-                    "growth": {
-                        "cba": "n",
-                        "max": "100.0",
-                        "min": "0.0",
-                        "type": "float",
-                        "unit": "%/year"
-                    },
-                    "energyprice_growth": {
-                        "cba": "n",
-                        "max": "100.0",
-                        "min": "0.0",
-                        "type": "float",
-                        "unit": "%/year"
-                    },
+                "type": "service"
+            },
+            "ICE": {
+                "keys": {
+                    "ccost": {
+                        "cba": "y",
+                        "min": "0.0",
+                        "type": "float",
+                        "unit": "$/generator"
+                    },
+                    "ccost_kW": {
+                        "cba": "y",
+                        "min": "0.0",
+                        "type": "float",
+                        "unit": "$/kW"
+                    },
+                    "construction_year": {
+                        "cba": "n",
+                        "type": "Period",
+                        "unit": "year"
+                    },
+                    "decommissioning_cost": {
+                        "cba": "n",
+                        "type": "float",
+                        "unit": "$"
+                    },
+                    "ecc%": {
+                        "cba": "n",
+                        "max": "100.0",
+                        "min": "-100.0",
+                        "type": "float",
+                        "unit": "%"
+                    },
+                    "efficiency": {
+                        "cba": "n",
+                        "min": "0.0",
+                        "type": "float",
+                        "unit": "gal/kWh"
+                    },
+                    "expected_lifetime": {
+                        "cba": "n",
+                        "type": "int",
+                        "unit": "years"
+                    },
+                    "fixed_om_cost": {
+                        "cba": "y",
+                        "min": "0.0",
+                        "type": "float",
+                        "unit": "$/year"
+                    },
+                    "fuel_cost": {
+                        "cba": "y",
+                        "min": "0.0",
+                        "type": "float",
+                        "unit": "$/gal"
+                    },
+                    "macrs_term": {
+                        "allowed_values": "3|5|7|10|15|20|25|27.5|39",
+                        "cba": "n",
+                        "type": "float"
+                    },
+                    "max_rated_capacity": {
+                        "cba": "n",
+                        "min": "0.0",
+                        "type": "float",
+                        "unit": "kW/generator"
+                    },
+                    "min_power": {
+                        "cba": "n",
+                        "min": "0.0",
+                        "type": "float",
+                        "unit": "kW"
+                    },
+                    "min_rated_capacity": {
+                        "cba": "n",
+                        "min": "0.0",
+                        "type": "float",
+                        "unit": "kW/generator"
+                    },
+                    "n": {
+                        "cba": "n",
+                        "min": "0",
+                        "type": "int",
+                        "unit": "generators"
+                    },
+                    "name": {
+                        "cba": "n",
+                        "type": "string"
+                    },
+                    "nsr_response_time": {
+                        "cba": "n",
+                        "min": "0",
+                        "type": "int",
+                        "unit": "minutes"
+                    },
+                    "operation_year": {
+                        "cba": "n",
+                        "type": "Period",
+                        "unit": "year"
+                    },
+                    "rated_capacity": {
+                        "cba": "n",
+                        "min": "0.0",
+                        "type": "float",
+                        "unit": "kW/generator"
+                    },
+                    "rcost": {
+                        "cba": "n",
+                        "min": "0.0",
+                        "type": "float",
+                        "unit": "$/generator"
+                    },
+                    "rcost_kW": {
+                        "cba": "n",
+                        "min": "0.0",
+                        "type": "float",
+                        "unit": "$/kW"
+                    },
+                    "replaceable": {
+                        "type": "bool",
+                        "allowed_values": "1|0"
+                    },
+                    "replacement_construction_time": {
+                        "cba": "n",
+                        "min": "1",
+                        "type": "int",
+                        "unit": "year"
+                    },
+                    "salvage_value": {
+                        "cba": "n",
+                        "allowed_values": "sunk cost|linear salvage value|BOUND",
+                        "type": "string/int"
+                    },
+                    "sr_response_time": {
+                        "cba": "n",
+                        "min": "0",
+                        "type": "int",
+                        "unit": "minutes"
+                    },
+                    "startup_time": {
+                        "cba": "n",
+                        "min": "0",
+                        "type": "int",
+                        "unit": "minutes"
+                    },
+                    "ter": {
+                        "cba": "n",
+                        "max": "100.0",
+                        "min": "-100.0",
+                        "type": "float",
+                        "unit": "%"
+                    },
+                    "variable_om_cost": {
+                        "cba": "y",
+                        "min": "0.0",
+                        "type": "float",
+                        "unit": "$/kWh"
+                    }
+                },
+                "type": "generator"
+            },
+            "LF": {
+                "keys": {
                     "CombinedMarket": {
-                        "allowed_values": "1|0",
-                        "cba": "n",
-                        "type": "bool",
-                        "unit": "yes/no"
-                    },
-                    "duration": {
-                        "cba": "n",
-                        "max": "24",
-                        "min": "0.0",
-                        "type": "float",
-                        "unit": "hours"
-                    },
-                    "u_ts_constraints": {
-                        "allowed_values": "1|0",
-                        "cba": "n",
-                        "type": "bool",
+                        "cba": "n",
+                        "type": "bool",
+                        "allowed_values": "1|0",
                         "unit": "yes/no"
                     },
                     "d_ts_constraints": {
                         "allowed_values": "1|0",
                         "cba": "n",
                         "type": "bool",
-                        "unit": "yes/no"
-                    }
-                }
-            },
-            "LF": {
-                "type": "service",
-                "max_num": "1",
-                "keys": {
-                    "growth": {
-                        "cba": "n",
-                        "max": "100.0",
-                        "min": "0.0",
-                        "type": "float",
-                        "unit": "%/year"
-                    },
-                    "CombinedMarket": {
-                        "cba": "n",
-                        "type": "bool",
-                        "allowed_values": "1|0",
                         "unit": "yes/no"
                     },
                     "duration": {
@@ -283,24 +1772,32 @@
                         "type": "float",
                         "unit": "%/year"
                     },
+                    "growth": {
+                        "cba": "n",
+                        "max": "100.0",
+                        "min": "0.0",
+                        "type": "float",
+                        "unit": "%/year"
+                    },
                     "u_ts_constraints": {
                         "allowed_values": "1|0",
                         "cba": "n",
                         "type": "bool",
                         "unit": "yes/no"
-                    },
-                    "d_ts_constraints": {
-                        "allowed_values": "1|0",
-                        "cba": "n",
-                        "type": "bool",
-                        "unit": "yes/no"
-                    }
-                }
-            },
-            "SR": {
-                "type": "service",
+                    }
+                },
                 "max_num": "1",
-                "keys": {
+                "type": "service"
+            },
+            "NSR": {
+                "keys": {
+                    "duration": {
+                        "cba": "n",
+                        "max": "24",
+                        "min": "0.0",
+                        "type": "float",
+                        "unit": "hours"
+                    },
                     "growth": {
                         "cba": "n",
                         "max": "100.0",
@@ -308,314 +1805,189 @@
                         "type": "float",
                         "unit": "%/year"
                     },
-                    "duration": {
-                        "cba": "n",
-                        "max": "24",
-                        "min": "0.0",
-                        "type": "float",
-                        "unit": "hours"
-                    },
                     "ts_constraints": {
                         "allowed_values": "1|0",
                         "cba": "n",
                         "type": "bool",
                         "unit": "yes/no"
                     }
-                }
-            },
-            "NSR": {
-                "type": "service",
+                },
                 "max_num": "1",
-                "keys": {
+                "type": "service"
+            },
+            "PV": {
+                "keys": {
+                    "ccost_kW": {
+                        "cba": "y",
+                        "min": "0.0",
+                        "type": "float",
+                        "unit": "$/kW"
+                    },
+                    "construction_year": {
+                        "cba": "n",
+                        "type": "Period",
+                        "unit": "year"
+                    },
+                    "curtail": {
+                        "type": "bool",
+                        "allowed_values": "1|0",
+                        "unit": "yes/no"
+                    },
+                    "decommissioning_cost": {
+                        "cba": "n",
+                        "type": "float",
+                        "unit": "$"
+                    },
+                    "ecc%": {
+                        "cba": "n",
+                        "max": "100.0",
+                        "min": "-100.0",
+                        "type": "float",
+                        "unit": "%"
+                    },
+                    "expected_lifetime": {
+                        "cba": "n",
+                        "type": "int",
+                        "unit": "years"
+                    },
+                    "fixed_om_cost": {
+                        "cba": "y",
+                        "min": "0.0",
+                        "type": "float",
+                        "unit": "$/year"
+                    },
+                    "gamma": {
+                        "cba": "n",
+                        "max": "100.0",
+                        "min": "0.0",
+                        "type": "float",
+                        "unit": "%"
+                    },
+                    "grid_charge": {
+                        "allowed_values": "1|0",
+                        "cba": "n",
+                        "type": "bool",
+                        "unit": "yes/no"
+                    },
+                    "grid_charge_penalty": {
+                        "min": "0.0",
+                        "cba": "n",
+                        "type": "float",
+                        "unit": "$/kWh"
+                    },
                     "growth": {
                         "cba": "n",
                         "max": "100.0",
-                        "min": "0.0",
+                        "min": "-100.0",
                         "type": "float",
                         "unit": "%/year"
                     },
-                    "duration": {
-                        "cba": "n",
-                        "max": "24",
-                        "min": "0.0",
-                        "type": "float",
-                        "unit": "hours"
-                    },
-                    "ts_constraints": {
-                        "allowed_values": "1|0",
-                        "cba": "n",
-                        "type": "bool",
-                        "unit": "yes/no"
-                    }
-                }
-            },
-            "DCM": {
-                "type": "service",
-                "max_num": "1",
-                "keys": {
-                    "growth": {
-                        "cba": "n",
-                        "max": "100.0",
-                        "min": "0.0",
-                        "type": "float",
-                        "unit": "%/year"
-                    }
-                }
-            },
-            "retailTimeShift": {
-                "type": "service",
-                "max_num": "1",
-                "keys": {
-                    "growth": {
-                        "cba": "n",
-                        "max": "100.0",
-                        "min": "0.0",
-                        "type": "float",
-                        "unit": "%/year"
-                    }
-                }
-            },
-            "ControllableLoad": {
-                "type": "load",
-                "keys": {
-                    "name": {
-                        "cba": "n",
-                        "type": "string"
-                    },
-                    "power_rating": {
-                        "cba": "n",
-                        "min": "0.0",
-                        "type": "float",
-                        "unit": "kW"
-                    },
-                    "duration": {
-                        "cba": "n",
-                        "min": "0.0",
-                        "type": "float",
-                        "unit": "hours"
-                    },
-                    "nsr_response_time": {
-                        "min": "0",
-                        "type": "int",
-                        "unit": "minutes"
-                    },
-                    "sr_response_time": {
-                        "min": "0",
-                        "type": "int",
-                        "unit": "minutes"
-                    },
-                    "startup_time": {
-                        "cba": "n",
-                        "min": "0",
-                        "type": "int",
-                        "unit": "minutes"
-                    },
-                    "construction_year": {
-                        "cba": "n",
-                        "type": "Period",
-                        "unit": "year"
-                    },
-                    "operation_year": {
-                        "cba": "n",
-                        "type": "Period",
-                        "unit": "year"
-                    },
-                    "decommissioning_cost": {
-                        "cba": "n",
-                        "min": "0.0",
-                        "type": "float",
-                        "unit": "$"
-                    },
-                    "salvage_value": {
-                        "cba": "n",
-                        "allowed_values": "sunk cost|linear salvage value|BOUND",
-                        "min": "0",
-                        "type": "string/int"
-                    },
-                    "expected_lifetime": {
-                        "cba": "n",
-                        "type": "int",
-                        "unit": "years"
-                    },
-                    "replaceable": {
-                        "type": "bool",
-                        "allowed_values": "1|0",
-                        "unit": "yes/no"
-                    },
-                    "acr": {
-                        "cba": "n",
-                        "max": "100.0",
-                        "min": "0.0",
-                        "type": "float",
-                        "unit": "%"
-                    },
-                    "ter": {
-                        "cba": "n",
-                        "max": "100.0",
-                        "min": "-100.0",
-                        "type": "float",
-                        "unit": "%"
-                    },
-                    "ecc%": {
-                        "cba": "n",
-                        "max": "100.0",
-                        "min": "-100.0",
-                        "type": "float",
-                        "unit": "%"
-                    }
-                }
-            },
-            "PV": {
-                "type": "intermittentresource",
-                "keys":{
-                    "nu": {
-                        "cba": "n",
-                        "max": "100.0",
-                        "min": "0.0",
-                        "type": "float",
-                        "unit": "%"
-                    },
-                    "gamma": {
-                        "cba": "n",
-                        "max": "100.0",
-                        "min": "0.0",
-                        "type": "float",
-                        "unit": "%"
-                    },
-                    "startup_time": {
-                        "cba": "n",
-                        "min": "0",
-                        "type": "int",
-                        "unit": "minutes"
-                    },
-                    "name": {
-                        "cba": "n",
-                        "type": "string"
-                    },
-                    "nsr_response_time": {
-                        "cba": "n",
-                        "min": "0",
-                        "type": "int",
-                        "unit": "minutes"
-                    },
-                    "sr_response_time": {
-                        "cba": "n",
-                        "min": "0",
-                        "type": "int",
-                        "unit": "minutes"
-                    },
                     "inv_max": {
                         "cba": "n",
                         "min": "0.0",
                         "type": "float",
                         "unit": "kW"
-                    },
-                    "growth": {
-                        "cba": "n",
-                        "max": "100.0",
-                        "min": "-100.0",
-                        "type": "float",
-                        "unit": "%/year"
-                    },
-                    "rated_capacity": {
-                        "cba": "n",
-                        "min": "0.0",
-                        "type": "float",
-                        "unit": "kW"
-                    },
-                    "max_rated_capacity": {
-                        "cba": "n",
-                        "min": "0.0",
-                        "type": "float",
-                        "unit": "kW"
-                    },
-                    "min_rated_capacity": {
-                        "cba": "n",
-                        "min": "0.0",
-                        "type": "float",
-                        "unit": "kW"
-                    },
-                    "ccost_kW": {
-                        "cba": "y",
-                        "min": "0.0",
-                        "type": "float",
-                        "unit": "$/kW"
-                    },
-                    "grid_charge": {
-                        "allowed_values": "1|0",
-                        "cba": "n",
-                        "type": "bool",
-                        "unit": "yes/no"
-                    },
-                    "grid_charge_penalty": {
-                        "min": "0.0",
-                        "cba": "n",
-                        "type": "float",
-                        "unit": "$/kWh"
                     },
                     "loc": {
                         "allowed_values": "ac|dc",
                         "cba": "n",
                         "type": "string"
                     },
-                    "fixed_om_cost": {
-                        "cba": "y",
-                        "min": "0.0",
-                        "type": "float",
-                        "unit": "$/year"
-                    },
-                    "construction_year": {
-                        "cba": "n",
-                        "type": "Period",
-                        "unit": "year"
-                    },
-                    "operation_year": {
-                        "cba": "n",
-                        "type": "Period",
-                        "unit": "year"
-                    },
                     "macrs_term": {
                         "allowed_values": "3|5|7|10|15|20|25|27.5|39",
                         "cba": "n",
                         "type": "float"
                     },
-                    "curtail": {
-                        "type": "bool",
-                        "allowed_values": "1|0",
-                        "unit": "yes/no"
-                    },
-                    "decommissioning_cost": {
-                        "cba": "n",
-                        "type": "float",
-                        "unit": "$"
+                    "max_rated_capacity": {
+                        "cba": "n",
+                        "min": "0.0",
+                        "type": "float",
+                        "unit": "kW"
+                    },
+                    "min_rated_capacity": {
+                        "cba": "n",
+                        "min": "0.0",
+                        "type": "float",
+                        "unit": "kW"
+                    },
+                    "name": {
+                        "cba": "n",
+                        "type": "string"
+                    },
+                    "nsr_response_time": {
+                        "cba": "n",
+                        "min": "0",
+                        "type": "int",
+                        "unit": "minutes"
+                    },
+                    "nu": {
+                        "cba": "n",
+                        "max": "100.0",
+                        "min": "0.0",
+                        "type": "float",
+                        "unit": "%"
+                    },
+                    "operation_year": {
+                        "cba": "n",
+                        "type": "Period",
+                        "unit": "year"
+                    },
+                    "PPA": {
+                        "allowed_values": "1|0",
+                        "cba": "n",
+                        "type": "bool",
+                        "unit": "yes/no"
+                    },
+                    "PPA_cost": {
+                        "cba": "n",
+                        "min": "0.0",
+                        "type": "float",
+                        "unit": "$/kWh"
+                    },
+                    "PPA_inflation_rate": {
+                        "cba": "n",
+                        "type": "float",
+                        "unit": "%"
+                    },
+                    "rated_capacity": {
+                        "cba": "n",
+                        "min": "0.0",
+                        "type": "float",
+                        "unit": "kW"
+                    },
+                    "rcost_kW": {
+                        "cba": "n",
+                        "min": "0.0",
+                        "type": "float",
+                        "unit": "$/kW"
+                    },
+                    "replaceable": {
+                        "type": "bool",
+                        "allowed_values": "1|0",
+                        "unit": "yes/no"
+                    },
+                    "replacement_construction_time": {
+                        "cba": "n",
+                        "min": "1",
+                        "type": "int",
+                        "unit": "year"
                     },
                     "salvage_value": {
                         "cba": "n",
                         "allowed_values": "sunk cost|linear salvage value|BOUND",
                         "type": "string/int"
                     },
-                    "expected_lifetime": {
-                        "cba": "n",
-                        "type": "int",
-                        "unit": "years"
-                    },
-                    "replaceable": {
-                        "type": "bool",
-                        "allowed_values": "1|0",
-                        "unit": "yes/no"
-                    },
-                    "rcost_kW": {
-                        "cba": "n",
-                        "min": "0.0",
-                        "type": "float",
-                        "unit": "$/kW"
-                    },
-                    "acr": {
-                        "cba": "n",
-                        "max": "100.0",
-                        "min": "0.0",
-                        "type": "float",
-                        "unit": "%"
+                    "sr_response_time": {
+                        "cba": "n",
+                        "min": "0",
+                        "type": "int",
+                        "unit": "minutes"
+                    },
+                    "startup_time": {
+                        "cba": "n",
+                        "min": "0",
+                        "type": "int",
+                        "unit": "minutes"
                     },
                     "ter": {
                         "cba": "n",
@@ -623,1460 +1995,213 @@
                         "min": "-100.0",
                         "type": "float",
                         "unit": "%"
-                    },
-                    "ecc%": {
-                        "cba": "n",
-                        "max": "100.0",
-                        "min": "-100.0",
-                        "type": "float",
-                        "unit": "%"
-                    }
-                }
-            },
-            "ICE": {
-                "type": "generator",
-                "keys": {
-                    "name": {
-                        "cba": "n",
+                    }
+                },
+                "type": "intermittentresource"
+            },
+            "RA": {
+                "keys": {
+                    "days": {
+                        "max": "366",
+                        "min": "0",
+                        "type": "int",
+                        "unit": "days"
+                    },
+                    "dispmode": {
+                        "type": "bool",
+                        "allowed_values": "1|0"
+                    },
+                    "growth": {
+                        "max": "100",
+                        "min": "0",
+                        "type": "float",
+                        "unit": "%"
+                    },
+                    "idmode": {
+                        "type": "string",
+                        "allowed_values": "Peak by Year|Peak by Month|Peak by Month with Active Hours"
+                    },
+                    "length": {
+                        "max": "24",
+                        "min": "1",
+                        "type": "int",
+                        "unit": "hours"
+                    }
+                },
+                "max_num": "1",
+                "type": "service"
+            },
+            "Reliability": {
+                "keys": {
+                    "max_outage_duration": {
+                        "cba": "n",
+                        "min": "1",
+                        "type": "int",
+                        "unit": "hours"
+                    },
+                    "n-2": {
+                        "allowed_values": "1|0",
+                        "cba": "n",
+                        "type": "bool",
+                        "unit": "yes/no"
+                    },
+                    "post_facto_initial_soc": {
+                        "cba": "n",
+                        "min": "0",
+                        "max": "100",
+                        "type": "float",
+                        "unit": "%"
+                    },
+                    "post_facto_only": {
+                        "allowed_values": "1|0",
+                        "cba": "n",
+                        "type": "bool",
+                        "unit": "yes/no"
+                    },
+                    "target": {
+                        "cba": "n",
+                        "min": "1.0",
+                        "type": "float",
+                        "unit": "hours"
+                    },
+                    "load_shed_percentage": {
+                        "allowed_values": "1|0",
+                        "cba": "n",
+                        "type": "bool",
+                        "unit": "yes/no"
+                    },
+                    "load_shed_perc_filename": {
                         "type": "string"
-                    },
-                    "nsr_response_time": {
-                        "cba": "n",
-                        "min": "0",
-                        "type": "int",
-                        "unit": "minutes"
-                    },
-                    "sr_response_time": {
-                        "cba": "n",
-                        "min": "0",
-                        "type": "int",
-                        "unit": "minutes"
-                    },
-                    "macrs_term": {
-                        "allowed_values": "3|5|7|10|15|20|25|27.5|39",
+                    }
+                },
+                "max_num": "1",
+                "type": "service"
+            },
+            "Results": {
+                "keys": {
+                    "dir_absolute_path": {
+                        "cba": "n",
+                        "type": "string"
+                    },
+                    "errors_log_path": {
+                        "cba": "n",
+                        "type": "string"
+                    },
+                    "label": {
+                        "cba": "n",
+                        "type": "string",
+                        "optional": "y"
+                    }
+                },
+                "max_num": "1",
+                "type": "result"
+            },
+            "retailTimeShift": {
+                "keys": {
+                    "growth": {
+                        "cba": "n",
+                        "max": "100.0",
+                        "min": "0.0",
+                        "type": "float",
+                        "unit": "%/year"
+                    }
+                },
+                "max_num": "1",
+                "type": "service"
+            },
+            "Scenario": {
+                "keys": {
+                    "apply_interconnection_constraints": {
+                        "type": "bool",
+                        "allowed_values": "1|0",
+                        "unit": "yes/no"
+                    },
+                    "binary": {
+                        "allowed_values": "1|0",
+                        "cba": "n",
+                        "type": "bool",
+                        "unit": "yes/no"
+                    },
+                    "def_growth": {
+                        "cba": "n",
+                        "max": "100.0",
+                        "min": "0.0",
+                        "type": "float",
+                        "unit": "%"
+                    },
+                    "dt": {
+                        "cba": "n",
+                        "max": "1.0",
+                        "min": "0.0",
+                        "type": "float",
+                        "unit": "hours"
+                    },
+                    "end_year": {
+                        "cba": "y",
+                        "type": "Period",
+                        "unit": "year"
+                    },
+                    "incl_site_load": {
+                        "allowed_values": "1|0",
+                        "cba": "n",
+                        "type": "bool",
+                        "unit": "yes/no"
+                    },
+                    "incl_thermal_load": {
+                        "allowed_values": "1|0",
+                        "cba": "n",
+                        "type": "bool",
+                        "unit": "yes/no"
+                    },
+                    "kappa_ch_max": {
                         "cba": "n",
                         "type": "float"
                     },
-                    "min_power": {
-                        "cba": "n",
-                        "min": "0.0",
-                        "type": "float",
-                        "unit": "kW"
-                    },
-                    "startup_time": {
-                        "cba": "n",
-                        "min": "0",
-                        "type": "int",
-                        "unit": "minutes"
-                    },
-                    "efficiency": {
-                        "cba": "n",
-                        "min": "0.0",
-                        "type": "float",
-                        "unit": "gal/kWh"
-                    },
-                    "fuel_cost": {
-                        "cba": "y",
-                        "min": "0.0",
-                        "type": "float",
-                        "unit": "$/gal"
-                    },
-                    "variable_om_cost": {
-                        "cba": "y",
-                        "min": "0.0",
-                        "type": "float",
-                        "unit": "$/kWh"
-                    },
-                    "fixed_om_cost": {
-                        "cba": "y",
-                        "min": "0.0",
-                        "type": "float",
-                        "unit": "$/year"
-                    },
-                    "max_rated_capacity": {
-                        "cba": "n",
-                        "min": "0.0",
-                        "type": "float",
-                        "unit": "kW/generator"
-                    },
-                    "min_rated_capacity": {
-                        "cba": "n",
-                        "min": "0.0",
-                        "type": "float",
-                        "unit": "kW/generator"
-                    },
-                    "rated_capacity": {
-                        "cba": "n",
-                        "min": "0.0",
-                        "type": "float",
-                        "unit": "kW/generator"
-                    },
-                    "ccost": {
-                        "cba": "y",
-                        "min": "0.0",
-                        "type": "float",
-                        "unit": "$/generator"
-                    },
-                    "ccost_kW": {
-                        "cba": "y",
-                        "min": "0.0",
-                        "type": "float",
-                        "unit": "$/kW"
+                    "kappa_ch_min": {
+                        "cba": "n",
+                        "type": "float"
+                    },
+                    "kappa_dis_max": {
+                        "cba": "n",
+                        "type": "float"
+                    },
+                    "kappa_dis_min": {
+                        "cba": "n",
+                        "type": "float"
+                    },
+                    "kappa_ene_max": {
+                        "cba": "n",
+                        "type": "float"
+                    },
+                    "kappa_ene_min": {
+                        "cba": "n",
+                        "type": "float"
+                    },
+                    "location": {
+                        "cba": "n",
+                        "allowed_values": "generation|transmission|distribution|customer",
+                        "type": "string"
+                    },
+                    "max_export": {
+                        "type": "float",
+                        "min": "0.0",
+                        "unit": "kW"
+                    },
+                    "max_import": {
+                        "type": "float",
+                        "max": "0.0",
+                        "unit": "kW"
+                    },
+                    "monthly_data_filename": {
+                        "cba": "y",
+                        "type": "string"
                     },
                     "n": {
-                        "cba": "n",
-                        "min": "0",
-                        "type": "int",
-                        "unit": "generators"
-                    },
-                    "construction_year": {
-                        "cba": "n",
-                        "type": "Period",
-                        "unit": "year"
-                    },
-                    "operation_year": {
-                        "cba": "n",
-                        "type": "Period",
-                        "unit": "year"
-                    },
-                    "decommissioning_cost": {
-                        "cba": "n",
-                        "type": "float",
-                        "unit": "$"
-                    },
-                    "salvage_value": {
-                        "cba": "n",
-                        "allowed_values": "sunk cost|linear salvage value|BOUND",
-                        "type": "string/int"
-                    },
-                    "expected_lifetime": {
-                        "cba": "n",
-                        "type": "int",
-                        "unit": "years"
-                    },
-                    "replaceable": {
-                        "type": "bool",
-                        "allowed_values": "1|0"
-                    },
-                    "rcost": {
-                        "cba": "n",
-                        "min": "0.0",
-                        "type": "float",
-                        "unit": "$/generator"
-                    },
-                    "rcost_kW": {
-                        "cba": "n",
-                        "min": "0.0",
-                        "type": "float",
-                        "unit": "$/kW"
-                    },
-                    "acr": {
-                        "cba": "n",
-                        "max": "100.0",
-                        "min": "0.0",
-                        "type": "float",
-                        "unit": "%"
-                    },
-                    "ter": {
-                        "cba": "n",
-                        "max": "100.0",
-                        "min": "-100.0",
-                        "type": "float",
-                        "unit": "%"
-                    },
-                    "ecc%": {
-                        "cba": "n",
-                        "max": "100.0",
-                        "min": "-100.0",
-                        "type": "float",
-                        "unit": "%"
-                    }
-                }
-            },
-            "CHP": {
-                "type": "generator",
-                "keys": {
-                    "name": {
-                        "cba": "n",
-                        "type": "string"
-                    },
-                    "nsr_response_time": {
-                        "cba": "n",
-                        "min": "0",
-                        "type": "int",
-                        "unit": "minutes"
-                    },
-                    "sr_response_time": {
-                        "cba": "n",
-                        "min": "0",
-                        "type": "int",
-                        "unit": "minutes"
-                    },
-                    "macrs_term": {
-                        "allowed_values": "3|5|7|10|15|20|25|27.5|39",
-                        "cba": "n",
-                        "type": "float"
-                    },
-                    "min_power": {
-                        "cba": "n",
-                        "min": "0.0",
-                        "type": "float",
-                        "unit": "kW"
-                    },
-                    "startup_time": {
-                        "cba": "n",
-                        "min": "0",
-                        "type": "int",
-                        "unit": "minutes"
-                    },
-                    "electric_heat_ratio": {
-                        "cba": "n",
-                        "min": "0.0",
-                        "type": "float"
-                    },
-                    "electric_ramp_rate": {
-                        "cba": "n",
-                        "min": "0.0",
-                        "type": "float",
-                        "unit": "MW/min"
-                    },
-                    "heat_rate": {
-                        "cba": "y",
-                        "min": "0.0",
-                        "type": "float",
-                        "unit": "BTU/kWh"
-                    },
-                    "variable_om_cost": {
-                        "cba": "y",
-                        "min": "0.0",
-                        "type": "float",
-                        "unit": "$/kWh"
-                    },
-                    "fixed_om_cost": {
-                        "cba": "y",
-                        "min": "0.0",
-                        "type": "float",
-                        "unit": "$/year"
-                    },
-                    "max_rated_capacity": {
-                        "cba": "n",
-                        "min": "0.0",
-                        "type": "float",
-                        "unit": "kW/generator"
-                    },
-                    "min_rated_capacity": {
-                        "cba": "n",
-                        "min": "0.0",
-                        "type": "float",
-                        "unit": "kW/generator"
-                    },
-                    "rated_capacity": {
-                        "cba": "n",
-                        "min": "0.0",
-                        "type": "float",
-                        "unit": "kW/generator"
-                    },
-                    "ccost": {
-                        "cba": "y",
-                        "min": "0.0",
-                        "type": "float",
-                        "unit": "$/generator"
-                    },
-                    "ccost_kW": {
-                        "cba": "y",
-                        "min": "0.0",
-                        "type": "float",
-                        "unit": "$/kW"
-                    },
-                    "n": {
-                        "cba": "n",
-                        "min": "0",
-                        "type": "int",
-                        "unit": "generators"
-                    },
-                    "construction_year": {
-                        "cba": "n",
-                        "type": "Period",
-                        "unit": "year"
-                    },
-                    "operation_year": {
-                        "cba": "n",
-                        "type": "Period",
-                        "unit": "year"
-                    },
-                    "decommissioning_cost": {
-                        "cba": "n",
-                        "type": "float",
-                        "unit": "$"
-                    },
-                    "salvage_value": {
-                        "cba": "n",
-                        "allowed_values": "sunk cost|linear salvage value|BOUND",
-                        "type": "string/int"
-                    },
-                    "expected_lifetime": {
-                        "cba": "n",
-                        "type": "int",
-                        "unit": "years"
-                    },
-                    "replaceable": {
-                        "type": "bool",
-                        "allowed_values": "1|0"
-                    },
-                    "rcost": {
-                        "cba": "n",
-                        "min": "0.0",
-                        "type": "float",
-                        "unit": "$/generator"
-                    },
-                    "rcost_kW": {
-                        "cba": "n",
-                        "min": "0.0",
-                        "type": "float",
-                        "unit": "$/kW"
-                    },
-                    "acr": {
-                        "cba": "n",
-                        "max": "100.0",
-                        "min": "0.0",
-                        "type": "float",
-                        "unit": "%"
-                    },
-                    "ter": {
-                        "cba": "n",
-                        "max": "100.0",
-                        "min": "-100.0",
-                        "type": "float",
-                        "unit": "%"
-                    },
-                    "ecc%": {
-                        "cba": "n",
-                        "max": "100.0",
-                        "min": "-100.0",
-                        "type": "float",
-                        "unit": "%"
-                    },
-                    "max_steam_ratio": {
-                        "cba": "n",
-                        "min": "0.0",
-                        "type": "float",
-                        "unit": "ratio"
-                    }
-                }
-            },
-            "CT": {
-                "type": "generator",
-                "keys": {
-                    "name": {
-                        "cba": "n",
-                        "type": "string"
-                    },
-                    "nsr_response_time": {
-                        "cba": "n",
-                        "min": "0",
-                        "type": "int",
-                        "unit": "minutes"
-                    },
-                    "sr_response_time": {
-                        "cba": "n",
-                        "min": "0",
-                        "type": "int",
-                        "unit": "minutes"
-                    },
-                    "macrs_term": {
-                        "allowed_values": "3|5|7|10|15|20|25|27.5|39",
-                        "cba": "n",
-                        "type": "float"
-                    },
-                    "min_power": {
-                        "cba": "n",
-                        "min": "0.0",
-                        "type": "float",
-                        "unit": "kW"
-                    },
-                    "startup_time": {
-                        "cba": "n",
-                        "min": "0",
-                        "type": "int",
-                        "unit": "minutes"
-                    },
-                    "heat_rate": {
-                        "cba": "y",
-                        "min": "0.0",
-                        "type": "float",
-                        "unit": "BTU/kWh"
-                    },
-                    "variable_om_cost": {
-                        "cba": "y",
-                        "min": "0.0",
-                        "type": "float",
-                        "unit": "$/kWh"
-                    },
-                    "fixed_om_cost": {
-                        "cba": "y",
-                        "min": "0.0",
-                        "type": "float",
-                        "unit": "$/year"
-                    },
-                    "max_rated_capacity": {
-                        "cba": "n",
-                        "min": "0.0",
-                        "type": "float",
-                        "unit": "kW/generator"
-                    },
-                    "min_rated_capacity": {
-                        "cba": "n",
-                        "min": "0.0",
-                        "type": "float",
-                        "unit": "kW/generator"
-                    },
-                    "rated_capacity": {
-                        "cba": "n",
-                        "min": "0.0",
-                        "type": "float",
-                        "unit": "kW/generator"
-                    },
-                    "ccost": {
-                        "cba": "y",
-                        "min": "0.0",
-                        "type": "float",
-                        "unit": "$/generator"
-                    },
-                    "ccost_kW": {
-                        "cba": "y",
-                        "min": "0.0",
-                        "type": "float",
-                        "unit": "$/kW"
-                    },
-                    "n": {
-                        "cba": "n",
-                        "min": "0",
-                        "type": "int",
-                        "unit": "generators"
-                    },
-                    "construction_year": {
-                        "cba": "n",
-                        "type": "Period",
-                        "unit": "year"
-                    },
-                    "operation_year": {
-                        "cba": "n",
-                        "type": "Period",
-                        "unit": "year"
-                    },
-                    "decommissioning_cost": {
-                        "cba": "n",
-                        "type": "float",
-                        "unit": "$"
-                    },
-                    "salvage_value": {
-                        "cba": "n",
-                        "allowed_values": "sunk cost|linear salvage value|BOUND",
-                        "type": "string/int"
-                    },
-                    "expected_lifetime": {
-                        "cba": "n",
-                        "type": "int",
-                        "unit": "years"
-                    },
-                    "replaceable": {
-                        "type": "bool",
-                        "allowed_values": "1|0"
-                    },
-                    "rcost": {
-                        "cba": "n",
-                        "min": "0.0",
-                        "type": "float",
-                        "unit": "$/generator"
-                    },
-                    "rcost_kW": {
-                        "cba": "n",
-                        "min": "0.0",
-                        "type": "float",
-                        "unit": "$/kW"
-                    },
-                    "acr": {
-                        "cba": "n",
-                        "max": "100.0",
-                        "min": "0.0",
-                        "type": "float",
-                        "unit": "%"
-                    },
-                    "ter": {
-                        "cba": "n",
-                        "max": "100.0",
-                        "min": "-100.0",
-                        "type": "float",
-                        "unit": "%"
-                    },
-                    "ecc%": {
-                        "cba": "n",
-                        "max": "100.0",
-                        "min": "-100.0",
-                        "type": "float",
-                        "unit": "%"
-                    }
-                }
-            },
-            "DieselGenset": {
-                "type": "generator",
-                "keys": {
-                    "name": {
-                        "cba": "n",
-                        "type": "string"
-                    },
-                    "nsr_response_time": {
-                        "cba": "n",
-                        "min": "0",
-                        "type": "int",
-                        "unit": "minutes"
-                    },
-                    "sr_response_time": {
-                        "cba": "n",
-                        "min": "0",
-                        "type": "int",
-                        "unit": "minutes"
-                    },
-                    "macrs_term": {
-                        "allowed_values": "3|5|7|10|15|20|25|27.5|39",
-                        "cba": "n",
-                        "type": "float"
-                    },
-                    "startup_time": {
-                        "cba": "n",
-                        "min": "0",
-                        "type": "int",
-                        "unit": "minutes"
-                    },
-                    "fuel_cost": {
-                        "cba": "y",
-                        "min": "0.0",
-                        "type": "float",
-                        "unit": "$/gal"
-                    },
-                    "efficiency": {
-                        "cba": "n",
-                        "min": "0.0",
-                        "type": "float",
-                        "unit": "gal/kWh"
-                    },
-                    "variable_om_cost": {
-                        "cba": "y",
-                        "min": "0.0",
-                        "type": "float",
-                        "unit": "$/kWh"
-                    },
-                    "fixed_om_cost": {
-                        "cba": "y",
-                        "min": "0.0",
-                        "type": "float",
-                        "unit": "$/year"
-                    },
-                    "rated_capacity": {
-                        "cba": "n",
-                        "min": "0.0",
-                        "type": "float",
-                        "unit": "kW/generator"
-                    },
-                    "max_rated_capacity": {
-                        "cba": "n",
-                        "min": "0.0",
-                        "type": "float",
-                        "unit": "kW"
-                    },
-                    "min_rated_capacity": {
-                        "cba": "n",
-                        "min": "0.0",
-                        "type": "float",
-                        "unit": "kW"
-                    },
-                    "min_power": {
-                        "cba": "n",
-                        "min": "0.0",
-                        "type": "float",
-                        "unit": "kW"
-                    },
-                    "ccost": {
-                        "cba": "y",
-                        "min": "0.0",
-                        "type": "float",
-                        "unit": "$/generator"
-                    },
-                    "ccost_kW": {
-                        "cba": "y",
-                        "min": "0.0",
-                        "type": "float",
-                        "unit": "$/kW"
-                    },
-                    "n": {
-                        "cba": "n",
-                        "min": "0",
-                        "type": "int",
-                        "unit": "generators"
-                    },
-                    "construction_year": {
-                        "cba": "n",
-                        "type": "Period",
-                        "unit": "year"
-                    },
-                    "operation_year": {
-                        "cba": "n",
-                        "type": "Period",
-                        "unit": "year"
-                    },
-                    "decommissioning_cost": {
-                        "cba": "n",
-                        "type": "float",
-                        "unit": "$"
-                    },
-                    "salvage_value": {
-                        "cba": "n",
-                        "allowed_values": "sunk cost|linear salvage value|BOUND",
-                        "type": "string/int"
-                    },
-                    "expected_lifetime": {
-                        "cba": "n",
-                        "type": "int",
-                        "unit": "years"
-                    },
-                    "replaceable": {
-                        "type": "bool",
-                        "allowed_values": "1|0"
-                    },
-                    "rcost": {
-                        "cba": "n",
-                        "min": "0.0",
-                        "type": "float",
-                        "unit": "$"
-                    },
-                    "rcost_kW": {
-                        "cba": "n",
-                        "min": "0.0",
-                        "type": "float",
-                        "unit": "$/kW"
-                    },
-                    "acr": {
-                        "cba": "n",
-                        "max": "100.0",
-                        "min": "0.0",
-                        "type": "float",
-                        "unit": "%"
-                    },
-                    "ter": {
-                        "cba": "n",
-                        "max": "100.0",
-                        "min": "-100.0",
-                        "type": "float",
-                        "unit": "%"
-                    },
-                    "ecc%": {
-                        "cba": "n",
-                        "max": "100.0",
-                        "min": "-100.0",
-                        "type": "float",
-                        "unit": "%"
-                    }
-                }
-            },
-            "Battery": {
-                "type": "storage",
-                "keys": {
-                    "startup_time": {
-                        "cba": "n",
-                        "min": "0",
-                        "type": "int",
-                        "unit": "minutes"
-                    },
-                    "name": {
-                        "cba": "n",
-                        "type": "string"
-                    },
-                    "nsr_response_time": {
-                        "cba": "n",
-                        "min": "0",
-                        "type": "int",
-                        "unit": "minutes"
-                    },
-                    "sr_response_time": {
-                        "cba": "n",
-                        "min": "0",
-                        "type": "int",
-                        "unit": "minutes"
-                    },
-                    "startup": {
-                        "allowed_values": "1|0",
-                        "cba": "y",
-                        "type": "bool",
-                        "unit": "yes/no"
-                    },
-                    "ccost": {
-                        "cba": "y",
-                        "min": "0.0",
-                        "type": "float",
-                        "unit": "$"
-                    },
-                    "ccost_kw": {
-                        "cba": "y",
-                        "min": "0.0",
-                        "type": "float",
-                        "unit": "$/kW"
-                    },
-                    "ccost_kwh": {
-                        "cba": "y",
-                        "min": "0.0",
-                        "type": "float",
-                        "unit": "$/kWh"
-                    },
-                    "fixedOM": {
-                        "cba": "y",
-                        "min": "0.0",
-                        "type": "float",
-                        "unit": "$/kW-yr"
-                    },
-                    "OMexpenses": {
-                        "cba": "y",
-                        "min": "0.0",
-                        "type": "float",
-                        "unit": "$/MWh"
-                    },
-                    "ch_max_rated": {
-                        "cba": "n",
-                        "min": "0.0",
-                        "type": "float",
-                        "unit": "kW"
-                    },
-                    "user_ch_rated_max": {
-                        "cba": "n",
-                        "min": "0.0",
-                        "type": "float",
-                        "unit": "kW"
-                    },
-                    "user_ch_rated_min": {
-                        "cba": "n",
-                        "min": "0.0",
-                        "type": "float",
-                        "unit": "kW"
-                    },
-                    "ch_min_rated": {
-                        "cba": "n",
-                        "min": "0.0",
-                        "type": "float",
-                        "unit": "kW"
-                    },
-                    "dis_max_rated": {
-                        "cba": "n",
-                        "min": "0.0",
-                        "type": "float",
-                        "unit": "kW"
-                    },
-                    "user_dis_rated_max": {
-                        "cba": "n",
-                        "min": "0.0",
-                        "type": "float",
-                        "unit": "kW"
-                    },
-                    "user_dis_rated_min": {
-                        "cba": "n",
-                        "min": "0.0",
-                        "type": "float",
-                        "unit": "kW"
-                    },
-                    "dis_min_rated": {
-                        "cba": "n",
-                        "min": "0.0",
-                        "type": "float",
-                        "unit": "kW"
-                    },
-                    "ene_max_rated": {
-                        "cba": "n",
-                        "min": "0.0",
-                        "type": "float",
-                        "unit": "kWh"
-                    },
-                    "user_ene_rated_max": {
-                        "cba": "n",
-                        "min": "0.0",
-                        "type": "float",
-                        "unit": "kW"
-                    },
-                    "user_ene_rated_min": {
-                        "cba": "n",
-                        "min": "0.0",
-                        "type": "float",
-                        "unit": "kW"
-                    },
-                    "ulsoc": {
-                        "cba": "n",
-                        "max": "100.0",
-                        "min": "0.0",
-                        "type": "float",
-                        "unit": "%"
-                    },
-                    "llsoc": {
-                        "cba": "n",
-                        "max": "100.0",
-                        "min": "0.0",
-                        "type": "float",
-                        "unit": "%"
-                    },
-                    "rte": {
-                        "cba": "n",
-                        "max": "100.0",
-                        "min": "0.0",
-                        "type": "float",
-                        "unit": "%"
-                    },
-                    "sdr": {
-                        "cba": "n",
-                        "max": "99.9",
-                        "min": "0.0",
-                        "type": "float",
-                        "unit": "%"
-                    },
-                    "soc_target": {
-                        "cba": "n",
-                        "max": "100.0",
-                        "min": "0.0",
-                        "type": "float",
-                        "unit": "%"
-                    },
-                    "state_of_health": {
-                        "cba": "n",
-                        "max": "99.9",
-                        "min": "0.0",
-                        "type": "float",
-                        "unit": "%"
-                    },
-                    "incl_cycle_degrade": {
-                        "allowed_values": "1|0",
-                        "cba": "n",
-                        "type": "bool",
-                        "unit": "yes/no"
-                    },
-                    "yearly_degrade": {
-                        "cba": "n",
-                        "max": "100",
-                        "min": "0",
-                        "type": "int",
-                        "unit": "%"
-                    },
-                    "cycle_life_filename": {
-                        "type": "string"
-                    },
-                    "construction_year": {
-                        "cba": "n",
-                        "type": "Period"
-                    },
-                    "operation_year": {
-                        "cba": "n",
-                        "type": "Period"
-                    },
-                    "p_start_ch": {
-                        "cba": "n",
-                        "min": "0",
-                        "type": "float",
-                        "unit": "$"
-                    },
-                    "p_start_dis": {
-                        "cba": "n",
-                        "min": "0",
-                        "type": "float",
-                        "unit": "$"
-                    },
-                    "daily_cycle_limit": {
-                        "cba": "n",
-                        "min": "0",
-                        "type": "float",
-                        "unit": "cycles"
-                    },
-                    "hp": {
-                        "cba": "y",
-                        "min": "0",
-                        "type": "float",
-                        "unit": "kW"
-                    },
-                    "macrs_term": {
-                        "cba": "n",
-                        "allowed_values": "3|5|7|10|15|20|25|27.5|39",
-                        "type": "float"
-                    },
-                    "duration_max": {
-                        "min": "0",
-                        "type": "float",
-                        "optional": "y",
-                        "unit": "hours"
-                    },
-                    "decommissioning_cost": {
-                        "cba": "n",
-                        "type": "float",
-                        "unit": "$"
-                    },
-                    "salvage_value": {
-                        "cba": "n",
-                        "allowed_values": "sunk cost|linear salvage value|BOUND",
-                        "type": "string/int"
-                    },
-                    "expected_lifetime": {
-                        "cba": "n",
-                        "type": "int",
-                        "unit": "years"
-                    },
-                    "replaceable": {
-                        "type": "bool",
-                        "allowed_values": "1|0",
-                        "unit": "yes/no"
-                    },
-                    "rcost": {
-                        "cba": "n",
-                        "min": "0.0",
-                        "type": "float",
-                        "unit": "$"
-                    },
-                    "rcost_kW": {
-                        "cba": "n",
-                        "min": "0.0",
-                        "type": "float",
-                        "unit": "$/kW"
-                    },
-                    "rcost_kWh": {
-                        "cba": "n",
-                        "min": "0.0",
-                        "type": "float",
-                        "unit": "$/kWh"
-                    },
-                    "acr": {
-                        "cba": "n",
-                        "max": "100.0",
-                        "min": "0.0",
-                        "type": "float",
-                        "unit": "%"
-                    },
-                    "ter": {
-                        "cba": "n",
-                        "max": "100.0",
-                        "min": "-100.0",
-                        "type": "float",
-                        "unit": "%"
-                    },
-                    "ecc%": {
-                        "cba": "n",
-                        "max": "100.0",
-                        "min": "-100.0",
-                        "type": "float",
-                        "unit": "%"
-                    },
-                    "incl_ts_energy_limits": {
-                        "allowed_values": "1|0",
-                        "cba": "n",
-                        "type": "bool",
-                        "unit": "yes/no"
-                    },
-                    "incl_ts_charge_limits": {
-                        "allowed_values": "1|0",
-                        "cba": "n",
-                        "type": "bool",
-                        "unit": "yes/no"
-                    },
-                    "incl_ts_discharge_limits": {
-                        "allowed_values": "1|0",
-                        "cba": "n",
-                        "type": "bool",
-                        "unit": "yes/no"
-                    }
-                }
-            },
-            "CAES": {
-                "type": "storage",
-                "keys": {
-                    "startup_time": {
-                        "cba": "n",
-                        "min": "0",
-                        "type": "int",
-                        "unit": "minutes"
-                    },
-                    "name": {
-                        "type": "string"
-                    },
-                    "nsr_response_time": {
-                        "cba": "n",
-                        "min": "0",
-                        "type": "int",
-                        "unit": "minutes"
-                    },
-                    "sr_response_time": {
-                        "cba": "n",
-                        "min": "0",
-                        "type": "int",
-                        "unit": "minutes"
-                    },
-                    "daily_cycle_limit": {
-                        "min": "0",
-                        "type": "float",
-                        "unit": "yes/no"
-                    },
-                    "heat_rate_high": {
-                        "min": "0.0",
-                        "type": "float",
-                        "unit": "BTU/kWh"
-                    },
-                    "startup": {
-                        "type": "bool",
-                        "allowed_values": "1|0",
-                        "unit": "yes/no"
-                    },
-                    "ccost": {
-                        "min": "0.0",
-                        "type": "float",
-                        "unit": "$"
-                    },
-                    "ccost_kw": {
-                        "min": "0.0",
-                        "type": "float",
-                        "unit": "$/kW"
-                    },
-                    "ccost_kwh": {
-                        "min": "0.0",
-                        "type": "float",
-                        "unit": "$"
-                    },
-                    "fixedOM": {
-                        "min": "0.0",
-                        "type": "float",
-                        "unit": "$/kW-yr"
-                    },
-                    "OMexpenses": {
-                        "min": "0.0",
-                        "type": "float",
-                        "unit": "$/MWh"
-                    },
-                    "ch_max_rated": {
-                        "min": "0.0",
-                        "type": "float",
-                        "unit": "kW"
-                    },
-                    "ch_min_rated": {
-                        "min": "0.0",
-                        "type": "float",
-                        "unit": "kW"
-                    },
-                    "dis_max_rated": {
-                        "min": "0.0",
-                        "type": "float",
-                        "unit": "kW"
-                    },
-                    "dis_min_rated": {
-                        "min": "0.0",
-                        "type": "float",
-                        "unit": "kW"
-                    },
-                    "ene_max_rated": {
-                        "min": "0.0",
-                        "type": "float",
-                        "unit": "kW"
-                    },
-                    "ulsoc": {
-                        "max": "100.0",
-                        "min": "0.0",
-                        "type": "float",
-                        "unit": "%"
-                    },
-                    "llsoc": {
-                        "max": "100.0",
-                        "min": "0.0",
-                        "type": "float",
-                        "unit": "%"
-                    },
-                    "energy_ratio": {
-                        "min": "1.0",
-                        "type": "float",
-                        "unit": "ratio"
-                    },
-                    "sdr": {
-                        "max": "99.9",
-                        "min": "0.0",
-                        "type": "float",
-                        "unit": "%"
-                    },
-                    "soc_target": {
-                        "max": "100.0",
-                        "min": "0.0",
-                        "type": "float",
-                        "unit": "%"
-                    },
-                    "p_start_ch": {
-                        "min": "0",
-                        "type": "float",
-                        "unit": "$"
-                    },
-                    "p_start_dis": {
-                        "min": "0",
-                        "type": "float",
-                        "unit": "$"
-                    },
-                    "duration_max": {
-                        "min": "0",
-                        "type": "float",
-                        "optional": "y",
-                        "unit": "hours"
-                    },
-                    "macrs_term": {
-                        "cba": "n",
-                        "allowed_values": "3|5|7|10|15|20|25|27.5|39",
-                        "type": "float"
-                    },
-                    "construction_year": {
-                        "cba": "n",
-                        "type": "Period",
-                        "unit": "year"
-                    },
-                    "operation_year": {
-                        "cba": "n",
-                        "type": "Period",
-                        "unit": "year"
-                    },
-                    "decommissioning_cost": {
-                        "cba": "n",
-                        "type": "float",
-                        "unit": "$"
-                    },
-                    "salvage_value": {
-                        "cba": "n",
-                        "allowed_values": "sunk cost|linear salvage value|BOUND",
-                        "type": "string/int"
-                    },
-                    "expected_lifetime": {
-                        "cba": "n",
-                        "type": "int",
-                        "unit": "years"
-                    },
-                    "replaceable": {
-                        "type": "bool",
-                        "allowed_values": "1|0",
-                        "unit": "yes/no"
-                    },
-                    "rcost": {
-                        "cba": "n",
-                        "min": "0.0",
-                        "type": "float",
-                        "unit": "$"
-                    },
-                    "rcost_kW": {
-                        "cba": "n",
-                        "min": "0.0",
-                        "type": "float",
-                        "unit": "$/kW"
-                    },
-                    "rcost_kWh": {
-                        "cba": "n",
-                        "min": "0.0",
-                        "type": "float",
-                        "unit": "$/kWh"
-                    },
-                    "acr": {
-                        "cba": "n",
-                        "max": "100.0",
-                        "min": "0.0",
-                        "type": "float",
-                        "unit": "%"
-                    },
-                    "ter": {
-                        "cba": "n",
-                        "max": "100.0",
-                        "min": "-100.0",
-                        "type": "float",
-                        "unit": "%"
-                    },
-                    "ecc%": {
-                        "cba": "n",
-                        "max": "100.0",
-                        "min": "-100.0",
-                        "type": "float",
-                        "unit": "%"
-                    },
-                    "incl_ts_energy_limits": {
-                        "allowed_values": "1|0",
-                        "cba": "n",
-                        "type": "bool"
-                    },
-                    "incl_ts_charge_limits": {
-                        "allowed_values": "1|0",
-                        "cba": "n",
-                        "type": "bool"
-                    },
-                    "incl_ts_discharge_limits": {
-                        "allowed_values": "1|0",
-                        "cba": "n",
-                        "type": "bool"
-                    }
-                }
-            },
-            "ElectricVehicle1": {
-                "type": "load",
-                "keys": {
-                    "name": {
-                        "cba": "n",
-                        "type": "string"
-                    },
-                    "ch_max_rated": {
-                        "cba": "n",
-                        "min": "0.0",
-                        "type": "float",
-                        "unit": "kW"
-                    },
-                    "ch_min_rated": {
-                        "cba": "n",
-                        "min": "0.0",
-                        "type": "float",
-                        "unit": "kW"
-                    },
-                    "ene_target": {
-                        "cba": "n",
-                        "min": "0.0",
-                        "type": "float",
-                        "unit": "kWh"
-                    },
-                    "plugin_time": {
-                        "cba": "n",
-                        "min": "0",
-                        "max": "23",
-                        "type": "int",
-                        "unit": "hour beginning"
-                    },
-                    "plugout_time": {
-                        "cba": "n",
-                        "min": "0",
-                        "max": "23",
-                        "type": "int",
-                        "unit": "hour beginning"
-                    },
-                    "nsr_response_time": {
-                        "cba": "n",
-                        "min": "0",
-                        "type": "int",
-                        "unit": "minutes"
-                    },
-                    "startup_time": {
-                        "cba": "n",
-                        "min": "0",
-                        "type": "int",
-                        "unit": "minutes"
-                    },
-                    "sr_response_time": {
-                        "cba": "n",
-                        "min": "0",
-                        "type": "int",
-                        "unit": "minutes"
-                    },
-                    "macrs_term": {
-                        "allowed_values": "3|5|7|10|15|20|25|27.5|39",
-                        "cba": "n",
-                        "type": "float"
-                    },
-                    "fixed_om": {
-                        "cba": "y",
-                        "min": "0.0",
-                        "type": "float",
-                        "unit": "$/year"
-                    },
-                    "ccost": {
-                        "cba": "y",
-                        "min": "0.0",
-                        "type": "float",
-                        "unit": "$"
-                    },
-                    "construction_year": {
-                        "cba": "n",
-                        "type": "Period",
-                        "unit": "year"
-                    },
-                    "operation_year": {
-                        "cba": "n",
-                        "type": "Period",
-                        "unit": "year"
-                    },
-                    "decommissioning_cost": {
-                        "cba": "n",
-                        "type": "float",
-                        "unit": "$"
-                    },
-                    "salvage_value": {
-                        "cba": "n",
-                        "allowed_values": "sunk cost|linear salvage value|BOUND",
-                        "type": "string/int"
-                    },
-                    "expected_lifetime": {
-                        "cba": "n",
-                        "type": "int",
-                        "unit": "years"
-                    },
-                    "replaceable": {
-                        "type": "bool",
-                        "allowed_values": "1|0"
-                    },
-                    "rcost": {
-                        "cba": "n",
-                        "min": "0.0",
-                        "type": "float",
-                        "unit": "$"
-                    },
-                    "acr": {
-                        "cba": "n",
-                        "max": "100.0",
-                        "min": "0.0",
-                        "type": "float",
-                        "unit": "%"
-                    },
-                    "ter": {
-                        "cba": "n",
-                        "max": "100.0","fixed_om_cost": {
-                        "cba": "y",
-                        "min": "0.0",
-                        "type": "float",
-                        "unit": "$/year"
-                    },
-                        "min": "-100.0",
-                        "type": "float",
-                        "unit": "%"
-                    },
-                    "ecc%": {
-                        "cba": "n",
-                        "max": "100.0",
-                        "min": "-100.0",
-                        "type": "float",
-                        "unit": "%"
-                    }
-                }
-            },
-            "ElectricVehicle2": {
-                "type": "load",
-                "keys": {
-                    "name": {
-                        "cba": "n",
-                        "type": "string"
-                    },
-                    "lost_load_cost": {
-                        "cba": "n",
-                        "min": "0.0",
-                        "type": "float",
-                        "unit": "$/kWh"
-                    },
-                    "max_load_ctrl": {
-                        "cba": "n",
-                        "min": "0",
-                        "max": "100",
-                        "type": "int",
-                        "unit": "%"
-                    },
-                    "nsr_response_time": {
-                        "cba": "n",
-                        "min": "0",
-                        "type": "int",
-                        "unit": "minutes"
-                    },
-                    "startup_time": {
-                        "cba": "n",
-                        "min": "0",
-                        "type": "int",
-                        "unit": "minutes"
-                    },
-                    "sr_response_time": {
-                        "cba": "n",
-                        "min": "0",
-                        "type": "int",
-                        "unit": "minutes"
-                    },
-                    "macrs_term": {
-                        "allowed_values": "3|5|7|10|15|20|25|27.5|39",
-                        "cba": "n",
-                        "type": "float"
-                    },
-                    "fixed_om": {
-                        "cba": "y",
-                        "min": "0.0",
-                        "type": "float",
-                        "unit": "$/year"
-                    },
-                    "ccost": {
-                        "cba": "y",
-                        "min": "0.0",
-                        "type": "float",
-                        "unit": "$"
-                    },
-                    "construction_year": {
-                        "cba": "n",
-                        "type": "Period",
-                        "unit": "year"
-                    },
-                    "operation_year": {
-                        "cba": "n",
-                        "type": "Period",
-                        "unit": "year"
-                    },
-                    "decommissioning_cost": {
-                        "cba": "n",
-                        "type": "float",
-                        "unit": "$"
-                    },
-                    "salvage_value": {
-                        "cba": "n",
-                        "allowed_values": "sunk cost|linear salvage value|BOUND",
-                        "type": "string/int"
-                    },
-                    "expected_lifetime": {
-                        "cba": "n",
-                        "type": "int",
-                        "unit": "years"
-                    },
-                    "replaceable": {
-                        "type": "bool",
-                        "allowed_values": "1|0"
-                    },
-                    "rcost": {
-                        "cba": "n",
-                        "min": "0.0",
-                        "type": "float",
-                        "unit": "$"
-                    },
-                    "acr": {
-                        "cba": "n",
-                        "max": "100.0",
-                        "min": "0.0",
-                        "type": "float",
-                        "unit": "%"
-                    },
-                    "ter": {
-                        "cba": "n",
-                        "max": "100.0",
-                        "min": "-100.0",
-                        "type": "float",
-                        "unit": "%"
-                    },
-                    "ecc%": {
-                        "cba": "n",
-                        "max": "100.0",
-                        "min": "-100.0",
-                        "type": "float",
-                        "unit": "%"
-                    }
-                }
-            },
-            "Scenario": {
-                "type": "scenario",
-                "max_num": "1",
-                "keys": {
-                    "monthly_data_filename": {
-                        "cba": "y",
-                        "type": "string"
-                    },
-                    "time_series_filename": {
-                        "cba": "y",
-                        "type": "string"
-                    },
-                    "dt": {
-                        "cba": "n",
-                        "max": "1.0",
-                        "min": "0.0",
-                        "type": "float",
+                        "allowed_values": "month|year|BOUND",
+                        "cba": "n",
+                        "max": "366",
+                        "min": "0",
+                        "type": "string/int",
                         "unit": "hours"
                     },
                     "opt_years": {
@@ -2086,2479 +2211,81 @@
                         "type": "list/int",
                         "unit": "year"
                     },
-                    "start_year": {
-                        "cba": "y",
-                        "type": "Period",
-                        "unit": "year"
-                    },
-                    "end_year": {
-                        "cba": "y",
-                        "type": "Period",
-                        "unit": "year"
-                    },
-                    "n": {
-                        "allowed_values": "month|year|BOUND",
-                        "cba": "n",
-                        "max": "366",
-                        "min": "0",
-                        "type": "string/int",
-                        "unit": "hours"
-                    },
-                    "incl_site_load": {
-                        "allowed_values": "1|0",
-                        "cba": "n",
-                        "type": "bool",
-                        "unit": "yes/no"
-                    },
-                    "incl_thermal_load": {
-                        "allowed_values": "1|0",
-                        "cba": "n",
-                        "type": "bool",
-                        "unit": "yes/no"
-                    },
-                    "max_export": {
-                        "type": "float",
-                        "min": "0.0",
-                        "unit": "kW"
-                    },
-                    "max_import": {
-                        "type": "float",
-                        "max": "0.0",
-                        "unit": "kW"
-                    },
-                    "apply_interconnection_constraints": {
-                        "type": "bool",
-                        "allowed_values": "1|0",
-                        "unit": "yes/no"
-                    },
-                    "def_growth": {
-                        "cba": "n",
-                        "max": "100.0",
-                        "min": "0.0",
-                        "type": "float",
-                        "unit": "%"
-                    },
-                    "binary": {
-                        "allowed_values": "1|0",
-                        "cba": "n",
-                        "type": "bool",
-                        "unit": "yes/no"
-                    },
-                    "slack": {
-                        "allowed_values": "1|0",
-                        "cba": "n",
-                        "type": "bool",
-                        "unit": "yes/no"
-                    },
-                    "kappa_ene_max": {
-                        "cba": "n",
-                        "type": "float"
-                    },
-                    "kappa_ene_min": {
-                        "cba": "n",
-                        "type": "float"
-                    },
-                    "kappa_dis_max": {
-                        "cba": "n",
-                        "type": "float"
-                    },
-                    "kappa_dis_min": {
-                        "cba": "n",
-                        "type": "float"
-                    },
-                    "kappa_ch_max": {
-                        "cba": "n",
-                        "type": "float"
-                    },
-                    "kappa_ch_min": {
-                        "cba": "n",
-                        "type": "float"
-                    },
-                    "verbose": {
-                        "allowed_values": "1|0",
-                        "cba": "n",
-                        "type": "bool",
-                        "unit": "yes/no"
-                    },
-                    "verbose_opt": {
-                        "allowed_values": "1|0",
-                        "cba": "n",
-                        "type": "bool",
-                        "unit": "yes/no"
-                    },
-                    "location": {
-                        "cba": "n",
-                        "allowed_values": "generation|transmission|distribution|customer",
-                        "type": "string"
-                    },
                     "ownership": {
                         "cba": "y",
                         "allowed_values": "customer|utility|3rd party",
                         "type": "string"
-                    }
-                }
-            },
-            "Finance": {
-                "type": "finance",
+                    },
+                    "slack": {
+                        "allowed_values": "1|0",
+                        "cba": "n",
+                        "type": "bool",
+                        "unit": "yes/no"
+                    },
+                    "start_year": {
+                        "cba": "y",
+                        "type": "Period",
+                        "unit": "year"
+                    },
+                    "time_series_filename": {
+                        "cba": "y",
+                        "type": "string"
+                    },
+                    "verbose": {
+                        "allowed_values": "1|0",
+                        "cba": "n",
+                        "type": "bool",
+                        "unit": "yes/no"
+                    },
+                    "verbose_opt": {
+                        "allowed_values": "1|0",
+                        "cba": "n",
+                        "type": "bool",
+                        "unit": "yes/no"
+                    }
+                },
                 "max_num": "1",
-                "keys": {
-                    "inflation_rate": {
-                        "cba": "n",
-                        "max": "100.0",
-                        "min": "0.0",
-                        "type": "float",
-                        "unit": "%"
-                    },
-                    "npv_discount_rate": {
-                        "cba": "n",
-                        "max": "100.0",
-                        "min": "0.0",
-                        "type": "float",
-                        "unit": "%"
-                    },
-                    "external_incentives": {
-                        "allowed_values": "1|0",
-                        "cba": "n",
-                        "optional": "bool",
-                        "type": "bool",
-                        "unit": "yes/no"
-                    },
-                    "yearly_data_filename": {
-                        "cba": "n",
-                        "optional": "y",
-                        "type": "string"
-                    },
-                    "customer_tariff_filename": {
-                        "cba": "y",
-                        "type": "string"
-                    },
-                    "analysis_horizon_mode": {
-                        "cba": "n",
-                        "allowed_values": "1|2|3|4",
-                        "type": "int"
-                    },
-                    "federal_tax_rate": {
-                        "cba": "n",
-                        "max": "100.0",
-                        "min": "0.0",
-                        "type": "float",
-                        "unit": "%"
-                    },
-                    "state_tax_rate": {
-                        "cba": "n",
-                        "max": "100.0",
-                        "min": "0.0",
-                        "type": "float",
-                        "unit": "%"
-                    },
-                    "property_tax_rate": {
-                        "cba": "n",
-                        "max": "100.0",
-                        "min": "0.0",
-                        "type": "float",
-                        "unit": "%"
-                    }
-                }
-            },
-            "Results": {
-                "type": "result",
+                "type": "scenario"
+            },
+            "SR": {
+                "keys": {
+                    "duration": {
+                        "cba": "n",
+                        "max": "24",
+                        "min": "0.0",
+                        "type": "float",
+                        "unit": "hours"
+                    },
+                    "growth": {
+                        "cba": "n",
+                        "max": "100.0",
+                        "min": "0.0",
+                        "type": "float",
+                        "unit": "%/year"
+                    },
+                    "ts_constraints": {
+                        "allowed_values": "1|0",
+                        "cba": "n",
+                        "type": "bool",
+                        "unit": "yes/no"
+                    }
+                },
                 "max_num": "1",
-                "keys": {
-                    "dir_absolute_path": {
-                        "cba": "n",
-                        "type": "string"
-                    },
-                    "label": {
-                        "cba": "n",
-                        "type": "string",
-                        "optional": "y"
-                    },
-                    "errors_log_path": {
-                        "cba": "n",
-                        "type": "string"
-                    }
-                }
+                "type": "service"
+            },
+            "User": {
+                "keys": {
+                    "price": {
+                        "cba": "y",
+                        "min": "0.0",
+                        "type": "float",
+                        "unit": "$/year"
+                    }
+                },
+                "max_num": "1",
+                "type": "service"
             }
-=======
-  "schema": {
-    "tags": {
-      "Backup": {
-        "type": "service",
-        "max_num": "1",
-        "keys": {}
-      },
-      "Battery": {
-        "type": "storage",
-        "keys": {
-          "ccost": {
-            "cba": "y",
-            "min": "0.0",
-            "type": "float",
-            "unit": "$"
-          },
-          "ccost_kw": {
-            "cba": "y",
-            "min": "0.0",
-            "type": "float",
-            "unit": "$/kW"
-          },
-          "ccost_kwh": {
-            "cba": "y",
-            "min": "0.0",
-            "type": "float",
-            "unit": "$/kWh"
-          },
-          "ch_max_rated": {
-            "cba": "n",
-            "min": "0.0",
-            "type": "float",
-            "unit": "kW"
-          },
-          "ch_min_rated": {
-            "cba": "n",
-            "min": "0.0",
-            "type": "float",
-            "unit": "kW"
-          },
-          "construction_year": {
-            "cba": "n",
-            "type": "Period"
-          },
-          "cycle_life_filename": {
-            "type": "string"
-          },
-          "daily_cycle_limit": {
-            "cba": "n",
-            "min": "0",
-            "type": "float",
-            "unit": "cycles"
-          },
-          "decommissioning_cost": {
-            "cba": "n",
-            "type": "float",
-            "unit": "$"
-          },
-          "dis_max_rated": {
-            "cba": "n",
-            "min": "0.0",
-            "type": "float",
-            "unit": "kW"
-          },
-          "dis_min_rated": {
-            "cba": "n",
-            "min": "0.0",
-            "type": "float",
-            "unit": "kW"
-          },
-          "duration_max": {
-            "min": "0",
-            "type": "float",
-            "optional": "y",
-            "unit": "hours"
-          },
-          "ecc%": {
-            "cba": "n",
-            "max": "100.0",
-            "min": "-100.0",
-            "type": "float",
-            "unit": "%"
-          },
-          "ene_max_rated": {
-            "cba": "n",
-            "min": "0.0",
-            "type": "float",
-            "unit": "kWh"
-          },
-          "expected_lifetime": {
-            "cba": "n",
-            "type": "int",
-            "unit": "years"
-          },
-          "fixedOM": {
-            "cba": "y",
-            "min": "0.0",
-            "type": "float",
-            "unit": "$/kW-yr"
-          },
-          "hp": {
-            "cba": "y",
-            "min": "0",
-            "type": "float",
-            "unit": "kW"
-          },
-          "incl_cycle_degrade": {
-            "allowed_values": "1|0",
-            "cba": "n",
-            "type": "bool",
-            "unit": "yes/no"
-          },
-          "incl_ts_charge_limits": {
-            "allowed_values": "1|0",
-            "cba": "n",
-            "type": "bool",
-            "unit": "yes/no"
-          },
-          "incl_ts_discharge_limits": {
-            "allowed_values": "1|0",
-            "cba": "n",
-            "type": "bool",
-            "unit": "yes/no"
-          },
-          "incl_ts_energy_limits": {
-            "allowed_values": "1|0",
-            "cba": "n",
-            "type": "bool",
-            "unit": "yes/no"
-          },
-          "llsoc": {
-            "cba": "n",
-            "max": "100.0",
-            "min": "0.0",
-            "type": "float",
-            "unit": "%"
-          },
-          "macrs_term": {
-            "cba": "n",
-            "allowed_values": "3|5|7|10|15|20|25|27.5|39",
-            "type": "float"
-          },
-          "name": {
-            "cba": "n",
-            "type": "string"
-          },
-          "nsr_response_time": {
-            "cba": "n",
-            "min": "0",
-            "type": "int",
-            "unit": "minutes"
-          },
-          "OMexpenses": {
-            "cba": "y",
-            "min": "0.0",
-            "type": "float",
-            "unit": "$/MWh"
-          },
-          "operation_year": {
-            "cba": "n",
-            "type": "Period"
-          },
-          "p_start_ch": {
-            "cba": "n",
-            "min": "0",
-            "type": "float",
-            "unit": "$"
-          },
-          "p_start_dis": {
-            "cba": "n",
-            "min": "0",
-            "type": "float",
-            "unit": "$"
-          },
-          "rcost": {
-            "cba": "n",
-            "min": "0.0",
-            "type": "float",
-            "unit": "$"
-          },
-          "rcost_kW": {
-            "cba": "n",
-            "min": "0.0",
-            "type": "float",
-            "unit": "$/kW"
-          },
-          "rcost_kWh": {
-            "cba": "n",
-            "min": "0.0",
-            "type": "float",
-            "unit": "$/kWh"
-          },
-          "replaceable": {
-            "type": "bool",
-            "allowed_values": "1|0",
-            "unit": "yes/no"
-          },
-          "replacement_construction_time": {
-            "cba": "n",
-            "min": "1",
-            "type": "int",
-            "unit": "year"
-          },
-          "rte": {
-            "cba": "n",
-            "max": "100.0",
-            "min": "0.0",
-            "type": "float",
-            "unit": "%"
-          },
-          "salvage_value": {
-            "cba": "n",
-            "allowed_values": "sunk cost|linear salvage value|BOUND",
-            "type": "string/int"
-          },
-          "sdr": {
-            "cba": "n",
-            "max": "99.9",
-            "min": "0.0",
-            "type": "float",
-            "unit": "%"
-          },
-          "soc_target": {
-            "cba": "n",
-            "max": "100.0",
-            "min": "0.0",
-            "type": "float",
-            "unit": "%"
-          },
-          "sr_response_time": {
-            "cba": "n",
-            "min": "0",
-            "type": "int",
-            "unit": "minutes"
-          },
-          "startup": {
-            "allowed_values": "1|0",
-            "cba": "y",
-            "type": "bool",
-            "unit": "yes/no"
-          },
-          "startup_time": {
-            "cba": "n",
-            "min": "0",
-            "type": "int",
-            "unit": "minutes"
-          },
-          "state_of_health": {
-            "cba": "n",
-            "max": "99.9",
-            "min": "0.0",
-            "type": "float",
-            "unit": "%"
-          },
-          "ter": {
-            "cba": "n",
-            "max": "100.0",
-            "min": "-100.0",
-            "type": "float",
-            "unit": "%"
-          },
-          "ulsoc": {
-            "cba": "n",
-            "max": "100.0",
-            "min": "0.0",
-            "type": "float",
-            "unit": "%"
-          },
-          "user_ch_rated_max": {
-            "cba": "n",
-            "min": "0.0",
-            "type": "float",
-            "unit": "kW"
-          },
-          "user_ch_rated_min": {
-            "cba": "n",
-            "min": "0.0",
-            "type": "float",
-            "unit": "kW"
-          },
-          "user_dis_rated_max": {
-            "cba": "n",
-            "min": "0.0",
-            "type": "float",
-            "unit": "kW"
-          },
-          "user_dis_rated_min": {
-            "cba": "n",
-            "min": "0.0",
-            "type": "float",
-            "unit": "kW"
-          },
-          "user_ene_rated_max": {
-            "cba": "n",
-            "min": "0.0",
-            "type": "float",
-            "unit": "kW"
-          },
-          "user_ene_rated_min": {
-            "cba": "n",
-            "min": "0.0",
-            "type": "float",
-            "unit": "kW"
-          },
-          "yearly_degrade": {
-            "cba": "n",
-            "max": "100",
-            "min": "0",
-            "type": "int",
-            "unit": "%"
-          }
-        }
-      },
-      "CAES": {
-        "type": "storage",
-        "keys": {
-          "startup_time": {
-            "cba": "n",
-            "min": "0",
-            "type": "int",
-            "unit": "minutes"
-          },
-          "name": {
-            "type": "string"
-          },
-          "nsr_response_time": {
-            "cba": "n",
-            "min": "0",
-            "type": "int",
-            "unit": "minutes"
-          },
-          "sr_response_time": {
-            "cba": "n",
-            "min": "0",
-            "type": "int",
-            "unit": "minutes"
-          },
-          "daily_cycle_limit": {
-            "min": "0",
-            "type": "float",
-            "unit": "yes/no"
-          },
-          "heat_rate_high": {
-            "min": "0.0",
-            "type": "float",
-            "unit": "BTU/kWh"
-          },
-          "startup": {
-            "type": "bool",
-            "allowed_values": "1|0",
-            "unit": "yes/no"
-          },
-          "ccost": {
-            "min": "0.0",
-            "type": "float",
-            "unit": "$"
-          },
-          "ccost_kw": {
-            "min": "0.0",
-            "type": "float",
-            "unit": "$/kW"
-          },
-          "ccost_kwh": {
-            "min": "0.0",
-            "type": "float",
-            "unit": "$"
-          },
-          "fixedOM": {
-            "min": "0.0",
-            "type": "float",
-            "unit": "$/kW-yr"
-          },
-          "OMexpenses": {
-            "min": "0.0",
-            "type": "float",
-            "unit": "$/MWh"
-          },
-          "ch_max_rated": {
-            "min": "0.0",
-            "type": "float",
-            "unit": "kW"
-          },
-          "ch_min_rated": {
-            "min": "0.0",
-            "type": "float",
-            "unit": "kW"
-          },
-          "dis_max_rated": {
-            "min": "0.0",
-            "type": "float",
-            "unit": "kW"
-          },
-          "dis_min_rated": {
-            "min": "0.0",
-            "type": "float",
-            "unit": "kW"
-          },
-          "ene_max_rated": {
-            "min": "0.0",
-            "type": "float",
-            "unit": "kW"
-          },
-          "ulsoc": {
-            "max": "100.0",
-            "min": "0.0",
-            "type": "float",
-            "unit": "%"
-          },
-          "llsoc": {
-            "max": "100.0",
-            "min": "0.0",
-            "type": "float",
-            "unit": "%"
-          },
-          "energy_ratio": {
-            "min": "1.0",
-            "type": "float",
-            "unit": "ratio"
-          },
-          "sdr": {
-            "max": "99.9",
-            "min": "0.0",
-            "type": "float",
-            "unit": "%"
-          },
-          "soc_target": {
-            "max": "100.0",
-            "min": "0.0",
-            "type": "float",
-            "unit": "%"
-          },
-          "p_start_ch": {
-            "min": "0",
-            "type": "float",
-            "unit": "$"
-          },
-          "p_start_dis": {
-            "min": "0",
-            "type": "float",
-            "unit": "$"
-          },
-          "duration_max": {
-            "min": "0",
-            "type": "float",
-            "optional": "y",
-            "unit": "hours"
-          },
-          "macrs_term": {
-            "cba": "n",
-            "allowed_values": "3|5|7|10|15|20|25|27.5|39",
-            "type": "float"
-          },
-          "construction_year": {
-            "cba": "n",
-            "type": "Period",
-            "unit": "year"
-          },
-          "operation_year": {
-            "cba": "n",
-            "type": "Period",
-            "unit": "year"
-          },
-          "decommissioning_cost": {
-            "cba": "n",
-            "type": "float",
-            "unit": "$"
-          },
-          "salvage_value": {
-            "cba": "n",
-            "allowed_values": "sunk cost|linear salvage value|BOUND",
-            "type": "string/int"
-          },
-          "expected_lifetime": {
-            "cba": "n",
-            "type": "int",
-            "unit": "years"
-          },
-          "replaceable": {
-            "type": "bool",
-            "allowed_values": "1|0",
-            "unit": "yes/no"
-          },
-          "replacement_construction_time": {
-            "cba": "n",
-            "min": "1",
-            "type": "int",
-            "unit": "year"
-          },
-          "rcost": {
-            "cba": "n",
-            "min": "0.0",
-            "type": "float",
-            "unit": "$"
-          },
-          "rcost_kW": {
-            "cba": "n",
-            "min": "0.0",
-            "type": "float",
-            "unit": "$/kW"
-          },
-          "rcost_kWh": {
-            "cba": "n",
-            "min": "0.0",
-            "type": "float",
-            "unit": "$/kWh"
-          },
-          "ter": {
-            "cba": "n",
-            "max": "100.0",
-            "min": "-100.0",
-            "type": "float",
-            "unit": "%"
-          },
-          "ecc%": {
-            "cba": "n",
-            "max": "100.0",
-            "min": "-100.0",
-            "type": "float",
-            "unit": "%"
-          },
-          "incl_ts_energy_limits": {
-            "allowed_values": "1|0",
-            "cba": "n",
-            "type": "bool"
-          },
-          "incl_ts_charge_limits": {
-            "allowed_values": "1|0",
-            "cba": "n",
-            "type": "bool"
-          },
-          "incl_ts_discharge_limits": {
-            "allowed_values": "1|0",
-            "cba": "n",
-            "type": "bool"
-          }
-        }
-      },
-      "CHP": {
-        "type": "generator",
-        "keys": {
-          "name": {
-            "cba": "n",
-            "type": "string"
-          },
-          "nsr_response_time": {
-            "cba": "n",
-            "min": "0",
-            "type": "int",
-            "unit": "minutes"
-          },
-          "sr_response_time": {
-            "cba": "n",
-            "min": "0",
-            "type": "int",
-            "unit": "minutes"
-          },
-          "macrs_term": {
-            "allowed_values": "3|5|7|10|15|20|25|27.5|39",
-            "cba": "n",
-            "type": "float"
-          },
-          "min_power": {
-            "cba": "n",
-            "min": "0.0",
-            "type": "float",
-            "unit": "kW"
-          },
-          "startup_time": {
-            "cba": "n",
-            "min": "0",
-            "type": "int",
-            "unit": "minutes"
-          },
-          "electric_heat_ratio": {
-            "cba": "n",
-            "min": "0.0",
-            "type": "float"
-          },
-          "electric_ramp_rate": {
-            "cba": "n",
-            "min": "0.0",
-            "type": "float",
-            "unit": "MW/min"
-          },
-          "heat_rate": {
-            "cba": "y",
-            "min": "0.0",
-            "type": "float",
-            "unit": "BTU/kWh"
-          },
-          "variable_om_cost": {
-            "cba": "y",
-            "min": "0.0",
-            "type": "float",
-            "unit": "$/kWh"
-          },
-          "fixed_om_cost": {
-            "cba": "y",
-            "min": "0.0",
-            "type": "float",
-            "unit": "$/year"
-          },
-          "max_rated_capacity": {
-            "cba": "n",
-            "min": "0.0",
-            "type": "float",
-            "unit": "kW/generator"
-          },
-          "min_rated_capacity": {
-            "cba": "n",
-            "min": "0.0",
-            "type": "float",
-            "unit": "kW/generator"
-          },
-          "rated_capacity": {
-            "cba": "n",
-            "min": "0.0",
-            "type": "float",
-            "unit": "kW/generator"
-          },
-          "ccost": {
-            "cba": "y",
-            "min": "0.0",
-            "type": "float",
-            "unit": "$/generator"
-          },
-          "ccost_kW": {
-            "cba": "y",
-            "min": "0.0",
-            "type": "float",
-            "unit": "$/kW"
-          },
-          "n": {
-            "cba": "n",
-            "min": "0",
-            "type": "int",
-            "unit": "generators"
-          },
-          "construction_year": {
-            "cba": "n",
-            "type": "Period",
-            "unit": "year"
-          },
-          "operation_year": {
-            "cba": "n",
-            "type": "Period",
-            "unit": "year"
-          },
-          "decommissioning_cost": {
-            "cba": "n",
-            "type": "float",
-            "unit": "$"
-          },
-          "salvage_value": {
-            "cba": "n",
-            "allowed_values": "sunk cost|linear salvage value|BOUND",
-            "type": "string/int"
-          },
-          "expected_lifetime": {
-            "cba": "n",
-            "type": "int",
-            "unit": "years"
-          },
-          "replaceable": {
-            "type": "bool",
-            "allowed_values": "1|0"
-          },
-          "replacement_construction_time": {
-            "cba": "n",
-            "min": "1",
-            "type": "int",
-            "unit": "year"
-          },
-          "rcost": {
-            "cba": "n",
-            "min": "0.0",
-            "type": "float",
-            "unit": "$/generator"
-          },
-          "rcost_kW": {
-            "cba": "n",
-            "min": "0.0",
-            "type": "float",
-            "unit": "$/kW"
-          },
-          "ter": {
-            "cba": "n",
-            "max": "100.0",
-            "min": "-100.0",
-            "type": "float",
-            "unit": "%"
-          },
-          "ecc%": {
-            "cba": "n",
-            "max": "100.0",
-            "min": "-100.0",
-            "type": "float",
-            "unit": "%"
-          },
-          "max_steam_ratio": {
-            "cba": "n",
-            "min": "0.0",
-            "type": "float",
-            "unit": "ratio"
-          }
->>>>>>> f1b6cf9b
-        }
-      },
-      "ControllableLoad": {
-        "type": "load",
-        "keys": {
-          "name": {
-            "cba": "n",
-            "type": "string"
-          },
-          "power_rating": {
-            "cba": "n",
-            "min": "0.0",
-            "type": "float",
-            "unit": "kW"
-          },
-          "duration": {
-            "cba": "n",
-            "min": "0.0",
-            "type": "float",
-            "unit": "hours"
-          },
-          "nsr_response_time": {
-            "min": "0",
-            "type": "int",
-            "unit": "minutes"
-          },
-          "sr_response_time": {
-            "min": "0",
-            "type": "int",
-            "unit": "minutes"
-          },
-          "startup_time": {
-            "cba": "n",
-            "min": "0",
-            "type": "int",
-            "unit": "minutes"
-          },
-          "construction_year": {
-            "cba": "n",
-            "type": "Period",
-            "unit": "year"
-          },
-          "operation_year": {
-            "cba": "n",
-            "type": "Period",
-            "unit": "year"
-          },
-          "decommissioning_cost": {
-            "cba": "n",
-            "min": "0.0",
-            "type": "float",
-            "unit": "$"
-          },
-          "salvage_value": {
-            "cba": "n",
-            "allowed_values": "sunk cost|linear salvage value|BOUND",
-            "min": "0",
-            "type": "string/int"
-          },
-          "expected_lifetime": {
-            "cba": "n",
-            "type": "int",
-            "unit": "years"
-          },
-          "replaceable": {
-            "type": "bool",
-            "allowed_values": "1|0",
-            "unit": "yes/no"
-          },
-          "ter": {
-            "cba": "n",
-            "max": "100.0",
-            "min": "-100.0",
-            "type": "float",
-            "unit": "%"
-          },
-          "ecc%": {
-            "cba": "n",
-            "max": "100.0",
-            "min": "-100.0",
-            "type": "float",
-            "unit": "%"
-          }
-        }
-      },
-      "CT": {
-        "type": "generator",
-        "keys": {
-          "name": {
-            "cba": "n",
-            "type": "string"
-          },
-          "nsr_response_time": {
-            "cba": "n",
-            "min": "0",
-            "type": "int",
-            "unit": "minutes"
-          },
-          "sr_response_time": {
-            "cba": "n",
-            "min": "0",
-            "type": "int",
-            "unit": "minutes"
-          },
-          "macrs_term": {
-            "allowed_values": "3|5|7|10|15|20|25|27.5|39",
-            "cba": "n",
-            "type": "float"
-          },
-          "min_power": {
-            "cba": "n",
-            "min": "0.0",
-            "type": "float",
-            "unit": "kW"
-          },
-          "startup_time": {
-            "cba": "n",
-            "min": "0",
-            "type": "int",
-            "unit": "minutes"
-          },
-          "heat_rate": {
-            "cba": "y",
-            "min": "0.0",
-            "type": "float",
-            "unit": "BTU/kWh"
-          },
-          "variable_om_cost": {
-            "cba": "y",
-            "min": "0.0",
-            "type": "float",
-            "unit": "$/kWh"
-          },
-          "fixed_om_cost": {
-            "cba": "y",
-            "min": "0.0",
-            "type": "float",
-            "unit": "$/year"
-          },
-          "max_rated_capacity": {
-            "cba": "n",
-            "min": "0.0",
-            "type": "float",
-            "unit": "kW/generator"
-          },
-          "min_rated_capacity": {
-            "cba": "n",
-            "min": "0.0",
-            "type": "float",
-            "unit": "kW/generator"
-          },
-          "rated_capacity": {
-            "cba": "n",
-            "min": "0.0",
-            "type": "float",
-            "unit": "kW/generator"
-          },
-          "ccost": {
-            "cba": "y",
-            "min": "0.0",
-            "type": "float",
-            "unit": "$/generator"
-          },
-          "ccost_kW": {
-            "cba": "y",
-            "min": "0.0",
-            "type": "float",
-            "unit": "$/kW"
-          },
-          "n": {
-            "cba": "n",
-            "min": "0",
-            "type": "int",
-            "unit": "generators"
-          },
-          "construction_year": {
-            "cba": "n",
-            "type": "Period",
-            "unit": "year"
-          },
-          "operation_year": {
-            "cba": "n",
-            "type": "Period",
-            "unit": "year"
-          },
-          "decommissioning_cost": {
-            "cba": "n",
-            "type": "float",
-            "unit": "$"
-          },
-          "salvage_value": {
-            "cba": "n",
-            "allowed_values": "sunk cost|linear salvage value|BOUND",
-            "type": "string/int"
-          },
-          "expected_lifetime": {
-            "cba": "n",
-            "type": "int",
-            "unit": "years"
-          },
-          "replaceable": {
-            "type": "bool",
-            "allowed_values": "1|0"
-          },
-          "replacement_construction_time": {
-            "cba": "n",
-            "min": "1",
-            "type": "int",
-            "unit": "year"
-          },
-          "rcost": {
-            "cba": "n",
-            "min": "0.0",
-            "type": "float",
-            "unit": "$/generator"
-          },
-          "rcost_kW": {
-            "cba": "n",
-            "min": "0.0",
-            "type": "float",
-            "unit": "$/kW"
-          },
-          "ter": {
-            "cba": "n",
-            "max": "100.0",
-            "min": "-100.0",
-            "type": "float",
-            "unit": "%"
-          },
-          "ecc%": {
-            "cba": "n",
-            "max": "100.0",
-            "min": "-100.0",
-            "type": "float",
-            "unit": "%"
-          }
-        }
-      },
-      "DA": {
-        "keys": {
-          "growth": {
-            "max": "100.0",
-            "min": "0.0",
-            "type": "float",
-            "unit": "%/year"
-          }
         },
-        "max_num": "1",
-        "type": "service"
-      },
-      "DCM": {
-        "keys": {
-          "growth": {
-            "cba": "n",
-            "max": "100.0",
-            "min": "0.0",
-            "type": "float",
-            "unit": "%/year"
-          }
-        },
-        "max_num": "1",
-        "type": "service"
-      },
-      "Deferral": {
-        "keys": {
-          "growth": {
-            "cba": "n",
-            "max": "100.0",
-            "min": "0.0",
-            "type": "float",
-            "unit": "%/year"
-          },
-          "min_year_objective": {
-            "cba": "n",
-            "min": "0",
-            "type": "int",
-            "unit": "years"
-          },
-          "planned_load_limit": {
-            "cba": "n",
-            "min": "0.0",
-            "type": "float",
-            "unit": "kW"
-          },
-          "price": {
-            "cba": "y",
-            "min": "0.0",
-            "type": "float",
-            "unit": "$/year"
-          },
-          "reverse_power_flow_limit": {
-            "cba": "n",
-            "max": "0.0",
-            "type": "float",
-            "unit": "kW"
-          }
-        },
-        "max_num": "1",
-        "type": "service"
-      },
-      "DieselGenset": {
-        "keys": {
-          "ccost": {
-            "cba": "y",
-            "min": "0.0",
-            "type": "float",
-            "unit": "$/generator"
-          },
-          "ccost_kW": {
-            "cba": "y",
-            "min": "0.0",
-            "type": "float",
-            "unit": "$/kW"
-          },
-          "construction_year": {
-            "cba": "n",
-            "type": "Period",
-            "unit": "year"
-          },
-          "decommissioning_cost": {
-            "cba": "n",
-            "type": "float",
-            "unit": "$"
-          },
-          "ecc%": {
-            "cba": "n",
-            "max": "100.0",
-            "min": "-100.0",
-            "type": "float",
-            "unit": "%"
-          },
-          "efficiency": {
-            "cba": "n",
-            "min": "0.0",
-            "type": "float",
-            "unit": "gal/kWh"
-          },
-          "expected_lifetime": {
-            "cba": "n",
-            "type": "int",
-            "unit": "years"
-          },
-          "fixed_om_cost": {
-            "cba": "y",
-            "min": "0.0",
-            "type": "float",
-            "unit": "$/year"
-          },
-          "fuel_cost": {
-            "cba": "y",
-            "min": "0.0",
-            "type": "float",
-            "unit": "$/gal"
-          },
-          "macrs_term": {
-            "allowed_values": "3|5|7|10|15|20|25|27.5|39",
-            "cba": "n",
-            "type": "float"
-          },
-          "max_rated_capacity": {
-            "cba": "n",
-            "min": "0.0",
-            "type": "float",
-            "unit": "kW"
-          },
-          "min_power": {
-            "cba": "n",
-            "min": "0.0",
-            "type": "float",
-            "unit": "kW"
-          },
-          "min_rated_capacity": {
-            "cba": "n",
-            "min": "0.0",
-            "type": "float",
-            "unit": "kW"
-          },
-          "n": {
-            "cba": "n",
-            "min": "0",
-            "type": "int",
-            "unit": "generators"
-          },
-          "name": {
-            "cba": "n",
-            "type": "string"
-          },
-          "nsr_response_time": {
-            "cba": "n",
-            "min": "0",
-            "type": "int",
-            "unit": "minutes"
-          },
-          "operation_year": {
-            "cba": "n",
-            "type": "Period",
-            "unit": "year"
-          },
-          "rated_capacity": {
-            "cba": "n",
-            "min": "0.0",
-            "type": "float",
-            "unit": "kW/generator"
-          },
-          "rcost": {
-            "cba": "n",
-            "min": "0.0",
-            "type": "float",
-            "unit": "$"
-          },
-          "rcost_kW": {
-            "cba": "n",
-            "min": "0.0",
-            "type": "float",
-            "unit": "$/kW"
-          },
-          "replaceable": {
-            "type": "bool",
-            "allowed_values": "1|0"
-          },
-          "replacement_construction_time": {
-            "cba": "n",
-            "min": "1",
-            "type": "int",
-            "unit": "year"
-          },
-          "salvage_value": {
-            "cba": "n",
-            "allowed_values": "sunk cost|linear salvage value|BOUND",
-            "type": "string/int"
-          },
-          "sr_response_time": {
-            "cba": "n",
-            "min": "0",
-            "type": "int",
-            "unit": "minutes"
-          },
-          "startup_time": {
-            "cba": "n",
-            "min": "0",
-            "type": "int",
-            "unit": "minutes"
-          },
-          "ter": {
-            "cba": "n",
-            "max": "100.0",
-            "min": "-100.0",
-            "type": "float",
-            "unit": "%"
-          },
-          "variable_om_cost": {
-            "cba": "y",
-            "min": "0.0",
-            "type": "float",
-            "unit": "$/kWh"
-          }
-        },
-        "type": "generator"
-      },
-      "DR": {
-        "keys": {
-          "day_ahead": {
-            "allowed_values": "1|0",
-            "unit": "yes/no",
-            "type": "bool"
-          },
-          "days": {
-            "max": "366",
-            "min": "0",
-            "type": "int",
-            "unit": "days"
-          },
-          "growth": {
-            "max": "100",
-            "min": "0",
-            "type": "float",
-            "unit": "%/year"
-          },
-          "length": {
-            "max": "24",
-            "min": "0",
-            "type": "string/int",
-            "unit": "hours"
-          },
-          "program_end_hour": {
-            "max": "24",
-            "min": "0",
-            "type": "string/int",
-            "unit": "hours"
-          },
-          "program_start_hour": {
-            "max": "24",
-            "min": "0",
-            "type": "int",
-            "unit": "hours"
-          },
-          "weekend": {
-            "type": "bool",
-            "allowed_values": "1|0",
-            "unit": "yes/no"
-          }
-        },
-        "max_num": "1",
-        "type": "service"
-      },
-      "ElectricVehicle1": {
-        "keys": {
-          "ccost": {
-            "cba": "y",
-            "min": "0.0",
-            "type": "float",
-            "unit": "$"
-          },
-          "ch_max_rated": {
-            "cba": "n",
-            "min": "0.0",
-            "type": "float",
-            "unit": "kW"
-          },
-          "ch_min_rated": {
-            "cba": "n",
-            "min": "0.0",
-            "type": "float",
-            "unit": "kW"
-          },
-          "construction_year": {
-            "cba": "n",
-            "type": "Period",
-            "unit": "year"
-          },
-          "decommissioning_cost": {
-            "cba": "n",
-            "type": "float",
-            "unit": "$"
-          },
-          "ecc%": {
-            "cba": "n",
-            "max": "100.0",
-            "min": "-100.0",
-            "type": "float",
-            "unit": "%"
-          },
-          "ene_target": {
-            "cba": "n",
-            "min": "0.0",
-            "type": "float",
-            "unit": "kWh"
-          },
-          "expected_lifetime": {
-            "cba": "n",
-            "type": "int",
-            "unit": "years"
-          },
-          "fixed_om": {
-            "cba": "y",
-            "min": "0.0",
-            "type": "float",
-            "unit": "$/year"
-          },
-          "macrs_term": {
-            "allowed_values": "3|5|7|10|15|20|25|27.5|39",
-            "cba": "n",
-            "type": "float"
-          },
-          "name": {
-            "cba": "n",
-            "type": "string"
-          },
-          "nsr_response_time": {
-            "cba": "n",
-            "min": "0",
-            "type": "int",
-            "unit": "minutes"
-          },
-          "operation_year": {
-            "cba": "n",
-            "type": "Period",
-            "unit": "year"
-          },
-          "plugin_time": {
-            "cba": "n",
-            "min": "0",
-            "max": "23",
-            "type": "int",
-            "unit": "hour beginning"
-          },
-          "plugout_time": {
-            "cba": "n",
-            "min": "0",
-            "max": "23",
-            "type": "int",
-            "unit": "hour beginning"
-          },
-          "rcost": {
-            "cba": "n",
-            "min": "0.0",
-            "type": "float",
-            "unit": "$"
-          },
-          "replaceable": {
-            "type": "bool",
-            "allowed_values": "1|0"
-          },
-          "replacement_construction_time": {
-            "cba": "n",
-            "min": "1",
-            "type": "int",
-            "unit": "year"
-          },
-          "salvage_value": {
-            "cba": "n",
-            "allowed_values": "sunk cost|linear salvage value|BOUND",
-            "type": "string/int"
-          },
-          "sr_response_time": {
-            "cba": "n",
-            "min": "0",
-            "type": "int",
-            "unit": "minutes"
-          },
-          "startup_time": {
-            "cba": "n",
-            "min": "0",
-            "type": "int",
-            "unit": "minutes"
-          },
-          "ter": {
-            "cba": "n",
-            "max": "100.0",
-            "fixed_om_cost": {
-              "cba": "y",
-              "min": "0.0",
-              "type": "float",
-              "unit": "$/year"
-            },
-            "min": "-100.0",
-            "type": "float",
-            "unit": "%"
-          }
-        },
-        "type": "load"
-      },
-      "ElectricVehicle2": {
-        "keys": {
-          "ccost": {
-            "cba": "y",
-            "min": "0.0",
-            "type": "float",
-            "unit": "$"
-          },
-          "construction_year": {
-            "cba": "n",
-            "type": "Period",
-            "unit": "year"
-          },
-          "decommissioning_cost": {
-            "cba": "n",
-            "type": "float",
-            "unit": "$"
-          },
-          "ecc%": {
-            "cba": "n",
-            "max": "100.0",
-            "min": "-100.0",
-            "type": "float",
-            "unit": "%"
-          },
-          "expected_lifetime": {
-            "cba": "n",
-            "type": "int",
-            "unit": "years"
-          },
-          "fixed_om": {
-            "cba": "y",
-            "min": "0.0",
-            "type": "float",
-            "unit": "$/year"
-          },
-          "lost_load_cost": {
-            "cba": "n",
-            "min": "0.0",
-            "type": "float",
-            "unit": "$/kWh"
-          },
-          "macrs_term": {
-            "allowed_values": "3|5|7|10|15|20|25|27.5|39",
-            "cba": "n",
-            "type": "float"
-          },
-          "max_load_ctrl": {
-            "cba": "n",
-            "min": "0",
-            "max": "100",
-            "type": "int",
-            "unit": "%"
-          },
-          "name": {
-            "cba": "n",
-            "type": "string"
-          },
-          "nsr_response_time": {
-            "cba": "n",
-            "min": "0",
-            "type": "int",
-            "unit": "minutes"
-          },
-          "operation_year": {
-            "cba": "n",
-            "type": "Period",
-            "unit": "year"
-          },
-          "rcost": {
-            "cba": "n",
-            "min": "0.0",
-            "type": "float",
-            "unit": "$"
-          },
-          "replaceable": {
-            "type": "bool",
-            "allowed_values": "1|0"
-          },
-          "replacement_construction_time": {
-            "cba": "n",
-            "min": "1",
-            "type": "int",
-            "unit": "year"
-          },
-          "salvage_value": {
-            "cba": "n",
-            "allowed_values": "sunk cost|linear salvage value|BOUND",
-            "type": "string/int"
-          },
-          "sr_response_time": {
-            "cba": "n",
-            "min": "0",
-            "type": "int",
-            "unit": "minutes"
-          },
-          "startup_time": {
-            "cba": "n",
-            "min": "0",
-            "type": "int",
-            "unit": "minutes"
-          },
-          "ter": {
-            "cba": "n",
-            "max": "100.0",
-            "min": "-100.0",
-            "type": "float",
-            "unit": "%"
-          }
-        },
-        "type": "load"
-      },
-      "Finance": {
-        "keys": {
-          "analysis_horizon_mode": {
-            "cba": "n",
-            "allowed_values": "1|2|3",
-            "type": "int"
-          },
-          "customer_tariff_filename": {
-            "cba": "y",
-            "type": "string"
-          },
-          "ecc_mode": {
-            "allowed_values": "1|0",
-            "cba": "n",
-            "optional": "bool",
-            "type": "bool",
-            "unit": "yes/no"
-          },
-          "external_incentives": {
-            "allowed_values": "1|0",
-            "cba": "n",
-            "optional": "bool",
-            "type": "bool",
-            "unit": "yes/no"
-          },
-          "federal_tax_rate": {
-            "cba": "n",
-            "max": "100.0",
-            "min": "0.0",
-            "type": "float",
-            "unit": "%"
-          },
-          "inflation_rate": {
-            "cba": "n",
-            "max": "100.0",
-            "min": "0.0",
-            "type": "float",
-            "unit": "%"
-          },
-          "npv_discount_rate": {
-            "cba": "n",
-            "max": "100.0",
-            "min": "0.0",
-            "type": "float",
-            "unit": "%"
-          },
-          "property_tax_rate": {
-            "cba": "n",
-            "max": "100.0",
-            "min": "0.0",
-            "type": "float",
-            "unit": "%"
-          },
-          "state_tax_rate": {
-            "cba": "n",
-            "max": "100.0",
-            "min": "0.0",
-            "type": "float",
-            "unit": "%"
-          },
-          "yearly_data_filename": {
-            "cba": "n",
-            "optional": "y",
-            "type": "string"
-          }
-        },
-        "max_num": "1",
-        "type": "finance"
-      },
-      "FR": {
-        "keys": {
-          "CombinedMarket": {
-            "allowed_values": "1|0",
-            "cba": "n",
-            "type": "bool",
-            "unit": "yes/no"
-          },
-          "d_ts_constraints": {
-            "allowed_values": "1|0",
-            "cba": "n",
-            "type": "bool",
-            "unit": "yes/no"
-          },
-          "duration": {
-            "cba": "n",
-            "max": "24",
-            "min": "0.0",
-            "type": "float",
-            "unit": "hours"
-          },
-          "energyprice_growth": {
-            "cba": "n",
-            "max": "100.0",
-            "min": "0.0",
-            "type": "float",
-            "unit": "%/year"
-          },
-          "eod": {
-            "cba": "n",
-            "max": "1.0",
-            "min": "0.0",
-            "type": "float",
-            "unit": "kWh/kW-hr"
-          },
-          "eou": {
-            "cba": "n",
-            "max": "1.0",
-            "min": "0.0",
-            "type": "float",
-            "unit": "kWh/kW-hr"
-          },
-          "growth": {
-            "cba": "n",
-            "max": "100.0",
-            "min": "0.0",
-            "type": "float",
-            "unit": "%/year"
-          },
-          "u_ts_constraints": {
-            "allowed_values": "1|0",
-            "cba": "n",
-            "type": "bool",
-            "unit": "yes/no"
-          }
-        },
-        "max_num": "1",
-        "type": "service"
-      },
-      "ICE": {
-        "keys": {
-          "ccost": {
-            "cba": "y",
-            "min": "0.0",
-            "type": "float",
-            "unit": "$/generator"
-          },
-          "ccost_kW": {
-            "cba": "y",
-            "min": "0.0",
-            "type": "float",
-            "unit": "$/kW"
-          },
-          "construction_year": {
-            "cba": "n",
-            "type": "Period",
-            "unit": "year"
-          },
-          "decommissioning_cost": {
-            "cba": "n",
-            "type": "float",
-            "unit": "$"
-          },
-          "ecc%": {
-            "cba": "n",
-            "max": "100.0",
-            "min": "-100.0",
-            "type": "float",
-            "unit": "%"
-          },
-          "efficiency": {
-            "cba": "n",
-            "min": "0.0",
-            "type": "float",
-            "unit": "gal/kWh"
-          },
-          "expected_lifetime": {
-            "cba": "n",
-            "type": "int",
-            "unit": "years"
-          },
-          "fixed_om_cost": {
-            "cba": "y",
-            "min": "0.0",
-            "type": "float",
-            "unit": "$/year"
-          },
-          "fuel_cost": {
-            "cba": "y",
-            "min": "0.0",
-            "type": "float",
-            "unit": "$/gal"
-          },
-          "macrs_term": {
-            "allowed_values": "3|5|7|10|15|20|25|27.5|39",
-            "cba": "n",
-            "type": "float"
-          },
-          "max_rated_capacity": {
-            "cba": "n",
-            "min": "0.0",
-            "type": "float",
-            "unit": "kW/generator"
-          },
-          "min_power": {
-            "cba": "n",
-            "min": "0.0",
-            "type": "float",
-            "unit": "kW"
-          },
-          "min_rated_capacity": {
-            "cba": "n",
-            "min": "0.0",
-            "type": "float",
-            "unit": "kW/generator"
-          },
-          "n": {
-            "cba": "n",
-            "min": "0",
-            "type": "int",
-            "unit": "generators"
-          },
-          "name": {
-            "cba": "n",
-            "type": "string"
-          },
-          "nsr_response_time": {
-            "cba": "n",
-            "min": "0",
-            "type": "int",
-            "unit": "minutes"
-          },
-          "operation_year": {
-            "cba": "n",
-            "type": "Period",
-            "unit": "year"
-          },
-          "rated_capacity": {
-            "cba": "n",
-            "min": "0.0",
-            "type": "float",
-            "unit": "kW/generator"
-          },
-          "rcost": {
-            "cba": "n",
-            "min": "0.0",
-            "type": "float",
-            "unit": "$/generator"
-          },
-          "rcost_kW": {
-            "cba": "n",
-            "min": "0.0",
-            "type": "float",
-            "unit": "$/kW"
-          },
-          "replaceable": {
-            "type": "bool",
-            "allowed_values": "1|0"
-          },
-          "replacement_construction_time": {
-            "cba": "n",
-            "min": "1",
-            "type": "int",
-            "unit": "year"
-          },
-          "salvage_value": {
-            "cba": "n",
-            "allowed_values": "sunk cost|linear salvage value|BOUND",
-            "type": "string/int"
-          },
-          "sr_response_time": {
-            "cba": "n",
-            "min": "0",
-            "type": "int",
-            "unit": "minutes"
-          },
-          "startup_time": {
-            "cba": "n",
-            "min": "0",
-            "type": "int",
-            "unit": "minutes"
-          },
-          "ter": {
-            "cba": "n",
-            "max": "100.0",
-            "min": "-100.0",
-            "type": "float",
-            "unit": "%"
-          },
-          "variable_om_cost": {
-            "cba": "y",
-            "min": "0.0",
-            "type": "float",
-            "unit": "$/kWh"
-          }
-        },
-        "type": "generator"
-      },
-      "LF": {
-        "keys": {
-          "CombinedMarket": {
-            "cba": "n",
-            "type": "bool",
-            "allowed_values": "1|0",
-            "unit": "yes/no"
-          },
-          "d_ts_constraints": {
-            "allowed_values": "1|0",
-            "cba": "n",
-            "type": "bool",
-            "unit": "yes/no"
-          },
-          "duration": {
-            "max": "24",
-            "min": "0.0",
-            "type": "float",
-            "unit": "hours"
-          },
-          "energyprice_growth": {
-            "cba": "n",
-            "max": "100.0",
-            "min": "0.0",
-            "type": "float",
-            "unit": "%/year"
-          },
-          "growth": {
-            "cba": "n",
-            "max": "100.0",
-            "min": "0.0",
-            "type": "float",
-            "unit": "%/year"
-          },
-          "u_ts_constraints": {
-            "allowed_values": "1|0",
-            "cba": "n",
-            "type": "bool",
-            "unit": "yes/no"
-          }
-        },
-        "max_num": "1",
-        "type": "service"
-      },
-      "NSR": {
-        "keys": {
-          "duration": {
-            "cba": "n",
-            "max": "24",
-            "min": "0.0",
-            "type": "float",
-            "unit": "hours"
-          },
-          "growth": {
-            "cba": "n",
-            "max": "100.0",
-            "min": "0.0",
-            "type": "float",
-            "unit": "%/year"
-          },
-          "ts_constraints": {
-            "allowed_values": "1|0",
-            "cba": "n",
-            "type": "bool",
-            "unit": "yes/no"
-          }
-        },
-        "max_num": "1",
-        "type": "service"
-      },
-      "PV": {
-        "keys": {
-          "ccost_kW": {
-            "cba": "y",
-            "min": "0.0",
-            "type": "float",
-            "unit": "$/kW"
-          },
-          "construction_year": {
-            "cba": "n",
-            "type": "Period",
-            "unit": "year"
-          },
-          "curtail": {
-            "type": "bool",
-            "allowed_values": "1|0",
-            "unit": "yes/no"
-          },
-          "decommissioning_cost": {
-            "cba": "n",
-            "type": "float",
-            "unit": "$"
-          },
-          "ecc%": {
-            "cba": "n",
-            "max": "100.0",
-            "min": "-100.0",
-            "type": "float",
-            "unit": "%"
-          },
-          "expected_lifetime": {
-            "cba": "n",
-            "type": "int",
-            "unit": "years"
-          },
-          "fixed_om_cost": {
-            "cba": "y",
-            "min": "0.0",
-            "type": "float",
-            "unit": "$/year"
-          },
-          "gamma": {
-            "cba": "n",
-            "max": "100.0",
-            "min": "0.0",
-            "type": "float",
-            "unit": "%"
-          },
-          "grid_charge": {
-            "allowed_values": "1|0",
-            "cba": "n",
-            "type": "bool",
-            "unit": "yes/no"
-          },
-          "grid_charge_penalty": {
-            "min": "0.0",
-            "cba": "n",
-            "type": "float",
-            "unit": "$/kWh"
-          },
-          "growth": {
-            "cba": "n",
-            "max": "100.0",
-            "min": "-100.0",
-            "type": "float",
-            "unit": "%/year"
-          },
-          "inv_max": {
-            "cba": "n",
-            "min": "0.0",
-            "type": "float",
-            "unit": "kW"
-          },
-          "loc": {
-            "allowed_values": "ac|dc",
-            "cba": "n",
-            "type": "string"
-          },
-          "macrs_term": {
-            "allowed_values": "3|5|7|10|15|20|25|27.5|39",
-            "cba": "n",
-            "type": "float"
-          },
-          "max_rated_capacity": {
-            "cba": "n",
-            "min": "0.0",
-            "type": "float",
-            "unit": "kW"
-          },
-          "min_rated_capacity": {
-            "cba": "n",
-            "min": "0.0",
-            "type": "float",
-            "unit": "kW"
-          },
-          "name": {
-            "cba": "n",
-            "type": "string"
-          },
-          "nsr_response_time": {
-            "cba": "n",
-            "min": "0",
-            "type": "int",
-            "unit": "minutes"
-          },
-          "nu": {
-            "cba": "n",
-            "max": "100.0",
-            "min": "0.0",
-            "type": "float",
-            "unit": "%"
-          },
-          "operation_year": {
-            "cba": "n",
-            "type": "Period",
-            "unit": "year"
-          },
-          "PPA": {
-            "allowed_values": "1|0",
-            "cba": "n",
-            "type": "bool",
-            "unit": "yes/no"
-          },
-          "PPA_cost": {
-            "cba": "n",
-            "min": "0.0",
-            "type": "float",
-            "unit": "$/kWh"
-          },
-          "PPA_inflation_rate": {
-            "cba": "n",
-            "type": "float",
-            "unit": "%"
-          },
-          "rated_capacity": {
-            "cba": "n",
-            "min": "0.0",
-            "type": "float",
-            "unit": "kW"
-          },
-          "rcost_kW": {
-            "cba": "n",
-            "min": "0.0",
-            "type": "float",
-            "unit": "$/kW"
-          },
-          "replaceable": {
-            "type": "bool",
-            "allowed_values": "1|0",
-            "unit": "yes/no"
-          },
-          "replacement_construction_time": {
-            "cba": "n",
-            "min": "1",
-            "type": "int",
-            "unit": "year"
-          },
-          "salvage_value": {
-            "cba": "n",
-            "allowed_values": "sunk cost|linear salvage value|BOUND",
-            "type": "string/int"
-          },
-          "sr_response_time": {
-            "cba": "n",
-            "min": "0",
-            "type": "int",
-            "unit": "minutes"
-          },
-          "startup_time": {
-            "cba": "n",
-            "min": "0",
-            "type": "int",
-            "unit": "minutes"
-          },
-          "ter": {
-            "cba": "n",
-            "max": "100.0",
-            "min": "-100.0",
-            "type": "float",
-            "unit": "%"
-          }
-        },
-        "type": "intermittentresource"
-      },
-      "RA": {
-        "keys": {
-          "days": {
-            "max": "366",
-            "min": "0",
-            "type": "int",
-            "unit": "days"
-          },
-          "dispmode": {
-            "type": "bool",
-            "allowed_values": "1|0"
-          },
-          "growth": {
-            "max": "100",
-            "min": "0",
-            "type": "float",
-            "unit": "%"
-          },
-          "idmode": {
-            "type": "string",
-            "allowed_values": "Peak by Year|Peak by Month|Peak by Month with Active Hours"
-          },
-          "length": {
-            "max": "24",
-            "min": "1",
-            "type": "int",
-            "unit": "hours"
-          }
-        },
-        "max_num": "1",
-        "type": "service"
-      },
-      "Reliability": {
-        "keys": {
-          "max_outage_duration": {
-            "cba": "n",
-            "min": "1",
-            "type": "int",
-            "unit": "hours"
-          },
-          "n-2": {
-            "allowed_values": "1|0",
-            "cba": "n",
-            "type": "bool",
-            "unit": "yes/no"
-          },
-          "post_facto_initial_soc": {
-            "cba": "n",
-            "min": "0",
-            "max": "100",
-            "type": "float",
-            "unit": "%"
-          },
-          "post_facto_only": {
-            "allowed_values": "1|0",
-            "cba": "n",
-            "type": "bool",
-            "unit": "yes/no"
-          },
-          "target": {
-            "cba": "n",
-            "min": "1.0",
-            "type": "float",
-            "unit": "hours"
-          }
-        },
-        "max_num": "1",
-        "type": "service"
-      },
-      "Results": {
-        "keys": {
-          "dir_absolute_path": {
-            "cba": "n",
-            "type": "string"
-          },
-          "errors_log_path": {
-            "cba": "n",
-            "type": "string"
-          },
-          "label": {
-            "cba": "n",
-            "type": "string",
-            "optional": "y"
-          }
-        },
-        "max_num": "1",
-        "type": "result"
-      },
-      "retailTimeShift": {
-        "keys": {
-          "growth": {
-            "cba": "n",
-            "max": "100.0",
-            "min": "0.0",
-            "type": "float",
-            "unit": "%/year"
-          }
-        },
-        "max_num": "1",
-        "type": "service"
-      },
-      "Scenario": {
-        "keys": {
-          "apply_interconnection_constraints": {
-            "type": "bool",
-            "allowed_values": "1|0",
-            "unit": "yes/no"
-          },
-          "binary": {
-            "allowed_values": "1|0",
-            "cba": "n",
-            "type": "bool",
-            "unit": "yes/no"
-          },
-          "def_growth": {
-            "cba": "n",
-            "max": "100.0",
-            "min": "0.0",
-            "type": "float",
-            "unit": "%"
-          },
-          "dt": {
-            "cba": "n",
-            "max": "1.0",
-            "min": "0.0",
-            "type": "float",
-            "unit": "hours"
-          },
-          "end_year": {
-            "cba": "y",
-            "type": "Period",
-            "unit": "year"
-          },
-          "incl_site_load": {
-            "allowed_values": "1|0",
-            "cba": "n",
-            "type": "bool",
-            "unit": "yes/no"
-          },
-          "incl_thermal_load": {
-            "allowed_values": "1|0",
-            "cba": "n",
-            "type": "bool",
-            "unit": "yes/no"
-          },
-          "kappa_ch_max": {
-            "cba": "n",
-            "type": "float"
-          },
-          "kappa_ch_min": {
-            "cba": "n",
-            "type": "float"
-          },
-          "kappa_dis_max": {
-            "cba": "n",
-            "type": "float"
-          },
-          "kappa_dis_min": {
-            "cba": "n",
-            "type": "float"
-          },
-          "kappa_ene_max": {
-            "cba": "n",
-            "type": "float"
-          },
-          "kappa_ene_min": {
-            "cba": "n",
-            "type": "float"
-          },
-          "location": {
-            "cba": "n",
-            "allowed_values": "generation|transmission|distribution|customer",
-            "type": "string"
-          },
-          "max_export": {
-            "type": "float",
-            "min": "0.0",
-            "unit": "kW"
-          },
-          "max_import": {
-            "type": "float",
-            "max": "0.0",
-            "unit": "kW"
-          },
-          "monthly_data_filename": {
-            "cba": "y",
-            "type": "string"
-          },
-          "n": {
-            "allowed_values": "month|year|BOUND",
-            "cba": "n",
-            "max": "366",
-            "min": "0",
-            "type": "string/int",
-            "unit": "hours"
-          },
-          "opt_years": {
-            "cba": "n",
-            "max": "2100",
-            "min": "1800",
-            "type": "list/int",
-            "unit": "year"
-          },
-          "ownership": {
-            "cba": "y",
-            "allowed_values": "customer|utility|3rd party",
-            "type": "string"
-          },
-          "slack": {
-            "allowed_values": "1|0",
-            "cba": "n",
-            "type": "bool",
-            "unit": "yes/no"
-          },
-          "start_year": {
-            "cba": "y",
-            "type": "Period",
-            "unit": "year"
-          },
-          "time_series_filename": {
-            "cba": "y",
-            "type": "string"
-          },
-          "verbose": {
-            "allowed_values": "1|0",
-            "cba": "n",
-            "type": "bool",
-            "unit": "yes/no"
-          },
-          "verbose_opt": {
-            "allowed_values": "1|0",
-            "cba": "n",
-            "type": "bool",
-            "unit": "yes/no"
-          }
-        },
-        "max_num": "1",
-        "type": "scenario"
-      },
-      "SR": {
-        "keys": {
-          "duration": {
-            "cba": "n",
-            "max": "24",
-            "min": "0.0",
-            "type": "float",
-            "unit": "hours"
-          },
-          "growth": {
-            "cba": "n",
-            "max": "100.0",
-            "min": "0.0",
-            "type": "float",
-            "unit": "%/year"
-          },
-          "ts_constraints": {
-            "allowed_values": "1|0",
-            "cba": "n",
-            "type": "bool",
-            "unit": "yes/no"
-          }
-        },
-        "max_num": "1",
-        "type": "service"
-      },
-      "User": {
-        "keys": {
-          "price": {
-            "cba": "y",
-            "min": "0.0",
-            "type": "float",
-            "unit": "$/year"
-          }
-        },
-        "max_num": "1",
-        "type": "service"
-      }
-    },
-    "version": "1.0.0"
-  }
+        "version": "1.0.0"
+    }
 }