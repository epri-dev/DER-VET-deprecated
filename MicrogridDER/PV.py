--- conflicted
+++ resolved
@@ -34,161 +34,4 @@
         TellUser.debug(f"Initializing {__name__}")
         super().__init__(params)
 
-<<<<<<< HEAD
-        self.curtail = params['curtail']
-        self.max_rated_capacity = params['max_rated_capacity']
-        self.min_rated_capacity = params['min_rated_capacity']
-        if not self.curtail:
-            # if we are not curatiling, then we do not need any variables
-            self.variable_names = {}
-        if not self.rated_capacity:
-            self.rated_capacity = cvx.Variable(name='PV rating', integer=True)
-            self.inv_max = self.rated_capacity
-            self.size_constraints += [cvx.NonPos(-self.rated_capacity)]
-            if self.min_rated_capacity:
-                self.size_constraints += [cvx.NonPos(self.min_rated_capacity - self.rated_capacity)]
-            if self.max_rated_capacity:
-                self.size_constraints += [cvx.NonPos(self.rated_capacity - self.max_rated_capacity)]
-
-    def get_discharge(self, mask):
-        """ The effective discharge of this DER
-        Args:
-            mask (DataFrame): A boolean array that is true for indices corresponding to time_series data included
-                in the subs data set
-
-        Returns: the discharge as a function of time for the
-
-        """
-        if self.being_sized():
-            return cvx.Parameter(shape=sum(mask), name='pv/rated gen', value=self.gen_per_rated.loc[mask].values) * self.rated_capacity
-        else:
-            return super(PV, self).get_discharge(mask)
-
-    def constraints(self, mask, **kwargs):
-        """ Builds the master constraint list for the subset of timeseries data being optimized.
-
-        Returns:
-            A list of constraints that corresponds the battery's physical constraints and its service constraints
-        """
-        constraints = super().constraints(mask)
-        constraints += self.size_constraints
-        return constraints
-
-    def objective_function(self, mask, annuity_scalar=1):
-        """ Generates the objective function related to a technology. Default includes O&M which can be 0
-
-        Args:
-            mask (Series): Series of booleans used, the same length as case.power_kw
-            annuity_scalar (float): a scalar value to be multiplied by any yearly cost or benefit that helps capture the cost/benefit over
-                    the entire project lifetime (only to be set iff sizing, else alpha should not affect the aobject function)
-
-        Returns:
-            self.costs (Dict): Dict of objective costs
-        """
-        costs = dict()
-
-        if self.being_sized():
-            costs.update({self.name + 'capex': self.get_capex()})
-
-        return costs
-
-    def timeseries_report(self):
-        """ Summaries the optimization results for this DER.
-
-        Returns: A timeseries dataframe with user-friendly column headers that summarize the results
-            pertaining to this instance
-
-        """
-        results = super(PV, self).timeseries_report()
-        if self.being_sized() and not self.curtail:
-            # convert expressions into values
-            tech_id = self.unique_tech_id()
-            results[tech_id + ' Generation (kW)'] = self.maximum_generation().value
-            results[tech_id + ' Maximum (kW)'] = self.maximum_generation().value
-        return results
-
-    def set_size(self):
-        self.rated_capacity=self.rated_PV_capacity(solution=True)
-
-        return
-
-    def rated_PV_capacity(self, solution=False):
-        """
-
-        Returns: the maximum energy that can be attained
-
-        """
-        if not solution:
-            return self.rated_capacity
-        else:
-            try:
-                max_rated = self.rated_capacity.value
-            except AttributeError:
-                max_rated = self.rated_capacity
-            return max_rated
-
-    def sizing_summary(self):
-        """
-
-        Returns: A dictionary describe this DER's size and captial costs.
-
-        """
-        try:
-            rated_capacity = self.rated_capacity.value
-        except AttributeError:
-            rated_capacity = self.rated_capacity
-
-        sizing_results = {
-            'DER': self.name,
-            'Power Capacity (kW)': rated_capacity,
-            'Capital Cost ($/kW)': self.capital_cost_function}
-
-        # warn about tight sizing margins
-        if isinstance(self.rated_capacity, cvx.Variable):
-            sizing_margin1 = (abs(self.rated_capacity.value - self.max_rated_capacity) - 0.05 * self.max_rated_capacity)
-            sizing_margin2 = (abs(self.rated_capacity.value - self.min_rated_capacity) - 0.05 * self.min_rated_capacity)
-            if (sizing_margin1 < 0).any() or (sizing_margin2 < 0).any():
-                TellUser.warning("Difference between the optimal PV rated capacity and user upper/lower "
-                                 "bound constraints is less than 5% of the value of user upper/lower bound constraints")
-
-        return sizing_results
-
-    def update_for_evaluation(self, input_dict):
-        """ Updates price related attributes with those specified in the input_dictionary
-
-        Args:
-            input_dict: hold input data, keys are the same as when initialized
-
-        """
-        super(PV, self).update_for_evaluation(input_dict)
-        cost_per_kw = input_dict.get('ccost_kW')
-        if cost_per_kw is not None:
-            self.capital_cost_function = cost_per_kw
-
-    def sizing_error(self):
-        """
-
-        Returns: True if there is an input error
-
-        """
-        if self.min_rated_capacity > self.max_rated_capacity:
-            TellUser.error(f'{self.unique_tech_id()} requires min_rated_capacity < max_rated_capacity.')
-            return True
-
-    def max_power_defined(self):
-        return self.is_power_sizing() and not self.max_rated_capacity
-
-    def replacement_cost(self):
-        """
-
-        Returns: the capex of this DER for optimization
-
-        """
-        try:
-            rated_capacity = self.rated_capacity.value
-        except AttributeError:
-            rated_capacity = self.rated_capacity
-        return np.dot(self.replacement_cost_function, [rated_capacity])
-=======
-        self.tag = 'PV'
->>>>>>> db6e0da9
+        self.tag = 'PV'