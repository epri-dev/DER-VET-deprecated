"""
PV.py

This Python class contains methods and attributes specific for technology analysis within StorageVet.
"""

__author__ = 'Andrew Etringer'
__copyright__ = 'Copyright 2018. Electric Power Research Institute (EPRI). All Rights Reserved.'
__credits__ = ['Miles Evans', 'Andres Cortes', 'Evan Giarta', 'Halley Nathwani']
__license__ = 'EPRI'
__maintainer__ = ['Halley Nathwani', 'Miles Evans']
__email__ = ['hnathwani@epri.com', 'mevans@epri.com']
__version__ = 'beta'  # beta version

import cvxpy as cvx
from MicrogridDER.IntermittentResourceSizing import IntermittentResourceSizing
from ErrorHandelling import *
import numpy as np


class PV(IntermittentResourceSizing):
    """ Assumes perfect foresight. Ability to curtail generation

    """

    def __init__(self, params):
        """ Initializes an intermittent resource class where perfect foresight of generation is assumed.
        It inherits from the technology class. Additionally, it sets the type and physical constraints of the
        technology.

        Args:
            params (dict): Dict of parameters
        """
        TellUser.debug(f"Initializing {__name__}")
        super().__init__(params)

<<<<<<< HEAD
        self.curtail = params['curtail']
        self.max_rated_capacity = params['max_rated_capacity']
        self.min_rated_capacity = params['min_rated_capacity']
        if not self.curtail:
            # if we are not curatiling, then we do not need any variables
            self.variable_names = {}
        if not self.rated_capacity:
            self.rated_capacity = cvx.Variable(name='PV rating', integer=True)
            self.inv_max = self.rated_capacity
            self.size_constraints += [cvx.NonPos(-self.rated_capacity)]
            if self.min_rated_capacity:
                self.size_constraints += [cvx.NonPos(self.min_rated_capacity - self.rated_capacity)]
            if self.max_rated_capacity:
                self.size_constraints += [cvx.NonPos(self.rated_capacity - self.max_rated_capacity)]

    def get_discharge(self, mask):
        """ The effective discharge of this DER
        Args:
            mask (DataFrame): A boolean array that is true for indices corresponding to time_series data included
                in the subs data set

        Returns: the discharge as a function of time for the

        """
        if self.being_sized():
            return cvx.Parameter(shape=sum(mask), name='pv/rated gen', value=self.gen_per_rated.loc[mask].values) * self.rated_capacity
        else:
            return super(PV, self).get_discharge(mask)

    def constraints(self, mask, **kwargs):
        """ Builds the master constraint list for the subset of timeseries data being optimized.

        Returns:
            A list of constraints that corresponds the battery's physical constraints and its service constraints
        """
        constraints = super().constraints(mask)
        constraints += self.size_constraints
        return constraints

    def objective_function(self, mask, annuity_scalar=1):
        """ Generates the objective function related to a technology. Default includes O&M which can be 0

        Args:
            mask (Series): Series of booleans used, the same length as case.power_kw
            annuity_scalar (float): a scalar value to be multiplied by any yearly cost or benefit that helps capture the cost/benefit over
                    the entire project lifetime (only to be set iff sizing, else alpha should not affect the aobject function)

        Returns:
            self.costs (Dict): Dict of objective costs
        """
        costs = dict()

        if self.being_sized():
            costs.update({self.name + 'capex': self.get_capex()})

        return costs

    def timeseries_report(self):
        """ Summaries the optimization results for this DER.

        Returns: A timeseries dataframe with user-friendly column headers that summarize the results
            pertaining to this instance

        """
        results = super(PV, self).timeseries_report()
        if self.being_sized() and not self.curtail:
            # convert expressions into values
            tech_id = self.unique_tech_id()
            results[tech_id + ' Generation (kW)'] = self.maximum_generation().value
            results[tech_id + ' Maximum (kW)'] = self.maximum_generation().value
        return results

    def maximum_generation(self,  label_selection=None,sizing=False):
        """ The most that the PV system could discharge.

        Args:
            label_selection: A single label, e.g. 5 or 'a',
                a list or array of labels, e.g. ['a', 'b', 'c'],
                a boolean array of the same length as the axis being sliced, e.g. [True, False, True]
                a callable function with one argument (the calling Series or DataFrame)

        Returns: valid array output for indexing (one of the above) of the max generation profile

        """
        if sizing:
            try:
                PV_gen = self.gen_per_rated.values * self.rated_capacity.value
            except AttributeError:
                PV_gen = self.gen_per_rated.values * self.rated_capacity

        elif label_selection is not None:
            PV_gen = self.gen_per_rated.loc[label_selection].values * self.rated_capacity

        else:
            PV_gen = self.gen_per_rated.values * self.rated_capacity


        return PV_gen

    def set_size(self):
        self.rated_capacity=self.rated_PV_capacity(sizing=True)
        self._inv_max = self.inv_rated_PV_capacity(sizing=True)

        return

    def inv_rated_PV_capacity(self, sizing=False):
        """

        Returns: the maximum energy times two for PV inverter rating

        """
        if not sizing:
            return 2*self.rated_capacity
        else:
            try:
                max_rated = 2*self.rated_capacity.value
            except AttributeError:
                max_rated = 2* self.rated_capacity
            return max_rated

    def rated_PV_capacity(self, sizing=False):
        """

        Returns: the maximum energy that can be attained

        """
        if not sizing:
            return self.rated_capacity
        else:
            try:
                max_rated = self.rated_capacity.value
            except AttributeError:
                max_rated = self.rated_capacity
            return max_rated

    def sizing_summary(self):
        """

        Returns: A dictionary describe this DER's size and captial costs.

        """
        try:
            rated_capacity = self.rated_capacity.value
        except AttributeError:
            rated_capacity = self.rated_capacity

        sizing_results = {
            'DER': self.name,
            'Power Capacity (kW)': rated_capacity,
            'Capital Cost ($/kW)': self.capital_cost_function}

        # warn about tight sizing margins
        if isinstance(self.rated_capacity, cvx.Variable):
            sizing_margin1 = (abs(self.rated_capacity.value - self.max_rated_capacity) - 0.05 * self.max_rated_capacity)
            sizing_margin2 = (abs(self.rated_capacity.value - self.min_rated_capacity) - 0.05 * self.min_rated_capacity)
            if (sizing_margin1 < 0).any() or (sizing_margin2 < 0).any():
                TellUser.warning("Difference between the optimal PV rated capacity and user upper/lower "
                                 "bound constraints is less than 5% of the value of user upper/lower bound constraints")

        return sizing_results

    def update_for_evaluation(self, input_dict):
        """ Updates price related attributes with those specified in the input_dictionary

        Args:
            input_dict: hold input data, keys are the same as when initialized

        """
        super(PV, self).update_for_evaluation(input_dict)
        cost_per_kw = input_dict.get('ccost_kW')
        if cost_per_kw is not None:
            self.capital_cost_function = cost_per_kw

    def sizing_error(self):
        """

        Returns: True if there is an input error

        """
        if self.min_rated_capacity > self.max_rated_capacity:
            TellUser.error(f'{self.unique_tech_id()} requires min_rated_capacity < max_rated_capacity.')
            return True

    def max_power_defined(self):
        return self.is_power_sizing() and not self.max_rated_capacity

    def replacement_cost(self):
        """

        Returns: the capex of this DER for optimization

        """
        try:
            rated_capacity = self.rated_capacity.value
        except AttributeError:
            rated_capacity = self.rated_capacity
        return np.dot(self.replacement_cost_function, [rated_capacity])
=======
        self.tag = 'PV'
>>>>>>> 261e8a3b
<|MERGE_RESOLUTION|>--- conflicted
+++ resolved
@@ -31,10 +31,11 @@
         Args:
             params (dict): Dict of parameters
         """
-        TellUser.debug(f"Initializing {__name__}")
-        super().__init__(params)
-
-<<<<<<< HEAD
+        # create generic technology object
+        PVSystem.PV.__init__(self, params)
+        Sizing.__init__(self)
+        DERExtension.__init__(self, params)
+
         self.curtail = params['curtail']
         self.max_rated_capacity = params['max_rated_capacity']
         self.min_rated_capacity = params['min_rated_capacity']
@@ -231,7 +232,4 @@
             rated_capacity = self.rated_capacity.value
         except AttributeError:
             rated_capacity = self.rated_capacity
-        return np.dot(self.replacement_cost_function, [rated_capacity])
-=======
-        self.tag = 'PV'
->>>>>>> 261e8a3b
+        return np.dot(self.replacement_cost_function, [rated_capacity])