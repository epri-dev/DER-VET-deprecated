"""
PV.py

This Python class contains methods and attributes specific for technology analysis within StorageVet.
"""

__author__ = 'Halley Nathwani'
__copyright__ = 'Copyright 2018. Electric Power Research Institute (EPRI). All Rights Reserved.'
__credits__ = ['Miles Evans', 'Andres Cortes', 'Evan Giarta', 'Halley Nathwani']
__license__ = 'EPRI'
__maintainer__ = ['Halley Nathwani', 'Miles Evans']
__email__ = ['hnathwani@epri.com', 'mevans@epri.com']
__version__ = 'beta'  # beta version

import cvxpy as cvx
from storagevet.Technology import PVSystem
from MicrogridDER.Sizing import Sizing
import pandas as pd
from MicrogridDER.DERExtension import DERExtension
<<<<<<< HEAD
from ErrorHandelling import *
=======
import numpy as np
>>>>>>> c6551de6


class PV(PVSystem.PV, Sizing, DERExtension):
    """ Assumes perfect foresight. Ability to curtail PV generation

    """

    def __init__(self, params):
        """ Initializes a PV class where perfect foresight of generation is assumed.
        It inherits from the technology class. Additionally, it sets the type and physical constraints of the
        technology.

        Args:
            params (dict): Dict of parameters
        """
        # create generic technology object
        PVSystem.PV.__init__(self, params)
        Sizing.__init__(self)
        DERExtension.__init__(self, params)

        self.curtail = params['curtail']
        self.max_rated_capacity = params['max_rated_capacity']
        self.min_rated_capacity = params['min_rated_capacity']
        if not self.curtail:
            # if we are not curatiling, then we do not need any variables
            self.variable_names = {}
        if not self.rated_capacity:
            self.rated_capacity = cvx.Variable(name='PV rating', integer=True)
            self.inv_max = self.rated_capacity
            self.size_constraints += [cvx.NonPos(-self.rated_capacity)]
            if self.min_rated_capacity:
                self.size_constraints += [cvx.NonPos(self.min_rated_capacity - self.rated_capacity)]
            if self.max_rated_capacity:
                self.size_constraints += [cvx.NonPos(self.rated_capacity - self.max_rated_capacity)]

    def get_discharge(self, mask):
        """ The effective discharge of this DER
        Args:
            mask (DataFrame): A boolean array that is true for indices corresponding to time_series data included
                in the subs data set

        Returns: the discharge as a function of time for the

        """
        if self.being_sized():
            return cvx.Parameter(shape=sum(mask), name='pv/rated gen', value=self.gen_per_rated.loc[mask].values) * self.rated_capacity
        else:
            return super(PV, self).get_discharge(mask)

    def constraints(self, mask):
        """ Builds the master constraint list for the subset of timeseries data being optimized.

        Returns:
            A list of constraints that corresponds the battery's physical constraints and its service constraints
        """
        constraints = super().constraints(mask)
        constraints += self.size_constraints
        return constraints

    def objective_function(self, mask, annuity_scalar=1):
        """ Generates the objective function related to a technology. Default includes O&M which can be 0

        Args:
            mask (Series): Series of booleans used, the same length as case.power_kw
            annuity_scalar (float): a scalar value to be multiplied by any yearly cost or benefit that helps capture the cost/benefit over
                    the entire project lifetime (only to be set iff sizing, else alpha should not affect the aobject function)

        Returns:
            self.costs (Dict): Dict of objective costs
        """
        costs = dict()

        if self.being_sized():
            costs.update({self.name + 'capex': self.get_capex()})

        return costs

    def timeseries_report(self):
        """ Summaries the optimization results for this DER.

        Returns: A timeseries dataframe with user-friendly column headers that summarize the results
            pertaining to this instance

        """
        results = super(PV, self).timeseries_report()
        if self.being_sized() and not self.curtail:
            # convert expressions into values
            tech_id = self.unique_tech_id()
            results[tech_id + ' Generation (kW)'] = self.maximum_generation().value
            results[tech_id + ' Maximum (kW)'] = self.maximum_generation().value
        return results

    def sizing_summary(self):
        """

        Returns: A dictionary describe this DER's size and captial costs.

        """
        try:
            rated_capacity = self.rated_capacity.value
        except AttributeError:
            rated_capacity = self.rated_capacity

        sizing_results = {
            'DER': self.name,
            'Power Capacity (kW)': rated_capacity,
            'Capital Cost ($/kW)': self.capital_cost_function}

        # warn about tight sizing margins
        # TODO is 'PV rating' ever a valid varible_name ? --AE
        if 'PV rating' in self.variable_names:
            sizing_margin1 = (abs(self.variables_df['PV rating'] - self.max_rated_capacity) - 0.05 * self.max_rated_capacity).values
            sizing_margin2 = (abs(self.variables_df['PV rating'] - self.min_rated_capacity) - 0.05 * self.min_rated_capacity).values
            if (sizing_margin1 < 0).any() or (sizing_margin2 < 0).any():
                LogError.warning("Difference between the optimal PV rated capacity and user upper/lower "
                                 "bound constraints is less than 5% of the value of user upper/lower bound constraints")

        return sizing_results

    def update_for_evaluation(self, input_dict):
        """ Updates price related attributes with those specified in the input_dictionary

        Args:
            input_dict: hold input data, keys are the same as when initialized

        """
        super(PV, self).update_for_evaluation(input_dict)
        cost_per_kw = input_dict.get('ccost_kW')
        if cost_per_kw is not None:
            self.capital_cost_function = cost_per_kw

<<<<<<< HEAD
    def sizing_error(self):
        """

        Returns: True if there is an input error

        """
        if self.min_rated_capacity > self.max_rated_capacity:
            LogError.error(f'{self.unique_tech_id()} requires min_rated_capacity < max_rated_capacity.')
            return True
        return False
=======
    def replacement_cost(self):
        """

        Returns: the capex of this DER for optimization

        """
        try:
            rated_capacity = self.rated_capacity.value
        except AttributeError:
            rated_capacity = self.rated_capacity
        return np.dot(self.replacement_cost_function, [rated_capacity])
>>>>>>> c6551de6
<|MERGE_RESOLUTION|>--- conflicted
+++ resolved
@@ -17,11 +17,8 @@
 from MicrogridDER.Sizing import Sizing
 import pandas as pd
 from MicrogridDER.DERExtension import DERExtension
-<<<<<<< HEAD
 from ErrorHandelling import *
-=======
 import numpy as np
->>>>>>> c6551de6
 
 
 class PV(PVSystem.PV, Sizing, DERExtension):
@@ -153,7 +150,6 @@
         if cost_per_kw is not None:
             self.capital_cost_function = cost_per_kw
 
-<<<<<<< HEAD
     def sizing_error(self):
         """
 
@@ -164,7 +160,7 @@
             LogError.error(f'{self.unique_tech_id()} requires min_rated_capacity < max_rated_capacity.')
             return True
         return False
-=======
+
     def replacement_cost(self):
         """
 
@@ -175,5 +171,4 @@
             rated_capacity = self.rated_capacity.value
         except AttributeError:
             rated_capacity = self.rated_capacity
-        return np.dot(self.replacement_cost_function, [rated_capacity])
->>>>>>> c6551de6
+        return np.dot(self.replacement_cost_function, [rated_capacity])