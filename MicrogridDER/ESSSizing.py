--- conflicted
+++ resolved
@@ -171,9 +171,11 @@
             return self.effective_soe_max
         else:
             try:
+                # effective_soe_max = self.effective_soe_max.value  TODO
                 effective_soe_max = self.ulsoc * self.ene_max_rated.value
             except AttributeError:
-                effective_soe_max = self.ulsoc * self.ene_max_rated
+                effective_soe_max = self.effective_soe_max
+                # effective_soe_max = self.effective_soe_max  TODO
             return effective_soe_max
 
     def operational_min_energy(self, solution=False):
@@ -186,8 +188,10 @@
         else:
             try:
                 effective_soe_min = self.llsoc * self.ene_max_rated.value
+                # effective_soe_min = self.effective_soe_min.value TODO
             except AttributeError:
-                effective_soe_min = self.llsoc * self.ene_max_rated
+                effective_soe_min = self.effective_soe_min
+                # effective_soe_min = self.effective_soe_min TODO
             return effective_soe_min
 
     def constraints(self, mask, **kwargs):
@@ -248,20 +252,14 @@
         return costs
 
     def set_size(self):
-<<<<<<< HEAD
         """ Save value of size variables of DERs
 
         """
         self.dis_max_rated = self.discharge_capacity(solution=True)
         self.ch_max_rated = self.charge_capacity(solution=True)
         self.ene_max_rated = self.energy_capacity(solution=True)
-=======
-        self.dis_max_rated=self.discharge_capacity(solution=True)
-        self.ch_max_rated=self.charge_capacity(solution=True)
-        self.ene_max_rated=self.energy_capacity(solution=True)
-        self.effective_soe_min = self.operational_min_energy(solution=True)
-        self.effective_soe_max = self.operational_max_energy(solution=True)
->>>>>>> 7fe25a3b
+        self.effective_soe_min = self.operational_min_energy(solution=True) #TODO
+        self.effective_soe_max = self.operational_max_energy(solution=True)  #TODO
         return
 
     def sizing_summary(self):
