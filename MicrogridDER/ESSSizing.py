"""
ESSSizing.py

This file defines the ability for ESSes to be sized by DERVET
"""

__author__ = 'Halley Nathwani'
__copyright__ = 'Copyright 2018. Electric Power Research Institute (EPRI). All Rights Reserved.'
__credits__ = ['Miles Evans', 'Andres Cortes', 'Evan Giarta', 'Halley Nathwani']
__license__ = 'EPRI'
__maintainer__ = ['Halley Nathwani', 'Miles Evans']
__email__ = ['hnathwani@epri.com', 'mevans@epri.com']
__version__ = 'beta'  # beta version

from MicrogridDER.Sizing import Sizing
from storagevet.Technology.EnergyStorage import EnergyStorage
from MicrogridDER.DERExtension import DERExtension
import cvxpy as cvx
from ErrorHandelling import *
import numpy as np


class ESSSizing(EnergyStorage, DERExtension, Sizing):
    """ Extended ESS class that can also be sized

    """

    def __init__(self, tag, params):
        """ Initialize all technology with the following attributes.

        Args:
            tag (str): A unique string name for the technology being added
            params (dict): Dict of parameters
        """
        TellUser.debug(f"Initializing {__name__}")
        EnergyStorage.__init__(self, tag, params)
        DERExtension.__init__(self, params)
        Sizing.__init__(self)
        self.incl_energy_limits = params.get('incl_ts_energy_limits', False)  # this is an input included in the dervet schema only --HN
        if self.incl_energy_limits:
            self.limit_energy_max = params['ts_energy_max'].fillna(self.ene_max_rated)
            self.limit_energy_min = params['ts_energy_min'].fillna(0)
        self.incl_charge_limits = params.get('incl_ts_charge_limits', False)  # this is an input included in the dervet schema only --HN
        if self.incl_charge_limits:
            self.limit_charge_max = params['ts_charge_max'].fillna(self.ch_max_rated)
            self.limit_charge_min = params['ts_charge_min'].fillna(self.ch_min_rated)
        self.incl_discharge_limits = params.get('incl_ts_discharge_limits', False)  # this is an input included in the dervet schema only --HN
        if self.incl_discharge_limits:
            self.limit_discharge_max = params['ts_discharge_max'].fillna(self.dis_max_rated)
            self.limit_discharge_min = params['ts_discharge_min'].fillna(self.dis_min_rated)
        if self.tag == 'CAES':
            # note that CAES sizing is not allowed bc it has not been validated -HN
            # TODO CAES + a warning if the user tries to size it
            return
        self.user_ch_rated_max = params['user_ch_rated_max']
        self.user_ch_rated_min = params['user_ch_rated_min']
        self.user_dis_rated_max = params['user_dis_rated_max']
        self.user_dis_rated_min = params['user_dis_rated_min']
        self.user_ene_rated_max = params['user_ene_rated_max']
        self.user_ene_rated_min = params['user_ene_rated_min']
        # if the user inputted the energy rating as 0, then size for energy rating
        if not self.ene_max_rated:
            self.ene_max_rated = cvx.Variable(name='Energy_cap', integer=True)
            self.size_constraints += [cvx.NonPos(-self.ene_max_rated)]
            # recalculate the effective SOE limits s.t. they are CVXPY expressions
            self.effective_soe_min = self.llsoc * self.ene_max_rated
            self.effective_soe_max = self.ulsoc * self.ene_max_rated
            if self.incl_energy_limits and self.limit_energy_max is not None:
                TellUser.error(f'Ignoring energy max time series because {self.tag}-{self.name} sizing for energy capacity')
                self.limit_energy_max = None
            if self.user_ene_rated_min:
                self.size_constraints += [cvx.NonPos(self.user_ene_rated_min - self.ene_max_rated)]
            if self.user_ene_rated_max:
                self.size_constraints += [cvx.NonPos(self.ene_max_rated - self.user_ene_rated_max)]

        # if both the discharge and charge ratings are 0, then size for both and set them equal to each other
        if not self.ch_max_rated and not self.dis_max_rated:
            self.ch_max_rated = cvx.Variable(name='power_cap', integer=True)
            self.size_constraints += [cvx.NonPos(-self.ch_max_rated)]
            if self.user_ch_rated_max:
                self.size_constraints += [cvx.NonPos(self.ch_max_rated - self.user_ch_rated_max)]
            if self.user_ch_rated_min:
                self.size_constraints += [cvx.NonPos(self.user_ch_rated_min - self.ch_min_rated)]

            self.dis_max_rated = self.ch_max_rated

            if self.user_dis_rated_min:
                self.size_constraints += [cvx.NonPos(self.user_dis_rated_min - self.dis_min_rated)]
            if self.user_dis_rated_max:
                self.size_constraints += [cvx.NonPos(self.dis_max_rated - self.user_dis_rated_max)]
            if self.incl_charge_limits and self.limit_charge_max is not None:
                TellUser.error(f'Ignoring charge max time series because {self.tag}-{self.name} sizing for power capacity')
                self.limit_charge_max = None
            if self.incl_discharge_limits and self.limit_discharge_max is not None:
                TellUser.error(f'Ignoring discharge max time series because {self.tag}-{self.name} sizing for power capacity')
                self.limit_discharge_max = None

        elif not self.ch_max_rated:  # if the user inputted the discharge rating as 0, then size discharge rating
            self.ch_max_rated = cvx.Variable(name='charge_power_cap', integer=True)
            self.size_constraints += [cvx.NonPos(-self.ch_max_rated)]
            if self.user_ch_rated_max:
                self.size_constraints += [cvx.NonPos(self.ch_max_rated - self.user_ch_rated_max)]
            if self.user_ch_rated_min:
                self.size_constraints += [cvx.NonPos(self.user_ch_rated_min - self.ch_min_rated)]
            if self.incl_charge_limits and self.limit_charge_max is not None:
                TellUser.error(f'Ignoring charge max time series because {self.tag}-{self.name} sizing for power capacity')
                self.limit_charge_max = None

        elif not self.dis_max_rated:  # if the user inputted the charge rating as 0, then size for charge
            self.dis_max_rated = cvx.Variable(name='discharge_power_cap', integer=True)
            self.size_constraints += [cvx.NonPos(-self.dis_max_rated)]
            if self.user_dis_rated_min:
                self.size_constraints += [cvx.NonPos(self.user_dis_rated_min - self.dis_min_rated)]
            if self.user_dis_rated_max:
                self.size_constraints += [cvx.NonPos(self.dis_max_rated - self.user_dis_rated_max)]
            if self.incl_discharge_limits and self.limit_discharge_max is not None:
                TellUser.error(f'Ignoring discharge max time series because {self.tag}-{self.name} sizing for power capacity')
                self.limit_discharge_max = None

    def discharge_capacity(self, solution=False):
        """

        Returns: the maximum discharge that can be attained

        """
        if not solution:
            return self.dis_max_rated
        else:
            try:
                dis_max_rated = self.dis_max_rated.value
            except AttributeError:
                dis_max_rated = self.dis_max_rated
            return dis_max_rated

    def charge_capacity(self, solution=False):
        """

        Returns: the maximum charge that can be attained

        """
        if not solution:
            return self.dis_max_rated
        else:
            try:
                ch_max_rated = self.ch_max_rated.value
            except AttributeError:
                ch_max_rated = self.ch_max_rated
            return ch_max_rated

    def energy_capacity(self, solution=False):
        """

        Returns: the maximum energy that can be attained

        """
        if not solution:
            return self.ene_max_rated
        else:
            try:
                max_rated = self.ene_max_rated.value
            except AttributeError:
                max_rated = self.ene_max_rated
            return max_rated

    def operational_max_energy(self, solution=False):
        """

        Returns: the maximum energy that should stored in this DER based on user inputs

        """
        if not solution:
            return self.effective_soe_max
        else:
            try:
                effective_soe_max = self.effective_soe_max.value
            except AttributeError:
                effective_soe_max = self.effective_soe_max
            return effective_soe_max

    def operational_min_energy(self, solution=False):
        """

        Returns: the minimum energy that should stored in this DER based on user inputs
        """
        if not solution:
            return self.effective_soe_min
        else:
            try:
                effective_soe_min = self.effective_soe_min.value
            except AttributeError:
                effective_soe_min = self.effective_soe_min
            return effective_soe_min

    def constraints(self, mask, **kwargs):
        """ Builds the master constraint list for the subset of timeseries data being optimized.

        Args:
            mask (DataFrame): A boolean array that is true for indices corresponding to time_series data included
                in the subs data set

        Returns:
            A list of constraints that corresponds the battery's physical constraints and its service constraints
        """

<<<<<<< HEAD
        constraint_list = super().constraints(mask,**kwargs)

=======
        constraint_list = super().constraints(mask)
>>>>>>> ef68164a
        constraint_list += self.size_constraints
        if self.incl_energy_limits:
            # add timeseries energy limits on this instance
            ene = self.variables_dict['ene']
            if self.limit_energy_max is not None:
                energy_max = cvx.Parameter(value=self.limit_energy_max.loc[mask].values, shape=sum(mask), name='ts_energy_max')
                constraint_list += [cvx.NonPos(ene - energy_max)]
            if self.limit_energy_min is not None:
                energy_min = cvx.Parameter(value=self.limit_energy_min.loc[mask].values, shape=sum(mask), name='ts_energy_min')
                constraint_list += [cvx.NonPos(energy_min - ene)]
        if self.incl_charge_limits:
            # add timeseries energy limits on this instance
            charge = self.variables_dict['ch']
            if self.limit_charge_max is not None:
                charge_max = cvx.Parameter(value=self.limit_charge_max.loc[mask].values, shape=sum(mask), name='ts_charge_max')
                constraint_list += [cvx.NonPos(charge - charge_max)]
            if self.limit_charge_min is not None:
                charge_min = cvx.Parameter(value=self.limit_charge_min.loc[mask].values, shape=sum(mask), name='ts_charge_min')
                constraint_list += [cvx.NonPos(charge_min - charge)]
        if self.incl_discharge_limits:
            # add timeseries energy limits on this instance
            discharge = self.variables_dict['dis']
            if self.limit_discharge_max is not None:
                discharge_max = cvx.Parameter(value=self.limit_discharge_max.loc[mask].values, shape=sum(mask), name='ts_discharge_max')
                constraint_list += [cvx.NonPos(discharge - discharge_max)]
            if self.limit_discharge_min is not None:
                discharge_min = cvx.Parameter(value=self.limit_discharge_min.loc[mask].values, shape=sum(mask), name='ts_discharge_min')
                constraint_list += [cvx.NonPos(discharge_min - discharge)]
        return constraint_list

    def objective_function(self, mask, annuity_scalar=1):
        """ Generates the objective function related to a technology. Default includes O&M which can be 0

        Args:
            mask (Series): Series of booleans used, the same length as case.power_kw
            annuity_scalar (float): a scalar value to be multiplied by any yearly cost or benefit that helps capture the cost/benefit over
                    the entire project lifetime (only to be set iff sizing, else alpha should not affect the aobject function)

        Returns:
            self.costs (Dict): Dict of objective costs
        """
        costs = super().objective_function(mask, annuity_scalar)
        if self.being_sized():
            costs.update({self.name + 'capex': self.get_capex()})
        return costs


    def set_size(self):
        self.dis_max_rated=self.discharge_capacity(solution=True)
        self.ch_max_rated=self.charge_capacity(solution=True)
        self.ene_max_rated=self.energy_capacity(solution=True)
        return

    def sizing_summary(self):
        """

        Returns: A dataframe indexed by the terms that describe this DER's size and captial costs.

        """
        sizing_results = {
            'DER': self.name,
            'Energy Rating (kWh)': self.energy_capacity(solution=True),
            'Charge Rating (kW)': self.charge_capacity(solution=True),
            'Discharge Rating (kW)': self.discharge_capacity(solution=True),
            'Round Trip Efficiency (%)': self.rte,
            'Lower Limit on SOC (%)': self.llsoc,
            'Upper Limit on SOC (%)': self.ulsoc,
            'Duration (hours)': self.calculate_duration(),
            'Capital Cost ($)': self.capital_cost_function[0],
            'Capital Cost ($/kW)': self.capital_cost_function[1],
            'Capital Cost ($/kWh)': self.capital_cost_function[2]}
        if sizing_results['Duration (hours)'] > 24:
            TellUser.warning(f'The duration of {self.name} is greater than 24 hours!')
        if self.tag == 'CAES':
            return

        # warn about tight sizing margins
        if self.is_energy_sizing():
            energy_cap = self.energy_capacity(True)
            sizing_margin1 = (abs(energy_cap - self.user_ene_rated_max) - 0.05 * self.user_ene_rated_max)
            sizing_margin2 = (abs(energy_cap - self.user_ene_rated_min) - 0.05 * self.user_ene_rated_min)
            if (sizing_margin1 < 0).any() or (sizing_margin2 < 0).any():
                TellUser.warning("Difference between the optimal Battery ene max rated and user upper/lower "
                                 "bound constraints is less than 5% of the value of user upper/lower bound constraints")
        if self.is_charge_sizing():
            charge_cap = self.charge_capacity(True)
            sizing_margin1 = (abs(charge_cap - self.user_ch_rated_max) - 0.05 * self.user_ch_rated_max)
            sizing_margin2 = (abs(charge_cap - self.user_ch_rated_min) - 0.05 * self.user_ch_rated_min)
            if (sizing_margin1 < 0).any() or (sizing_margin2 < 0).any():
                TellUser.warning("Difference between the optimal Battery ch max rated and user upper/lower "
                                 "bound constraints is less than 5% of the value of user upper/lower bound constraints")
        if self.is_discharge_sizing():
            discharge_cap = self.discharge_capacity(True)
            sizing_margin1 = (abs(discharge_cap - self.user_dis_rated_max) - 0.05 * self.user_dis_rated_max)
            sizing_margin2 = (abs(discharge_cap - self.user_dis_rated_min) - 0.05 * self.user_dis_rated_min)
            if (sizing_margin1 < 0).any() or (sizing_margin2 < 0).any():
                TellUser.warning("Difference between the optimal Battery dis max rated and user upper/lower "
                                 "bound constraints is less than 5% of the value of user upper/lower bound constraints")
        return sizing_results

    def calculate_duration(self):
        """ Determines the duration of the storage (after solving for the size)

        Returns:
        """
        try:
            energy_rated = self.ene_max_rated.value
        except AttributeError:
            energy_rated = self.ene_max_rated

        return energy_rated / self.discharge_capacity(solution=True)

    def update_for_evaluation(self, input_dict):
        """ Updates price related attributes with those specified in the input_dictionary

        Args:
            input_dict: hold input data, keys are the same as when initialized

        """
        super().update_for_evaluation(input_dict)
        fixed_om = input_dict.get('fixedOM')
        if fixed_om is not None:
            self.fixedOM_perKW = fixed_om

        variable_om = input_dict.get('OMexpenses')
        if variable_om is not None:
            self.variable_om = variable_om * 100

        if self.incl_startup:
            p_start_ch = input_dict.get('p_start_ch')
            if p_start_ch is not None:
                self.p_start_ch = p_start_ch

            p_start_dis = input_dict.get('p_start_dis')
            if p_start_dis is not None:
                self.p_start_dis = p_start_dis

    def sizing_error(self):
        """

        Returns: True if there is an input error

        """
        if self.tag == 'CAES':
            return True
        if self.is_power_sizing() and self.incl_binary:
            TellUser.error(f'{self.unique_tech_id()} is being sized and binary is turned on. You will get a DCP error.')
            return True
        if self.user_ch_rated_min > self.user_ch_rated_max:
            TellUser.error(f'{self.unique_tech_id()} min charge power requirement is greater than max charge power requirement.')
            return True
        if self.user_dis_rated_min > self.user_dis_rated_max:
            TellUser.error(f'{self.unique_tech_id()} min discharge power requirement is greater than max discharge power requirement.')
            return True
        if self.user_ene_rated_min > self.user_ene_rated_max:
            TellUser.error(f'{self.unique_tech_id()} min energy requirement is greater than max energy requirement.')
            return True

    def max_p_schedule_down(self):
        # ability to provide regulation down through charging more
        if self.is_charge_sizing():
            if not self.user_ch_rated_max:
                max_charging_range = self.user_ch_rated_max - self.ch_min_rated
            else:
                max_charging_range = np.infty
        else:
            max_charging_range = self.ch_max_rated - self.ch_min_rated
        # ability to provide regulation down through discharging less
        if self.is_discharge_sizing():
            if not self.user_ch_rated_max:
                max_discharging_range = self.user_dis_rated_max - self.dis_min_rated
            else:
                max_discharging_range = np.infty
        else:
            max_discharging_range = self.dis_max_rated - self.dis_min_rated
        return max_charging_range + max_discharging_range

    def replacement_cost(self):
        """

        Returns: the cost of replacing this DER

        """
        return np.dot(self.replacement_cost_function, [1, self.discharge_capacity(True), self.energy_capacity(True)])

    def is_charge_sizing(self):
        return isinstance(self.dis_max_rated, cvx.Variable)

    def is_discharge_sizing(self):
        return isinstance(self.dis_max_rated, cvx.Variable)

    def is_power_sizing(self):
        return self.is_charge_sizing() or self.is_discharge_sizing()

    def is_energy_sizing(self):
        return isinstance(self.ene_max_rated, cvx.Variable)

    def max_power_defined(self):
        return (self.is_charge_sizing() and not self.user_ch_rated_max) and (self.is_discharge_sizing() and not self.user_dis_rated_max)<|MERGE_RESOLUTION|>--- conflicted
+++ resolved
@@ -202,12 +202,7 @@
             A list of constraints that corresponds the battery's physical constraints and its service constraints
         """
 
-<<<<<<< HEAD
         constraint_list = super().constraints(mask,**kwargs)
-
-=======
-        constraint_list = super().constraints(mask)
->>>>>>> ef68164a
         constraint_list += self.size_constraints
         if self.incl_energy_limits:
             # add timeseries energy limits on this instance
