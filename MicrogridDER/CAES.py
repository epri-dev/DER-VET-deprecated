"""
CAES.py

This Python class contains methods and attributes specific for technology analysis within StorageVet.
"""

__author__ = 'Thien Nguyen'
__copyright__ = 'Copyright 2018. Electric Power Research Institute (EPRI). All Rights Reserved.'
__credits__ = ['Miles Evans', 'Andres Cortes', 'Evan Giarta', 'Halley Nathwani', 'Thien Nguyen', 'Micah Botkin-Levy', 'Yekta Yazar']
__license__ = 'EPRI'
__maintainer__ = ['Halley Nathwani', 'Miles Evans']
__email__ = ['hnathwani@epri.com', 'mevans@epri.com']
__version__ = 'beta'  # beta version

from storagevet.Technology import CAESTech
<<<<<<< HEAD
from MicrogridDER.Sizing import Sizing
from MicrogridDER.DERExtension import DERExtension
from ErrorHandelling import *
=======
import logging
from MicrogridDER.ESSSizing import ESSSizing

u_logger = logging.getLogger('User')
e_logger = logging.getLogger('Error')
>>>>>>> c6551de6


class CAES(CAESTech.CAES, ESSSizing):
    """ CAES class that inherits from StorageVET. this object does not size.

    """

    def __init__(self, params):
        """ Initialize all technology with the following attributes.

        Args:
            params (dict): Dict of parameters for initialization
        """
        CAESTech.CAES.__init__(self, params)
        ESSSizing.__init__(self, self.technology_type, params)

    def objective_function(self, mask, annuity_scalar=1):
        """ Generates the objective function related to a technology. Default includes O&M which can be 0

        Args:
            mask (Series): Series of booleans used, the same length as case.power_kw
            annuity_scalar (float): a scalar value to be multiplied by any yearly cost or benefit that helps capture the cost/benefit over
                    the entire project lifetime (only to be set iff sizing, else alpha should not affect the aobject function)

        Returns:
            self.costs (Dict): Dict of objective costs
        """
<<<<<<< HEAD
        sizing_dict = {
            'DER': self.name,
            'Energy Rating (kWh)': self.ene_max_rated,
            'Charge Rating (kW)': self.ch_max_rated,
            'Discharge Rating (kW)': self.dis_max_rated,
            'Round Trip Efficiency (%)': self.rte,
            'Lower Limit on SOC (%)': self.llsoc,
            'Upper Limit on SOC (%)': self.ulsoc,
            'Duration (hours)': self.ene_max_rated / self.dis_max_rated,
            'Capital Cost ($)': self.capital_cost_function[0],
            'Capital Cost ($/kW)': self.capital_cost_function[1],
            'Capital Cost ($/kWh)': self.capital_cost_function[2]
        }
        if (sizing_dict['Duration (hours)'] > 24).any():
            LogError.warning('The duration of an Energy Storage System is greater than 24 hours!')

        return sizing_dict
=======
        costs = CAESTech.CAES.objective_function(self, mask, annuity_scalar)
        if self.being_sized():
            costs.update({self.name + 'capex': self.get_capex()})
>>>>>>> c6551de6

    def update_for_evaluation(self, input_dict):
        """ Updates price related attributes with those specified in the input_dictionary

        Args:
            input_dict: hold input data, keys are the same as when initialized

        """
        super().update_for_evaluation(input_dict)

        heat_rate_high = input_dict.get('heat_rate_high')
        if heat_rate_high is not None:
            self.heat_rate_high = heat_rate_high<|MERGE_RESOLUTION|>--- conflicted
+++ resolved
@@ -13,17 +13,8 @@
 __version__ = 'beta'  # beta version
 
 from storagevet.Technology import CAESTech
-<<<<<<< HEAD
-from MicrogridDER.Sizing import Sizing
-from MicrogridDER.DERExtension import DERExtension
+from MicrogridDER.ESSSizing import ESSSizing
 from ErrorHandelling import *
-=======
-import logging
-from MicrogridDER.ESSSizing import ESSSizing
-
-u_logger = logging.getLogger('User')
-e_logger = logging.getLogger('Error')
->>>>>>> c6551de6
 
 
 class CAES(CAESTech.CAES, ESSSizing):
@@ -51,29 +42,9 @@
         Returns:
             self.costs (Dict): Dict of objective costs
         """
-<<<<<<< HEAD
-        sizing_dict = {
-            'DER': self.name,
-            'Energy Rating (kWh)': self.ene_max_rated,
-            'Charge Rating (kW)': self.ch_max_rated,
-            'Discharge Rating (kW)': self.dis_max_rated,
-            'Round Trip Efficiency (%)': self.rte,
-            'Lower Limit on SOC (%)': self.llsoc,
-            'Upper Limit on SOC (%)': self.ulsoc,
-            'Duration (hours)': self.ene_max_rated / self.dis_max_rated,
-            'Capital Cost ($)': self.capital_cost_function[0],
-            'Capital Cost ($/kW)': self.capital_cost_function[1],
-            'Capital Cost ($/kWh)': self.capital_cost_function[2]
-        }
-        if (sizing_dict['Duration (hours)'] > 24).any():
-            LogError.warning('The duration of an Energy Storage System is greater than 24 hours!')
-
-        return sizing_dict
-=======
         costs = CAESTech.CAES.objective_function(self, mask, annuity_scalar)
         if self.being_sized():
             costs.update({self.name + 'capex': self.get_capex()})
->>>>>>> c6551de6
 
     def update_for_evaluation(self, input_dict):
         """ Updates price related attributes with those specified in the input_dictionary
