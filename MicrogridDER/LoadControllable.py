"""
Load

This Python class contains methods and attributes specific for technology analysis within DERVET.
"""

__author__ = 'Halley Nathwani'
__copyright__ = 'Copyright 2018. Electric Power Research Institute (EPRI). All Rights Reserved.'
__credits__ = ['Miles Evans', 'Andres Cortes', 'Evan Giarta', 'Halley Nathwani', 'Micah Botkin-Levy', 'Yekta Yazar']
__license__ = 'EPRI'
__maintainer__ = ['Halley Nathwani', 'Evan Giarta', 'Miles Evans']
__email__ = ['hnathwani@epri.com', 'egiarta@epri.com', 'mevans@epri.com']
__version__ = 'beta'

import cvxpy as cvx
import numpy as np
from storagevet.Technology.Load import Load
from MicrogridDER.Sizing import Sizing
from MicrogridDER.DERExtension import DERExtension


class ControllableLoad(Load, Sizing, DERExtension):
    """ An Load object. this object does not size.

    """

    def __init__(self, params):
        """ Initialize all technology with the following attributes.

        Args:
            params (dict): Dict of parameters for initialization
        """
        # create generic technology object
        Load.__init__(self, params)
        Sizing.__init__(self)
        DERExtension.__init__(self, params)
        Sizing.__init__(self)

        # input params  UNITS ARE COMMENTED TO THE RIGHT
        self.rated_power = params['power_rating']  # kW
        self.duration = params['duration']  # hour
        self.variables_dict = {}
        if self.duration:  # if DURATION is not 0
            self.tag = 'ControllableLoad'
            self.variable_names = {'power', 'ene_load', 'uene', 'udis', 'uch'}

    def discharge_capacity(self):
        """

        Returns: the maximum discharge that can be attained

        """
        return self.rated_power

    def operational_max_energy(self):
        """

        Returns: the maximum energy that should stored in this DER based on user inputs

        """
        return self.rated_power * self.duration

    def qualifying_capacity(self, event_length):
        """ Describes how much power the DER can discharge to qualify for RA or DR. Used to determine
        the system's qualifying commitment.

        Args:
            event_length (int): the length of the RA or DR event, this is the
                total hours that a DER is expected to discharge for

        Returns: int/float

        """
        return min(self.discharge_capacity(), self.operational_max_energy()/event_length)

    def initialize_variables(self, size):
        """ Adds optimization variables to dictionary

        Variables added:
            power (Variable): A cvxpy variable equivalent to dis and ch in batteries/CAES

        Args:
            size (Int): Length of optimization variables to create

        Returns:
            Dictionary of optimization variables
        """
        # self.variables_dict = {}
        if self.duration:
            self.variables_dict = {'power': cvx.Variable(shape=size, name='power'),  # p_t = charge_t - discharge_t
                                   'upower': cvx.Variable(shape=size, name='upower'),
                                   'ene_load': cvx.Variable(shape=size, name='ene', nonneg=True),
                                   'uene': cvx.Variable(shape=size, name=self.name + '-uene', nonneg=True),
                                   'udis': cvx.Variable(shape=size, name=self.name + '-udis'),
                                   'uch': cvx.Variable(shape=size, name=self.name + '-uch'),
                                   }
        return self.variables_dict

    def get_charge(self, mask):
        """
        Args:
            mask (DataFrame): A boolean array that is true for indices corresponding to time_series data included
                in the subs data set

        Returns: the charge as a function of time for the

        """
        # load + (charge - discharge)
        effective_charge = super().get_charge(mask)
        if self.duration:
            effective_charge += self.variables_dict['power']
        return effective_charge

<<<<<<< HEAD

=======
    def get_charge_up_schedule(self, mask):
        """ the amount of charging power in the up direction (supplying power up into the grid) that
        this DER can schedule to reserve

        Args:
            mask (DataFrame): A boolean array that is true for indices corresponding to time_series data included
                    in the subs data set

        Returns: CVXPY parameter/variable

        """
        if self.duration:
            return np.repeat(self.rated_power, sum(mask)) + self.variables_dict['power']
        else:
            return super().get_charge_up_schedule(mask)

    def get_charge_down_schedule(self, mask):
        """ the amount of charging power in the up direction (pulling power down from the grid) that
        this DER can schedule to reserve

        Args:
            mask (DataFrame): A boolean array that is true for indices corresponding to time_series data included
                    in the subs data set

        Returns: CVXPY parameter/variable

        """
        if self.duration:
            return np.repeat(self.rated_power, sum(mask)) - self.variables_dict['power']
        else:
            return super().get_charge_up_schedule(mask)

    def get_delta_uenegy(self, mask):
        """ the amount of energy, from the current SOE level the DER's state of energy changes
        from subtimestep energy shifting

        Returns: the energy throughput in kWh for this technology

        """
        if self.duration:
            return self.variables_dict['uene']
        else:
            return super().get_delta_uenegy(mask)

    def get_uenergy_increase(self, mask):
        """ the amount of energy in a timestep that is provided to the distribution grid

        Returns: the energy throughput in kWh for this technology

        """
        if self.duration:
            return self.variables_dict['uch'] * self.dt
        else:
            return super().get_uenergy_increase(mask)

    def get_uenergy_decrease(self, mask):
        """ the amount of energy in a timestep that is taken from the distribution grid

        Returns: the energy throughput in kWh for this technology

        """
        if self.duration:
            return self.variables_dict['udis'] * self.dt
        else:
            return super().get_uenergy_decrease(mask)
>>>>>>> a78b7629

    def get_state_of_energy(self, mask):
        """
        Args:
            mask (DataFrame): A boolean array that is true for indices corresponding to time_series data included
                in the subs data set

        Returns: the state of energy as a function of time for the

        """
        if self.duration:
            return self.variables_dict['ene_load']
        else:
            return super().get_state_of_energy(mask)

    def constraints(self, mask, **kwargs):
        """Default build constraint list method. Used by services that do not have constraints.

        Args:
            mask (DataFrame): A boolean array that is true for indices corresponding to time_series data included
                    in the subs data set

        Returns:
            A list of constraints that corresponds the battery's physical constraints and its service constraints
        """
        constraint_list = []
        if self.duration:
            power = self.variables_dict['power']  # p_t = charge_t - discharge_t
            energy = self.variables_dict['ene_load']
            uene = self.variables_dict['uene']
            udis = self.variables_dict['udis']
            uch = self.variables_dict['uch']

            # constraints that keep the variables inside their limits
            constraint_list += [cvx.NonPos(power - self.rated_power)]
            constraint_list += [cvx.NonPos(-self.rated_power - power)]
            constraint_list += [cvx.NonPos(-energy)]
            constraint_list += [cvx.NonPos(energy - self.operational_max_energy())]
            # uene accounts for change in energy due to participating in sub timestep scale markets
            constraint_list += [cvx.Zero(uene + (self.dt * udis) - (self.dt * uch))]

            sub = mask.loc[mask]
            for day in sub.index.dayofyear.unique():
                day_mask = (day == sub.index.dayofyear)
                # general:  e_{t+1} = e_t + (charge_t - discharge_t) * dt = e_t + power_t * dt
                constraint_list += [cvx.Zero(energy[day_mask][:-1] + (power[day_mask][:-1] * self.dt) - energy[day_mask][1:])]
                # start of first timestep of the day
                constraint_list += [cvx.Zero(energy[day_mask][0] - self.operational_max_energy())]
                # end of the last timestep of the day
                constraint_list += [cvx.Zero(energy[day_mask][-1] + (power[day_mask][-1] * self.dt) - self.operational_max_energy())]

        return constraint_list

    def effective_load(self):
        """ Returns the load that is seen by the microgrid or point of interconnection

        """
        effective_load = super().effective_load()
        if self.duration:
            effective_load += self.variables_df.loc[:, 'power']
        return effective_load

    def timeseries_report(self):
        """ Summaries the optimization results for this DER.

        Returns: A timeseries dataframe with user-friendly column headers that summarize the results
            pertaining to this instance

        """
        results = super().timeseries_report()
        if self.duration:
            results[f"{self.unique_tech_id()} Effective Load (kW)"] = self.effective_load()
            results[f"{self.unique_tech_id()} Load Offset (kW)"] = self.variables_df.loc[:, 'power']
        return results

    def sizing_summary(self):
        """

        Returns: A dictionary describe this DER's size and captial costs.

        """
        sizing_results = {
            'DER': self.name,
            'Power Capacity (kW)': self.rated_power,
            'Duration (hours)': self.duration
        }
        return sizing_results<|MERGE_RESOLUTION|>--- conflicted
+++ resolved
@@ -111,9 +111,6 @@
             effective_charge += self.variables_dict['power']
         return effective_charge
 
-<<<<<<< HEAD
-
-=======
     def get_charge_up_schedule(self, mask):
         """ the amount of charging power in the up direction (supplying power up into the grid) that
         this DER can schedule to reserve
@@ -179,7 +176,6 @@
             return self.variables_dict['udis'] * self.dt
         else:
             return super().get_uenergy_decrease(mask)
->>>>>>> a78b7629
 
     def get_state_of_energy(self, mask):
         """
