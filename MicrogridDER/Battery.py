"""
BatteryTech.py

This Python class contains methods and attributes specific for technology analysis within StorageVet.
"""

__author__ = 'Halley Nathwani'
__copyright__ = 'Copyright 2018. Electric Power Research Institute (EPRI). All Rights Reserved.'
__credits__ = ['Miles Evans', 'Andres Cortes', 'Evan Giarta', 'Halley Nathwani']
__license__ = 'EPRI'
__maintainer__ = ['Halley Nathwani', 'Miles Evans']
__email__ = ['hnathwani@epri.com', 'mevans@epri.com']
__version__ = 'beta'  # beta version

import cvxpy as cvx
from storagevet.Technology import BatteryTech
from MicrogridDER.ESSSizing import ESSSizing
from ErrorHandelling import *

DEBUG = False


class Battery(BatteryTech.Battery, ESSSizing):
    """ Battery class that inherits from Storage.

    """

    def __init__(self, params):
        """ Initializes a battery class that inherits from the technology class.
        It sets the type and physical constraints of the technology.

        Args:
            params (dict): params dictionary from dataframe for one case
        """
<<<<<<< HEAD

        # create generic storage object
        super().__init__(params)
=======
        super().__init__(params)  # BatteryTech.Battery->ESSizing->EnergyStorage->DER->Sizing
>>>>>>> 8c4edfe8

        self.user_duration = params['duration_max']

        if self.user_duration:
            # if self.is_discharge_sizing() and self.is_energy_sizing():
            #     TellUser.error("Cannot set a")
            self.size_constraints += [cvx.NonPos(self.ene_max_rated - self.user_duration*self.dis_max_rated)]

    def constraints(self, mask):
        """ Builds the master constraint list for the subset of timeseries data being optimized.

        Args:
            mask (DataFrame): A boolean array that is true for indices corresponding to time_series data included
                in the subs data set

        Returns:
            A list of constraints that corresponds the battery's physical constraints and its service constraints
        """

        constraint_list = super().constraints(mask)  # BatteryTech.Battery->ESSSizing->EnergyStorage
        return constraint_list<|MERGE_RESOLUTION|>--- conflicted
+++ resolved
@@ -32,13 +32,7 @@
         Args:
             params (dict): params dictionary from dataframe for one case
         """
-<<<<<<< HEAD
-
-        # create generic storage object
-        super().__init__(params)
-=======
         super().__init__(params)  # BatteryTech.Battery->ESSizing->EnergyStorage->DER->Sizing
->>>>>>> 8c4edfe8
 
         self.user_duration = params['duration_max']
 
