--- conflicted
+++ resolved
@@ -13,15 +13,10 @@
 __version__ = 'beta'  # beta version
 
 import cvxpy as cvx
-from MicrogridDER.Sizing import Sizing
 from storagevet.Technology import BatteryTech
-from MicrogridDER.DERExtension import DERExtension
-<<<<<<< HEAD
+from MicrogridDER.ESSSizing import ESSSizing
 from ErrorHandelling import *
 import numpy as np
-=======
-from MicrogridDER.ESSSizing import ESSSizing
->>>>>>> c6551de6
 
 DEBUG = False
 
@@ -44,7 +39,6 @@
         ESSSizing.__init__(self, self.tag, params)
 
         self.user_duration = params['duration_max']
-<<<<<<< HEAD
         self.user_ch_rated_max = params['user_ch_rated_max']
         self.user_ch_rated_min = params['user_ch_rated_min']
         self.user_dis_rated_max = params['user_dis_rated_max']
@@ -52,8 +46,7 @@
         self.user_ene_rated_max = params['user_ene_rated_max']
         self.user_ene_rated_min = params['user_ene_rated_min']
 
-        # TODO: move these user-defined optimization constraints to objective constraints method of BatterySizing
-        #  instead of setting up them in the class initialization
+        # TODO: move to ESSSizing
         # if the user inputted the energy rating as 0, then size for energy rating
         if not self.ene_max_rated:
             self.ene_max_rated = cvx.Variable(name='Energy_cap', integer=True)
@@ -110,8 +103,6 @@
                 self.size_constraints += [cvx.NonPos(self.user_dis_rated_min - self.dis_min_rated)]
             if self.user_dis_rated_max:
                 self.size_constraints += [cvx.NonPos(self.dis_max_rated - self.user_dis_rated_max)]
-=======
->>>>>>> c6551de6
 
         if self.user_duration:
             self.size_constraints += [cvx.NonPos((self.ene_max_rated / self.dis_max_rated) - self.user_duration)]
@@ -129,150 +120,4 @@
 
         constraint_list = BatteryTech.Battery.constraints(self, mask)
         constraint_list += self.size_constraints
-        return constraint_list
-<<<<<<< HEAD
-
-    def objective_function(self, mask, annuity_scalar=1):
-        """ Generates the objective function related to a technology. Default includes O&M which can be 0
-
-        Args:
-            mask (Series): Series of booleans used, the same length as case.power_kw
-            annuity_scalar (float): a scalar value to be multiplied by any yearly cost or benefit that helps capture the cost/benefit over
-                    the entire project lifetime (only to be set iff sizing, else alpha should not affect the aobject function)
-
-        Returns:
-            self.costs (Dict): Dict of objective costs
-        """
-        costs = super().objective_function(mask, annuity_scalar)
-
-        costs.update({self.name + 'capex': self.get_capex()})
-        return costs
-
-    def sizing_summary(self):
-        """
-
-        Returns: A dataframe indexed by the terms that describe this DER's size and captial costs.
-
-        """
-        sizing_results = {
-            'DER': self.name,
-            'Energy Rating (kWh)': self.energy_capacity(solution=True),
-            'Charge Rating (kW)': self.charge_capacity(solution=True),
-            'Discharge Rating (kW)': self.discharge_capacity(solution=True),
-            'Round Trip Efficiency (%)': self.rte,
-            'Lower Limit on SOC (%)': self.llsoc,
-            'Upper Limit on SOC (%)': self.ulsoc,
-            'Duration (hours)': self.calculate_duration(),
-            'Capital Cost ($)': self.capital_cost_function[0],
-            'Capital Cost ($/kW)': self.capital_cost_function[1],
-            'Capital Cost ($/kWh)': self.capital_cost_function[2]}
-        if sizing_results['Duration (hours)'] > 24:
-            LogError.warning(f'The duration of {self.name} is greater than 24 hours!')
-
-        # warn about tight sizing margins
-        # TODO clean up these warnings into a single method --AE
-        if isinstance(self.ene_max_rated, cvx.Variable):
-            energy_cap = self.energy_capacity(True)
-            sizing_margin1 = (abs(energy_cap - self.user_ene_rated_max) - 0.05 * self.user_ene_rated_max)
-            sizing_margin2 = (abs(energy_cap - self.user_ene_rated_min) - 0.05 * self.user_ene_rated_min)
-            if (sizing_margin1 < 0).any() or (sizing_margin2 < 0).any():
-                LogError.warning("Difference between the optimal Battery ene max rated and user upper/lower "
-                                 "bound constraints is less than 5% of the value of user upper/lower bound constraints")
-        if isinstance(self.ch_max_rated, cvx.Variable):
-            charge_cap = self.charge_capacity(True)
-            sizing_margin1 = (abs(charge_cap - self.user_ch_rated_max) - 0.05 * self.user_ch_rated_max)
-            sizing_margin2 = (abs(charge_cap - self.user_ch_rated_min) - 0.05 * self.user_ch_rated_min)
-            if (sizing_margin1 < 0).any() or (sizing_margin2 < 0).any():
-                LogError.warning("Difference between the optimal Battery ch max rated and user upper/lower "
-                                 "bound constraints is less than 5% of the value of user upper/lower bound constraints")
-        if isinstance(self.dis_max_rated, cvx.Variable):
-            discharge_cap = self.discharge_capacity(True)
-            sizing_margin1 = (abs(discharge_cap - self.user_dis_rated_max) - 0.05 * self.user_dis_rated_max)
-            sizing_margin2 = (abs(discharge_cap - self.user_dis_rated_min) - 0.05 * self.user_dis_rated_min)
-            if (sizing_margin1 < 0).any() or (sizing_margin2 < 0).any():
-                LogError.warning("Difference between the optimal Battery dis max rated and user upper/lower "
-                                 "bound constraints is less than 5% of the value of user upper/lower bound constraints")
-
-        return sizing_results
-
-    def calculate_duration(self):
-        """ Determines the duration of the storage (after solving for the size)
-
-        Returns:
-        """
-        try:
-            energy_rated = self.ene_max_rated.value
-        except AttributeError:
-            energy_rated = self.ene_max_rated
-
-        return energy_rated / self.discharge_capacity(solution=True)
-
-    def update_for_evaluation(self, input_dict):
-        """ Updates price related attributes with those specified in the input_dictionary
-
-        Args:
-            input_dict: hold input data, keys are the same as when initialized
-
-        """
-        super().update_for_evaluation(input_dict)
-        fixed_om = input_dict.get('fixedOM')
-        if fixed_om is not None:
-            self.fixedOM_perKW = fixed_om
-
-        variable_om = input_dict.get('OMexpenses')
-        if variable_om is not None:
-            self.variable_om = variable_om*100
-
-        if self.incl_startup:
-            p_start_ch = input_dict.get('p_start_ch')
-            if p_start_ch is not None:
-                self.p_start_ch = p_start_ch * 100
-
-            p_start_dis = input_dict.get('p_start_dis')
-            if p_start_dis is not None:
-                self.p_start_dis = p_start_dis * 100
-
-    def sizing_error(self):
-        """
-
-        Returns: True if there is an input error
-
-        """
-        if (isinstance(self.ch_max_rated, cvx.Variable) or isinstance(self.dis_max_rated, cvx.Variable)) and self.incl_binary:
-            LogError.error(f'{self.unique_tech_id()} is being sized and binary is turned on. You will get a DCP error.')
-            return False
-        if self.user_ch_rated_min > self.user_ch_rated_max:
-            LogError.error(f'{self.unique_tech_id()} min charge power requirement is greater than max charge power requirement.')
-            return False
-        if self.user_dis_rated_min > self.user_dis_rated_max:
-            LogError.error(f'{self.unique_tech_id()} min discharge power requirement is greater than max discharge power requirement.')
-            return False
-        if self.user_ene_rated_min > self.user_ene_rated_max:
-            LogError.error(f'{self.unique_tech_id()} min energy requirement is greater than max energy requirement.')
-            return False
-        return True
-
-    def max_regulation_down(self):
-        # ability to provide regulation down through charging more
-        if isinstance(self.ch_max_rated, cvx.Variable):
-            if not self.user_ch_rated_max:
-                max_charging_range = self.user_ch_rated_max - self.ch_min_rated
-            else:
-                max_charging_range = np.infty
-        else:
-            max_charging_range = self.ch_max_rated - self.ch_min_rated
-        # ability to provide regulation down through discharging less
-        if isinstance(self.dis_max_rated, cvx.Variable):
-            if not self.user_ch_rated_max:
-                max_discharging_range = self.user_dis_rated_max - self.dis_min_rated
-            else:
-                max_discharging_range = np.infty
-        else:
-            max_discharging_range = self.dis_max_rated - self.dis_min_rated
-        return max_charging_range + max_discharging_range
-
-    def max_regulation_up(self):
-        # same as the limit on regulation up
-        return self.max_regulation_down()
-=======
->>>>>>> c6551de6
+        return constraint_list