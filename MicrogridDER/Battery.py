"""
BatteryTech.py

This Python class contains methods and attributes specific for technology analysis within StorageVet.
"""

__author__ = 'Halley Nathwani'
__copyright__ = 'Copyright 2018. Electric Power Research Institute (EPRI). All Rights Reserved.'
__credits__ = ['Miles Evans', 'Andres Cortes', 'Evan Giarta', 'Halley Nathwani']
__license__ = 'EPRI'
__maintainer__ = ['Halley Nathwani', 'Miles Evans']
__email__ = ['hnathwani@epri.com', 'mevans@epri.com']
__version__ = 'beta'  # beta version

import cvxpy as cvx
from storagevet.Technology import BatteryTech
from MicrogridDER.ESSSizing import ESSSizing
from ErrorHandelling import *

DEBUG = False


class Battery(BatteryTech.Battery, ESSSizing):
    """ Battery class that inherits from Storage.

    """

    def __init__(self, params):
        """ Initializes a battery class that inherits from the technology class.
        It sets the type and physical constraints of the technology.

        Args:
            params (dict): params dictionary from dataframe for one case
        """
        super().__init__(params)  # BatteryTech.Battery->ESSizing->EnergyStorage->DER->Sizing

        self.user_duration = params['duration_max']

        if self.user_duration:
            # if self.is_discharge_sizing() and self.is_energy_sizing():
            #     TellUser.error("Cannot set a")
            self.size_constraints += [cvx.NonPos(self.ene_max_rated - self.user_duration*self.dis_max_rated)]

    def constraints(self, mask, **kwargs):
        """ Builds the master constraint list for the subset of timeseries data being optimized.

        Args:
            mask (DataFrame): A boolean array that is true for indices corresponding to time_series data included
                in the subs data set

        Returns:
            A list of constraints that corresponds the battery's physical constraints and its service constraints
        """

<<<<<<< HEAD
        constraint_list = BatteryTech.Battery.constraints(self, mask, **kwargs)
        return constraint_list
=======
        constraint_list = super().constraints(mask)  # BatteryTech.Battery->ESSSizing->EnergyStorage
        return constraint_list
>>>>>>> ef68164a
<|MERGE_RESOLUTION|>--- conflicted
+++ resolved
@@ -52,10 +52,5 @@
             A list of constraints that corresponds the battery's physical constraints and its service constraints
         """
 
-<<<<<<< HEAD
-        constraint_list = BatteryTech.Battery.constraints(self, mask, **kwargs)
-        return constraint_list
-=======
-        constraint_list = super().constraints(mask)  # BatteryTech.Battery->ESSSizing->EnergyStorage
-        return constraint_list
->>>>>>> ef68164a
+        constraint_list = super().constraints(mask, **kwargs)  # BatteryTech.Battery->ESSSizing->EnergyStorage
+        return constraint_list