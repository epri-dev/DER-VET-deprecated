--- conflicted
+++ resolved
@@ -16,11 +16,8 @@
 from storagevet.Technology import InternalCombustionEngine
 from MicrogridDER.Sizing import Sizing
 from MicrogridDER.DERExtension import DERExtension
-<<<<<<< HEAD
 from ErrorHandelling import *
-=======
 import numpy as np
->>>>>>> c6551de6
 
 
 class ICE(InternalCombustionEngine.ICE, Sizing, DERExtension):
@@ -160,7 +157,6 @@
         if variable_cost is not None:
             self.fixed_om = fixed_om_cost
 
-<<<<<<< HEAD
     def sizing_error(self):
         """
 
@@ -171,7 +167,7 @@
             LogError.error(f'{self.unique_tech_id()} must have n_min < n_max')
             return True
         return False
-=======
+
     def replacement_cost(self):
         """
 
@@ -179,4 +175,3 @@
 
         """
         return np.dot(self.replacement_cost_function, [self.number_of_generators(), self.discharge_capacity()])
->>>>>>> c6551de6
