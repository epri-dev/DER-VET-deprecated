--- conflicted
+++ resolved
@@ -19,11 +19,8 @@
 from TechnologiesDER.CAESSizing import CAESSizing
 from TechnologiesDER.CurtailPVSizing import CurtailPVSizing
 from TechnologiesDER.ICESizing import ICESizing
-<<<<<<< HEAD
 from ValueStreamsDER.Reliability import Reliability
 from TechnologiesDER.LoadControllable import ControllableLoad
-=======
->>>>>>> d4a8b176
 
 from storagevet.Scenario import Scenario
 
@@ -34,13 +31,6 @@
 u_logger = logging.getLogger('User')
 e_logger = logging.getLogger('Error')
 
-# constant names of available value streams
-CLASS_MAP = {
-    'Battery': BatterySizing,
-    'CAES': CAESSizing,
-    'ICE': ICESizing,
-    'PV': CurtailPVSizing
-}
 
 class ScenarioSizing(Scenario):
     """ A scenario is one simulation run in the model_parameters file.
@@ -56,94 +46,12 @@
         """
         Scenario.__init__(self, input_tree)
 
-        sizing_tech_map = {}
-        for name, tech_object in self.active_technology_inputs_map.items():
-            sizing_tech_map.update({name: CLASS_MAP[name]})
+        self.predispatch_service_inputs_map.update({'Reliability': input_tree.Reliability})
 
-        Scenario.init_POI(self, input_tree, sizing_tech_map)
-        Scenario.activate_controller(self)
+        self.sizing_optimization = False
 
         u_logger.info("ScenarioSizing initialized ...")
 
-<<<<<<< HEAD
-    def check_if_sizing_ders(self):
-        """ This method will iterate through the initialized DER instances and return a logical OR of all of their
-        'being_sized' methods.
-
-        Returns: True if ANY DER is getting sized
-
-        """
-        for der in self.technologies.values():
-            try:
-                solve_for_size = der.being_sized()
-            except AttributeError:
-                solve_for_size = False
-            if solve_for_size:
-                return True
-        return False
-
-    def add_technology(self):
-        """ Reads params and adds technology. Each technology gets initialized and their physical constraints are found.
-
-        """
-        ess_action_map = {
-            'Battery': BatterySizing,
-            'CAES': CAESSizing
-        }
-
-        for storage in ess_action_map.keys():
-            inputs = self.technology_inputs_map[storage]
-            if inputs is not None:
-                tech_func = ess_action_map[storage]
-                self.technologies["Storage"] = tech_func('Storage', inputs)
-            u_logger.info("Finished adding storage...")
-
-        generator_action_map = {
-            'PV': CurtailPVSizing,
-            'ICE': ICESizing
-        }
-
-        for gen in generator_action_map.keys():
-            inputs = self.technology_inputs_map[gen]
-            if inputs is not None:
-                tech_func = generator_action_map[gen]
-                new_gen = tech_func(gen, inputs)
-                new_gen.estimate_year_data(self.opt_years, self.frequency)
-                self.technologies[gen] = new_gen
-
-        load_action_map = {
-            'Load': ControllableLoad
-        }
-        load_inputs = self.technology_inputs_map['Load']
-        if load_inputs is not None:
-            load_object = load_action_map['Load'](load_inputs)
-            load_object.estimate_year_data(self.opt_years, self.frequency)
-            self.technologies['Load'] = load_object
-        u_logger.info("Finished adding generators...")
-
-        self.sizing_optimization = self.check_if_sizing_ders()
-
-    def add_services(self):
-        """ Reads through params to determine which services are turned on or off. Then creates the corresponding
-        service object and adds it to the list of services. Also generates a list of growth functions that apply to each
-        service's timeseries data (to be used when adding growth data).
-
-        Notes:
-            This method needs to be applied after the technology has been initialized.
-            ALL SERVICES ARE CONNECTED TO THE TECH
-
-        """
-
-        if self.predispatch_service_inputs_map['Reliability']:
-            u_logger.info("Using: Reliability")
-            inputs = self.predispatch_service_inputs_map['Reliability']
-            new_service = Reliability(inputs, self.technologies, self.dt)
-            new_service.estimate_year_data(self.opt_years, self.frequency)
-            self.predispatch_services['Reliability'] = new_service
-            self.predispatch_service_inputs_map.pop('Reliability')
-
-        super().add_services()
-=======
     def init_financials(self, finance_inputs):
         """ Initializes the financial class with a copy of all the price data from timeseries, the tariff data, and any
          system variables required for post optimization analysis.
@@ -155,7 +63,6 @@
 
         self.financials = CostBenefitAnalysis(finance_inputs)
         u_logger.info("Finished adding Financials...")
->>>>>>> d4a8b176
 
     def optimize_problem_loop(self, annuity_scalar=1):
         """This function selects on opt_agg of data in time_series and calls optimization_problem on it. We determine if the
@@ -166,12 +73,7 @@
                 the entire project lifetime (only to be set iff sizing)
 
         """
-<<<<<<< HEAD
-        if self.sizing_optimization:
+        if self.poi.sizing_optimization:
             annuity_scalar = CostBenefitAnalysis.annuity_scalar(**self.finance_inputs)
-=======
-        if self.poi.sizing_optimization:
-            annuity_scalar = self.financials.annuity_scalar(self.start_year, self.end_year, self.opt_years)
->>>>>>> d4a8b176
 
         super().optimize_problem_loop(annuity_scalar)