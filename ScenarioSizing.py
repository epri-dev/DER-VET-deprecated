"""
Scenario.py

This Python class contains methods and attributes vital for completing the scenario analysis.
"""

__author__ = 'Halley Nathwani, Evan Giarta, Thien Nygen'
__copyright__ = 'Copyright 2018. Electric Power Research Institute (EPRI). All Rights Reserved.'
__credits__ = ['Miles Evans', 'Andres Cortes', 'Evan Giarta', 'Halley Nathwani']
__license__ = 'EPRI'
__maintainer__ = ['Halley Nathwani', 'Miles Evans']
__email__ = ['hnathwani@epri.com', 'mevans@epri.com']
__version__ = 'beta'  # beta version


from TechnologiesDER.BatterySizing import BatterySizing
from TechnologiesDER.CAESSizing import CAESSizing
from TechnologiesDER.CurtailPVSizing import CurtailPVSizing
from TechnologiesDER.ICESizing import ICESizing
from TechnologiesDER.CHP import CHP
from ValueStreamsDER.Reliability import Reliability
from ValueStreamsDER.FlexibleRamping import FlexibleRamping
from TechnologiesDER.LoadControllable import ControllableLoad

from storagevet.Scenario import Scenario

from cbaDER import CostBenefitAnalysis

import logging

u_logger = logging.getLogger('User')
e_logger = logging.getLogger('Error')


class ScenarioSizing(Scenario):
    """ A scenario is one simulation run in the model_parameters file.

    """

    def __init__(self, input_tree):
        """ Initialize a scenario.

        Args:
            input_tree (Dict): Dict of input attributes such as time_series, params, and monthly_data

        """
        Scenario.__init__(self, input_tree)

        self.technology_inputs_map.update({'CHP': input_tree.CHP})
        self.predispatch_service_inputs_map.update({'Reliability': input_tree.Reliability})
<<<<<<< HEAD
        self.service_input_map.update({'FlexR': input_tree.FlexR})

=======
>>>>>>> 79905bd3
        self.sizing_optimization = False
        u_logger.info("ScenarioDER (ScenarioSizing) initialized ...")

    def check_if_sizing_ders(self):
        """ This method will iterate through the initialized DER instances and return a logical OR of all of their
        'being_sized' methods.

        Returns: True if ANY DER is getting sized

        """
        for der in self.technologies.values():
            try:
                solve_for_size = der.being_sized()
            except AttributeError:
                solve_for_size = False
            if solve_for_size:
                return True
        return False

    def add_technology(self):
        """ Reads params and adds technology. Each technology gets initialized and their physical constraints are found.

        """
        ess_action_map = {
            'Battery': BatterySizing,
            'CAES': CAESSizing
        }

        for storage in ess_action_map.keys():
            inputs = self.technology_inputs_map[storage]
            if inputs is not None:
                tech_func = ess_action_map[storage]
                self.technologies["Storage"] = tech_func('Storage', inputs)
            u_logger.info("Finished adding storage...")

        generator_action_map = {
            'PV': CurtailPVSizing,
            'ICE': ICESizing,
            'CHP': CHP
        }

        for gen in generator_action_map.keys():
            inputs = self.technology_inputs_map[gen]
            if inputs is not None:
                tech_func = generator_action_map[gen]
                new_gen = tech_func(gen, inputs)
                new_gen.estimate_year_data(self.opt_years, self.frequency)
                self.technologies[gen] = new_gen
        u_logger.info("Finished adding generators...")

        load_action_map = {
            'Load': ControllableLoad
        }
        load_inputs = self.technology_inputs_map['Load']
        if load_inputs is not None:
            load_object = load_action_map['Load'](load_inputs)
            load_object.estimate_year_data(self.opt_years, self.frequency)
            self.technologies['Load'] = load_object
        u_logger.info("Finished adding load technologies...")

        self.active_objects['distributed energy resources'] = [self.technologies.keys()]
        self.sizing_optimization = self.check_if_sizing_ders()

    def add_services(self):
        """ Reads through params to determine which services are turned on or off. Then creates the corresponding
        service object and adds it to the list of services. Also generates a list of growth functions that apply to each
        service's timeseries data (to be used when adding growth data).

        Notes:
            This method needs to be applied after the technology has been initialized.
            ALL SERVICES ARE CONNECTED TO THE TECH

        """

        if self.predispatch_service_inputs_map['Reliability']:
            u_logger.info("Using: Reliability")
            inputs = self.predispatch_service_inputs_map['Reliability']
            new_service = Reliability(inputs, self.technologies, self.dt)
            new_service.estimate_year_data(self.opt_years, self.frequency)
            self.predispatch_services['Reliability'] = new_service
            self.predispatch_service_inputs_map.pop('Reliability')

        if self.service_input_map['FlexR']:
            u_logger.info("Using: Flexible Ramping")
            inputs = self.service_input_map['FlexR']
            new_service = FlexibleRamping(inputs, self.technologies, self.dt)
            new_service.estimate_year_data(self.opt_years, self.frequency)
            self.services['FlexR'] = new_service
            self.service_input_map.pop('FlexR')

        super().add_services()

    def optimize_problem_loop(self, annuity_scalar=1):
        """This function selects on opt_agg of data in self.time_series and calls optimization_problem on it. We determine if the
        optimization will be sizing and calculate a lifetime project NPV multiplier to pass into the optimization problem

        Args:
            annuity_scalar (float): a scalar value to be multiplied by any yearly cost or benefit that helps capture the cost/benefit over
                the entire project lifetime (only to be set iff sizing)

        """
        if self.sizing_optimization:
            annuity_scalar = CostBenefitAnalysis.annuity_scalar(**self.finance_inputs)

        super().optimize_problem_loop(annuity_scalar)<|MERGE_RESOLUTION|>--- conflicted
+++ resolved
@@ -48,11 +48,8 @@
 
         self.technology_inputs_map.update({'CHP': input_tree.CHP})
         self.predispatch_service_inputs_map.update({'Reliability': input_tree.Reliability})
-<<<<<<< HEAD
         self.service_input_map.update({'FlexR': input_tree.FlexR})
 
-=======
->>>>>>> 79905bd3
         self.sizing_optimization = False
         u_logger.info("ScenarioDER (ScenarioSizing) initialized ...")
 
