--- conflicted
+++ resolved
@@ -90,17 +90,9 @@
 
         for storage in ess_action_map.keys():  # this will cause merging errors -HN
             inputs = self.technology_inputs_map[storage]
-<<<<<<< HEAD
-            tech_func = ess_action_map[storage]
-            if storage == 'Battery':
-                self.technologies['Storage'] = tech_func(storage, self.power_kw['opt_agg'], inputs, self.cycle_life)
-            elif storage == 'CAES':
-                self.technologies['Storage'] = tech_func(storage, self.power_kw['opt_agg'], inputs)
-=======
             if inputs is not None:
                 tech_func = ess_action_map[storage]
                 self.technologies["Storage"] = tech_func('Storage', self.power_kw['opt_agg'], inputs)
->>>>>>> 7ce25b43
             u_logger.info("Finished adding storage...")
 
         generator_action_map = {
@@ -110,19 +102,12 @@
 
         for gen in generator_action_map.keys():
             inputs = self.technology_inputs_map[gen]
-<<<<<<< HEAD
-            new_gen = generator_action_map[gen](inputs)
-            new_gen.estimate_year_data(self.opt_years, self.frequency)
-            self.technologies[gen] = new_gen
-            u_logger.info("Finished adding generators...")
-=======
             if inputs is not None:
                 tech_func = generator_action_map[gen]
                 new_gen = tech_func(gen, inputs)
                 new_gen.estimate_year_data(self.opt_years, self.frequency)
                 self.technologies[gen] = new_gen
         u_logger.info("Finished adding generators...")
->>>>>>> 7ce25b43
 
         self.sizing_optimization = self.check_if_sizing_ders()
 
@@ -133,42 +118,10 @@
 
         Notes:
             This method needs to be applied after the technology has been initialized.
+            ALL SERVICES ARE CONNECTED TO THE TECH
 
         """
 
-<<<<<<< HEAD
-        predispatch_service_action_map = {
-            'Backup': storagevet.Backup,
-            'User': storagevet.UserConstraints,
-            'Reliability': Reliability
-        }
-        for service in self.active_objects['pre-dispatch']:
-            u_logger.info("Using: " + str(service))
-            inputs = self.predispatch_service_inputs_map[service]
-            service_func = predispatch_service_action_map[service]
-            new_service = service_func(inputs, self.technologies)
-            new_service.estimate_year_data(self.opt_years, self.frequency)
-            self.predispatch_services[service] = new_service
-
-        u_logger.info("Finished adding Predispatch Services for Value Stream")
-
-        service_action_map = {
-            'DA': storagevet.DAEnergyTimeShift,
-            'FR': storagevet.FrequencyRegulation,
-            'SR': storagevet.SpinningReserve,
-            'NSR': storagevet.NonspinningReserve,
-            'DCM': storagevet.DemandChargeReduction,
-            'retailTimeShift': storagevet.EnergyTimeShift,
-        }
-
-        for service in self.active_objects['service']:
-            u_logger.info("Using: " + str(service))
-            inputs = self.service_input_map[service]
-            service_func = service_action_map[service]
-            new_service = service_func(inputs, self.technologies)
-            new_service.estimate_year_data(self.opt_years, self.frequency)
-            self.services[service] = new_service
-=======
         if self.predispatch_service_inputs_map['Reliability']:
             u_logger.info("Using: Reliability")
             inputs = self.predispatch_service_inputs_map['Reliability']
@@ -176,7 +129,6 @@
             new_service.estimate_year_data(self.opt_years, self.frequency)
             self.predispatch_services['Reliability'] = new_service
             self.predispatch_service_inputs_map.pop('Reliability')
->>>>>>> 7ce25b43
 
         super().add_services()
 
