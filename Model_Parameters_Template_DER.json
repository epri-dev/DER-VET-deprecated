{
    "name": "None",
    "tags": {
        "Backup": {
            "1": {
                "active": "no",
                "keys": {}
            }
        },
        "Battery": {
            "1": {
                "active": "yes",
                "keys": {
                    "OMexpenses": {
                        "evaluation": {
                            "active": "n",
                            "value": "1"
                        },
                        "opt_value": "0",
                        "sensitivity": {
                            "active": "no",
                            "coupled": "None",
                            "value": "nan"
                        },
                        "type": "float"
                    },
                    "ccost": {
                        "evaluation": {
                            "active": "n",
                            "value": "0"
                        },
                        "opt_value": "0",
                        "sensitivity": {
                            "active": "no",
                            "coupled": "None",
                            "value": "nan"
                        },
                        "type": "float"
                    },
                    "ccost_kw": {
                        "evaluation": {
                            "active": "n",
                            "value": "100"
                        },
                        "opt_value": "100",
                        "sensitivity": {
                            "active": "no",
                            "coupled": "None",
                            "value": "nan"
                        },
                        "type": "float"
                    },
                    "ccost_kwh": {
                        "evaluation": {
                            "active": "n",
                            "value": "800"
                        },
                        "opt_value": "800",
                        "sensitivity": {
                            "active": "no",
                            "coupled": "None",
                            "value": "nan"
                        },
                        "type": "float"
                    },
                    "ch_max_rated": {
<<<<<<< HEAD
                        "opt_value": "200",
=======
                        "opt_value": "0",
>>>>>>> ffbc7ca5
                        "sensitivity": {
                            "active": "no",
                            "coupled": "None",
                            "value": "nan"
                        },
                        "type": "float"
                    },
                    "ch_min_rated": {
                        "opt_value": "0",
                        "sensitivity": {
                            "active": "no",
                            "coupled": "None",
                            "value": "nan"
                        },
                        "type": "float"
                    },
                    "construction_year": {
                        "opt_value": "2020",
                        "sensitivity": {
                            "active": "no",
                            "coupled": "None",
                            "value": "nan"
                        },
                        "type": "Period"
                    },
                    "cycle_life_filename": {
                        "opt_value": ".\\dervet\\storagevet\\Data\\Battery_Cycle_Life.csv",
                        "sensitivity": {
                            "active": "no",
                            "coupled": "None",
                            "value": "nan"
                        },
                        "type": "string"
                    },
                    "daily_cycle_limit": {
                        "opt_value": "0",
                        "sensitivity": {
                            "active": "no",
                            "coupled": "None",
                            "value": "nan"
                        },
                        "type": "float"
                    },
                    "decommissioning_cost": {
                        "opt_value": "4329",
                        "sensitivity": {
                            "active": "no",
                            "coupled": "None",
                            "value": "nan"
                        },
                        "type": "float"
                    },
                    "dis_max_rated": {
<<<<<<< HEAD
                        "opt_value": "200",
=======
                        "opt_value": "0",
>>>>>>> ffbc7ca5
                        "sensitivity": {
                            "active": "no",
                            "coupled": "None",
                            "value": "nan"
                        },
                        "type": "float"
                    },
                    "dis_min_rated": {
                        "opt_value": "0",
                        "sensitivity": {
                            "active": "no",
                            "coupled": "None",
                            "value": "nan"
                        },
                        "type": "float"
                    },
                    "duration_max": {
                        "opt_value": "0",
                        "sensitivity": {
                            "active": "no",
                            "coupled": "None",
                            "value": "nan"
                        },
                        "type": "float"
                    },
                    "ecc%": {
                        "opt_value": "0",
                        "sensitivity": {
                            "active": "no",
                            "coupled": "nan",
                            "value": "nan"
                        },
                        "type": "float"
                    },
                    "ene_max_rated": {
<<<<<<< HEAD
                        "opt_value": "1000",
=======
                        "opt_value": "0",
>>>>>>> ffbc7ca5
                        "sensitivity": {
                            "active": "no",
                            "coupled": "None",
                            "value": "nan"
                        },
                        "type": "float"
                    },
                    "expected_lifetime": {
<<<<<<< HEAD
                        "opt_value": "5",
=======
                        "opt_value": "99",
>>>>>>> ffbc7ca5
                        "sensitivity": {
                            "active": "no",
                            "coupled": "None",
                            "value": "nan"
                        },
                        "type": "int"
                    },
                    "fixedOM": {
                        "evaluation": {
                            "active": "n",
                            "value": "10"
                        },
                        "opt_value": "10",
                        "sensitivity": {
                            "active": "no",
                            "coupled": "None",
                            "value": "nan"
                        },
                        "type": "float"
                    },
                    "hp": {
                        "evaluation": {
                            "active": "n",
                            "value": "3"
                        },
                        "opt_value": "100",
                        "sensitivity": {
                            "active": "no",
                            "coupled": "None",
                            "value": "nan"
                        },
                        "type": "float"
                    },
                    "incl_cycle_degrade": {
                        "opt_value": "0",
                        "sensitivity": {
                            "active": "no",
                            "coupled": "None",
                            "value": "nan"
                        },
                        "type": "bool"
                    },
                    "incl_ts_charge_limits": {
                        "opt_value": "0",
                        "sensitivity": {
                            "active": "no",
                            "coupled": "None",
                            "value": "nan"
                        },
                        "type": "bool"
                    },
                    "incl_ts_discharge_limits": {
                        "opt_value": "0",
                        "sensitivity": {
                            "active": "no",
                            "coupled": "None",
                            "value": "nan"
                        },
                        "type": "bool"
                    },
                    "incl_ts_energy_limits": {
                        "opt_value": "0",
                        "sensitivity": {
                            "active": "no",
                            "coupled": "None",
                            "value": "nan"
                        },
                        "type": "bool"
                    },
                    "llsoc": {
                        "opt_value": "0",
                        "sensitivity": {
                            "active": "no",
                            "coupled": "None",
                            "value": "nan"
                        },
                        "type": "float"
                    },
                    "macrs_term": {
                        "evaluation": {
                            "active": "n",
                            "value": "7"
                        },
                        "opt_value": "3",
                        "sensitivity": {
                            "active": "no",
                            "coupled": "None",
                            "value": "nan"
                        },
                        "type": "float"
                    },
                    "name": {
                        "opt_value": "ES",
                        "sensitivity": {
                            "active": "no",
                            "coupled": "None",
                            "value": "nan"
                        },
                        "type": "string"
                    },
                    "nsr_response_time": {
                        "opt_value": "10",
                        "sensitivity": {
                            "active": "no",
                            "coupled": "None",
                            "value": "nan"
                        },
                        "type": "int"
                    },
                    "operation_year": {
                        "opt_value": "2020",
                        "sensitivity": {
                            "active": "no",
                            "coupled": "None",
                            "value": "nan"
                        },
                        "type": "Period"
                    },
                    "p_start_ch": {
                        "opt_value": "0",
                        "sensitivity": {
                            "active": "no",
                            "coupled": "None",
                            "value": "nan"
                        },
                        "type": "float"
                    },
                    "p_start_dis": {
                        "opt_value": "0",
                        "sensitivity": {
                            "active": "no",
                            "coupled": "None",
                            "value": "nan"
                        },
                        "type": "float"
                    },
                    "rcost": {
                        "evaluation": {
                            "active": "n",
                            "value": "0"
                        },
                        "opt_value": "0",
                        "sensitivity": {
                            "active": "no",
                            "coupled": "None",
                            "value": "nan"
                        },
                        "type": "float"
                    },
                    "rcost_kW": {
                        "evaluation": {
                            "active": "n",
                            "value": "100"
                        },
                        "opt_value": "100",
                        "sensitivity": {
                            "active": "no",
                            "coupled": "None",
                            "value": "nan"
                        },
                        "type": "float"
                    },
                    "rcost_kWh": {
                        "evaluation": {
                            "active": "n",
                            "value": "800"
                        },
                        "opt_value": "800",
                        "sensitivity": {
                            "active": "no",
                            "coupled": "None",
                            "value": "nan"
                        },
                        "type": "float"
                    },
                    "replaceable": {
                        "opt_value": "1",
                        "sensitivity": {
                            "active": "no",
                            "coupled": "None",
                            "value": "nan"
                        },
                        "type": "bool"
                    },
                    "replacement_construction_time": {
                        "opt_value": "2",
                        "sensitivity": {
                            "active": "no",
                            "coupled": "None",
                            "value": "nan"
                        },
                        "type": "int"
                    },
                    "rte": {
                        "opt_value": "85",
                        "sensitivity": {
                            "active": "no",
                            "coupled": "None",
                            "value": "nan"
                        },
                        "type": "float"
                    },
                    "salvage_value": {
                        "opt_value": "linear salvage value",
                        "sensitivity": {
                            "active": "no",
                            "coupled": "None",
                            "value": "nan"
                        },
                        "type": "float"
                    },
                    "sdr": {
                        "opt_value": "0",
                        "sensitivity": {
                            "active": "no",
                            "coupled": "None",
                            "value": "nan"
                        },
                        "type": "float"
                    },
                    "soc_target": {
                        "opt_value": "100",
                        "sensitivity": {
                            "active": "no",
                            "coupled": "None",
                            "value": "nan"
                        },
                        "type": "float"
                    },
                    "sr_response_time": {
                        "opt_value": "10",
                        "sensitivity": {
                            "active": "no",
                            "coupled": "None",
                            "value": "nan"
                        },
                        "type": "int"
                    },
                    "startup": {
                        "opt_value": "0",
                        "sensitivity": {
                            "active": "no",
                            "coupled": "None",
                            "value": "nan"
                        },
                        "type": "bool"
                    },
                    "startup_time": {
                        "opt_value": "10",
                        "sensitivity": {
                            "active": "no",
                            "coupled": "None",
                            "value": "nan"
                        },
                        "type": "int"
                    },
                    "state_of_health": {
                        "opt_value": "73",
                        "sensitivity": {
                            "active": "no",
                            "coupled": "nan",
                            "value": "nan"
                        },
                        "type": "float"
                    },
                    "ter": {
                        "opt_value": "7",
                        "sensitivity": {
                            "active": "no",
                            "coupled": "nan",
                            "value": "nan"
                        },
                        "type": "float"
                    },
                    "ulsoc": {
                        "opt_value": "100",
                        "sensitivity": {
                            "active": "no",
                            "coupled": "None",
                            "value": "nan"
                        },
                        "type": "float"
                    },
                    "user_ch_rated_max": {
                        "opt_value": "0",
                        "sensitivity": {
                            "active": "no",
                            "coupled": "None",
                            "value": "nan"
                        },
                        "type": "float"
                    },
                    "user_ch_rated_min": {
                        "opt_value": "0",
                        "sensitivity": {
                            "active": "no",
                            "coupled": "None",
                            "value": "nan"
                        },
                        "type": "float"
                    },
                    "user_dis_rated_max": {
                        "opt_value": "0",
                        "sensitivity": {
                            "active": "no",
                            "coupled": "None",
                            "value": "nan"
                        },
                        "type": "float"
                    },
                    "user_dis_rated_min": {
                        "opt_value": "0",
                        "sensitivity": {
                            "active": "no",
                            "coupled": "None",
                            "value": "nan"
                        },
                        "type": "float"
                    },
                    "user_ene_rated_max": {
                        "opt_value": "0",
                        "sensitivity": {
                            "active": "no",
                            "coupled": "None",
                            "value": "nan"
                        },
                        "type": "float"
                    },
                    "user_ene_rated_min": {
                        "opt_value": "0",
                        "sensitivity": {
                            "active": "no",
                            "coupled": "None",
                            "value": "nan"
                        },
                        "type": "float"
                    },
                    "yearly_degrade": {
                        "opt_value": "0",
                        "sensitivity": {
                            "active": "no",
                            "coupled": "None",
                            "value": "nan"
                        },
                        "type": "int"
                    }
                }
            }
        },
        "CAES": {
            "1": {
                "active": "no",
                "keys": {
                    "OMexpenses": {
                        "evaluation": {
                            "active": "nan",
                            "value": "nan"
                        },
                        "opt_value": "100",
                        "sensitivity": {
                            "active": "no",
                            "coupled": "None",
                            "value": "nan"
                        },
                        "type": "float"
                    },
                    "ccost": {
                        "evaluation": {
                            "active": "nan",
                            "value": "nan"
                        },
                        "opt_value": "0",
                        "sensitivity": {
                            "active": "no",
                            "coupled": "None",
                            "value": "nan"
                        },
                        "type": "float"
                    },
                    "ccost_kw": {
                        "evaluation": {
                            "active": "nan",
                            "value": "nan"
                        },
                        "opt_value": "100",
                        "sensitivity": {
                            "active": "no",
                            "coupled": "None",
                            "value": "nan"
                        },
                        "type": "float"
                    },
                    "ccost_kwh": {
                        "evaluation": {
                            "active": "nan",
                            "value": "nan"
                        },
                        "opt_value": "800",
                        "sensitivity": {
                            "active": "no",
                            "coupled": "None",
                            "value": "nan"
                        },
                        "type": "float"
                    },
                    "ch_max_rated": {
                        "evaluation": {
                            "active": "nan",
                            "value": "nan"
                        },
                        "opt_value": "2000",
                        "sensitivity": {
                            "active": "no",
                            "coupled": "None",
                            "value": "nan"
                        },
                        "type": "float"
                    },
                    "ch_min_rated": {
                        "evaluation": {
                            "active": "nan",
                            "value": "nan"
                        },
                        "opt_value": "0",
                        "sensitivity": {
                            "active": "no",
                            "coupled": "None",
                            "value": "nan"
                        },
                        "type": "float"
                    },
                    "daily_cycle_limit": {
                        "evaluation": {
                            "active": "nan",
                            "value": "nan"
                        },
                        "opt_value": "1",
                        "sensitivity": {
                            "active": "no",
                            "coupled": "None",
                            "value": "nan"
                        },
                        "type": "float"
                    },
                    "dis_max_rated": {
                        "evaluation": {
                            "active": "nan",
                            "value": "nan"
                        },
                        "opt_value": "2000",
                        "sensitivity": {
                            "active": "no",
                            "coupled": "None",
                            "value": "nan"
                        },
                        "type": "float"
                    },
                    "dis_min_rated": {
                        "evaluation": {
                            "active": "nan",
                            "value": "nan"
                        },
                        "opt_value": "0",
                        "sensitivity": {
                            "active": "no",
                            "coupled": "None",
                            "value": "nan"
                        },
                        "type": "float"
                    },
                    "duration_max": {
                        "opt_value": "0",
                        "sensitivity": {
                            "active": "no",
                            "coupled": "None",
                            "value": "nan"
                        },
                        "type": "float"
                    },
                    "ecc%": {
                        "opt_value": "0",
                        "sensitivity": {
                            "active": "no",
                            "coupled": "nan",
                            "value": "nan"
                        },
                        "type": "float"
                    },
                    "ene_max_rated": {
                        "evaluation": {
                            "active": "nan",
                            "value": "nan"
                        },
                        "opt_value": "10000",
                        "sensitivity": {
                            "active": "no",
                            "coupled": "None",
                            "value": "nan"
                        },
                        "type": "float"
                    },
                    "energy_ratio": {
                        "evaluation": {
                            "active": "nan",
                            "value": "nan"
                        },
                        "opt_value": "1.18",
                        "sensitivity": {
                            "active": "no",
                            "coupled": "None",
                            "value": "nan"
                        },
                        "type": "float"
                    },
                    "fixedOM": {
                        "evaluation": {
                            "active": "nan",
                            "value": "nan"
                        },
                        "opt_value": "1000",
                        "sensitivity": {
                            "active": "no",
                            "coupled": "None",
                            "value": "nan"
                        },
                        "type": "float"
                    },
                    "heat_rate_high": {
                        "evaluation": {
                            "active": "nan",
                            "value": "nan"
                        },
                        "opt_value": "4000",
                        "sensitivity": {
                            "active": "no",
                            "coupled": "None",
                            "value": "nan"
                        },
                        "type": "float"
                    },
                    "llsoc": {
                        "evaluation": {
                            "active": "nan",
                            "value": "nan"
                        },
                        "opt_value": "20",
                        "sensitivity": {
                            "active": "no",
                            "coupled": "None",
                            "value": "nan"
                        },
                        "type": "float"
                    },
                    "macrs_term": {
                        "evaluation": {
                            "active": "n",
                            "value": "0"
                        },
                        "opt_value": "3",
                        "sensitivity": {
                            "active": "no",
                            "coupled": "None",
                            "value": "nan"
                        },
                        "type": "float"
                    },
                    "name": {
                        "evaluation": {
                            "active": "nan",
                            "value": "nan"
                        },
                        "opt_value": "caes_name",
                        "sensitivity": {
                            "active": "no",
                            "coupled": "None",
                            "value": "nan"
                        },
                        "type": "string"
                    },
                    "nsr_response_time": {
                        "evaluation": {
                            "active": "nan",
                            "value": "nan"
                        },
                        "opt_value": "0",
                        "sensitivity": {
                            "active": "no",
                            "coupled": "None",
                            "value": "nan"
                        },
                        "type": "int"
                    },
                    "p_start_ch": {
                        "evaluation": {
                            "active": "nan",
                            "value": "nan"
                        },
                        "opt_value": "0",
                        "sensitivity": {
                            "active": "no",
                            "coupled": "None",
                            "value": "nan"
                        },
                        "type": "float"
                    },
                    "p_start_dis": {
                        "evaluation": {
                            "active": "nan",
                            "value": "nan"
                        },
                        "opt_value": "0",
                        "sensitivity": {
                            "active": "no",
                            "coupled": "None",
                            "value": "nan"
                        },
                        "type": "float"
                    },
                    "replacement_construction_time": {
                        "opt_value": "1",
                        "sensitivity": {
                            "active": "no",
                            "coupled": "None",
                            "value": "nan"
                        },
                        "type": "int"
                    },
                    "sdr": {
                        "evaluation": {
                            "active": "nan",
                            "value": "nan"
                        },
                        "opt_value": "0",
                        "sensitivity": {
                            "active": "no",
                            "coupled": "None",
                            "value": "nan"
                        },
                        "type": "float"
                    },
                    "soc_target": {
                        "evaluation": {
                            "active": "nan",
                            "value": "nan"
                        },
                        "opt_value": "50",
                        "sensitivity": {
                            "active": "no",
                            "coupled": "None",
                            "value": "nan"
                        },
                        "type": "float"
                    },
                    "sr_response_time": {
                        "evaluation": {
                            "active": "nan",
                            "value": "nan"
                        },
                        "opt_value": "0",
                        "sensitivity": {
                            "active": "no",
                            "coupled": "None",
                            "value": "nan"
                        },
                        "type": "int"
                    },
                    "startup": {
                        "evaluation": {
                            "active": "nan",
                            "value": "nan"
                        },
                        "opt_value": "0",
                        "sensitivity": {
                            "active": "no",
                            "coupled": "None",
                            "value": "nan"
                        },
                        "type": "bool"
                    },
                    "startup_time": {
                        "evaluation": {
                            "active": "nan",
                            "value": "nan"
                        },
                        "opt_value": "0",
                        "sensitivity": {
                            "active": "no",
                            "coupled": "None",
                            "value": "nan"
                        },
                        "type": "int"
                    },
                    "ulsoc": {
                        "evaluation": {
                            "active": "nan",
                            "value": "nan"
                        },
                        "opt_value": "100",
                        "sensitivity": {
                            "active": "no",
                            "coupled": "None",
                            "value": "nan"
                        },
                        "type": "float"
                    }
                }
            }
        },
        "CHP": {
            "1": {
                "active": "no",
                "keys": {
                    "ccost": {
                        "evaluation": {
                            "active": "n",
                            "value": "200"
                        },
                        "opt_value": "200",
                        "sensitivity": {
                            "active": "no",
                            "coupled": "None",
                            "value": "nan"
                        },
                        "type": "float"
                    },
                    "ccost_kW": {
                        "evaluation": {
                            "active": "n",
                            "value": "200"
                        },
                        "opt_value": "200",
                        "sensitivity": {
                            "active": "no",
                            "coupled": "None",
                            "value": "nan"
                        },
                        "type": "float"
                    },
                    "construction_year": {
                        "opt_value": "2017",
                        "sensitivity": {
                            "active": "no",
                            "coupled": "None",
                            "value": "nan"
                        },
                        "type": "Period"
                    },
                    "decommissioning_cost": {
                        "opt_value": "0",
                        "sensitivity": {
                            "active": "no",
                            "coupled": "None",
                            "value": "nan"
                        },
                        "type": "float"
                    },
                    "ecc%": {
                        "opt_value": "0",
                        "sensitivity": {
                            "active": "no",
                            "coupled": "nan",
                            "value": "nan"
                        },
                        "type": "float"
                    },
                    "electric_heat_ratio": {
                        "opt_value": "2",
                        "sensitivity": {
                            "active": "no",
                            "coupled": "None",
                            "value": "nan"
                        },
                        "type": "float"
                    },
                    "electric_ramp_rate": {
                        "opt_value": "5",
                        "sensitivity": {
                            "active": "no",
                            "coupled": "None",
                            "value": "nan"
                        },
                        "type": "float"
                    },
                    "expected_lifetime": {
                        "opt_value": "13",
                        "sensitivity": {
                            "active": "no",
                            "coupled": "None",
                            "value": "nan"
                        },
                        "type": "int"
                    },
                    "fixed_om_cost": {
                        "evaluation": {
                            "active": "n",
                            "value": "12"
                        },
                        "opt_value": "12",
                        "sensitivity": {
                            "active": "no",
                            "coupled": "None",
                            "value": "nan"
                        },
                        "type": "float"
                    },
                    "heat_rate": {
                        "opt_value": "1",
                        "sensitivity": {
                            "active": "no",
                            "coupled": "None",
                            "value": "nan"
                        },
                        "type": "float"
                    },
                    "macrs_term": {
                        "evaluation": {
                            "active": "n",
                            "value": "3"
                        },
                        "opt_value": "3",
                        "sensitivity": {
                            "active": "no",
                            "coupled": "None",
                            "value": "nan"
                        },
                        "type": "float"
                    },
                    "max_rated_capacity": {
                        "opt_value": "2000",
                        "sensitivity": {
                            "active": "no",
                            "coupled": "None",
                            "value": "nan"
                        },
                        "type": "float"
                    },
                    "max_steam_ratio": {
                        "opt_value": "1",
                        "sensitivity": {
                            "active": "no",
                            "coupled": "nan",
                            "value": "nan"
                        },
                        "type": "float"
                    },
                    "min_power": {
                        "opt_value": "0",
                        "sensitivity": {
                            "active": "no",
                            "coupled": "None",
                            "value": "nan"
                        },
                        "type": "float"
                    },
                    "min_rated_capacity": {
                        "opt_value": "0",
                        "sensitivity": {
                            "active": "no",
                            "coupled": "None",
                            "value": "nan"
                        },
                        "type": "float"
                    },
                    "n": {
                        "evaluation": {
                            "active": "nan",
                            "value": "nan"
                        },
                        "opt_value": "1",
                        "sensitivity": {
                            "active": "no",
                            "coupled": "None",
                            "value": "nan"
                        },
                        "type": "int"
                    },
                    "name": {
                        "opt_value": "chp gen 1",
                        "sensitivity": {
                            "active": "no",
                            "coupled": "nan",
                            "value": "nan"
                        },
                        "type": "string"
                    },
                    "nsr_response_time": {
                        "opt_value": "10",
                        "sensitivity": {
                            "active": "no",
                            "coupled": "None",
                            "value": "nan"
                        },
                        "type": "int"
                    },
                    "operation_year": {
                        "opt_value": "2017",
                        "sensitivity": {
                            "active": "no",
                            "coupled": "None",
                            "value": "nan"
                        },
                        "type": "Period"
                    },
                    "rated_capacity": {
                        "opt_value": "0",
                        "sensitivity": {
                            "active": "no",
                            "coupled": "None",
                            "value": "nan"
                        },
                        "type": "float"
                    },
                    "rcost": {
                        "evaluation": {
                            "active": "n",
                            "value": "200"
                        },
                        "opt_value": "200",
                        "sensitivity": {
                            "active": "no",
                            "coupled": "None",
                            "value": "nan"
                        },
                        "type": "float"
                    },
                    "rcost_kW": {
                        "evaluation": {
                            "active": "n",
                            "value": "200"
                        },
                        "opt_value": "200",
                        "sensitivity": {
                            "active": "no",
                            "coupled": "None",
                            "value": "nan"
                        },
                        "type": "float"
                    },
                    "replaceable": {
                        "opt_value": "0",
                        "sensitivity": {
                            "active": "no",
                            "coupled": "None",
                            "value": "nan"
                        },
                        "type": "bool"
                    },
                    "replacement_construction_time": {
                        "opt_value": "1",
                        "sensitivity": {
                            "active": "no",
                            "coupled": "None",
                            "value": "nan"
                        },
                        "type": "int"
                    },
                    "salvage_value": {
                        "opt_value": "0",
                        "sensitivity": {
                            "active": "no",
                            "coupled": "None",
                            "value": "nan"
                        },
                        "type": "float"
                    },
                    "sr_response_time": {
                        "opt_value": "10",
                        "sensitivity": {
                            "active": "no",
                            "coupled": "None",
                            "value": "nan"
                        },
                        "type": "int"
                    },
                    "startup_time": {
                        "opt_value": "0",
                        "sensitivity": {
                            "active": "no",
                            "coupled": "None",
                            "value": "nan"
                        },
                        "type": "int"
                    },
                    "ter": {
                        "opt_value": "7",
                        "sensitivity": {
                            "active": "no",
                            "coupled": "nan",
                            "value": "nan"
                        },
                        "type": "nan"
                    },
                    "variable_om_cost": {
                        "evaluation": {
                            "active": "n",
                            "value": "10"
                        },
                        "opt_value": "10",
                        "sensitivity": {
                            "active": "no",
                            "coupled": "None",
                            "value": "nan"
                        },
                        "type": "float"
                    }
                }
            }
        },
        "ControllableLoad": {
            "1": {
                "active": "no",
                "keys": {
                    "construction_year": {
                        "opt_value": "2017",
                        "sensitivity": {
                            "active": "no",
                            "coupled": "None",
                            "value": "nan"
                        },
                        "type": "Period"
                    },
                    "decommissioning_cost": {
                        "opt_value": "0",
                        "sensitivity": {
                            "active": "no",
                            "coupled": "None",
                            "value": "nan"
                        },
                        "type": "float"
                    },
                    "duration": {
                        "opt_value": "4",
                        "sensitivity": {
                            "active": "no",
                            "coupled": "None",
                            "value": "nan"
                        },
                        "type": "float"
                    },
                    "ecc%": {
                        "opt_value": "0",
                        "sensitivity": {
                            "active": "no",
                            "coupled": "nan",
                            "value": "nan"
                        },
                        "type": "float"
                    },
                    "expected_lifetime": {
                        "opt_value": "13",
                        "sensitivity": {
                            "active": "no",
                            "coupled": "None",
                            "value": "nan"
                        },
                        "type": "int"
                    },
                    "name": {
                        "opt_value": "Demand Response Tech",
                        "sensitivity": {
                            "active": "no",
                            "coupled": "None",
                            "value": "nan"
                        },
                        "type": "string"
                    },
                    "nsr_response_time": {
                        "opt_value": "10",
                        "sensitivity": {
                            "active": "no",
                            "coupled": "None",
                            "value": "nan"
                        },
                        "type": "int"
                    },
                    "operation_year": {
                        "opt_value": "2017",
                        "sensitivity": {
                            "active": "no",
                            "coupled": "None",
                            "value": "nan"
                        },
                        "type": "Period"
                    },
                    "power_rating": {
                        "opt_value": "100",
                        "sensitivity": {
                            "active": "no",
                            "coupled": "None",
                            "value": "nan"
                        },
                        "type": "float"
                    },
                    "replaceable": {
                        "opt_value": "0",
                        "sensitivity": {
                            "active": "no",
                            "coupled": "None",
                            "value": "nan"
                        },
                        "type": "bool"
                    },
                    "salvage_value": {
                        "opt_value": "0",
                        "sensitivity": {
                            "active": "no",
                            "coupled": "None",
                            "value": "nan"
                        },
                        "type": "float"
                    },
                    "sr_response_time": {
                        "opt_value": "10",
                        "sensitivity": {
                            "active": "no",
                            "coupled": "None",
                            "value": "nan"
                        },
                        "type": "int"
                    },
                    "startup_time": {
                        "opt_value": "0",
                        "sensitivity": {
                            "active": "no",
                            "coupled": "None",
                            "value": "nan"
                        },
                        "type": "int"
                    },
                    "ter": {
                        "opt_value": "7",
                        "sensitivity": {
                            "active": "no",
                            "coupled": "nan",
                            "value": "nan"
                        },
                        "type": "nan"
                    }
                }
            }
        },
        "DA": {
            "1": {
                "active": "no",
                "keys": {
                    "growth": {
                        "opt_value": "0",
                        "sensitivity": {
                            "active": "no",
                            "coupled": "None",
                            "value": "nan"
                        },
                        "type": "float"
                    }
                }
            }
        },
        "DCM": {
            "1": {
                "active": "no",
                "keys": {
                    "growth": {
                        "opt_value": "5",
                        "sensitivity": {
                            "active": "no",
                            "coupled": "None",
                            "value": "nan"
                        },
                        "type": "float"
                    }
                }
            }
        },
        "DR": {
            "1": {
                "active": "no",
                "keys": {
                    "day_ahead": {
                        "evaluation": {
                            "active": "nan",
                            "value": "nan"
                        },
                        "opt_value": "1",
                        "sensitivity": {
                            "active": "no",
                            "coupled": "None",
                            "value": "nan"
                        },
                        "type": "bool"
                    },
                    "days": {
                        "evaluation": {
                            "active": "nan",
                            "value": "nan"
                        },
                        "opt_value": "10",
                        "sensitivity": {
                            "active": "no",
                            "coupled": "None",
                            "value": "nan"
                        },
                        "type": "int"
                    },
                    "growth": {
                        "evaluation": {
                            "active": "nan",
                            "value": "nan"
                        },
                        "opt_value": "0",
                        "sensitivity": {
                            "active": "no",
                            "coupled": "None",
                            "value": "nan"
                        },
                        "type": "float"
                    },
                    "length": {
                        "evaluation": {
                            "active": "nan",
                            "value": "nan"
                        },
                        "opt_value": "4",
                        "sensitivity": {
                            "active": "no",
                            "coupled": "None",
                            "value": "nan"
                        },
                        "type": "string/int"
                    },
                    "program_end_hour": {
                        "evaluation": {
                            "active": "nan",
                            "value": "nan"
                        },
                        "opt_value": "nan",
                        "sensitivity": {
                            "active": "no",
                            "coupled": "None",
                            "value": "nan"
                        },
                        "type": "string/int"
                    },
                    "program_start_hour": {
                        "evaluation": {
                            "active": "nan",
                            "value": "nan"
                        },
                        "opt_value": "11",
                        "sensitivity": {
                            "active": "no",
                            "coupled": "None",
                            "value": "nan"
                        },
                        "type": "int"
                    },
                    "weekend": {
                        "evaluation": {
                            "active": "nan",
                            "value": "nan"
                        },
                        "opt_value": "0",
                        "sensitivity": {
                            "active": "no",
                            "coupled": "None",
                            "value": "nan"
                        },
                        "type": "bool"
                    }
                }
            }
        },
        "Deferral": {
            "1": {
                "active": "no",
                "keys": {
                    "growth": {
                        "opt_value": "0",
                        "sensitivity": {
                            "active": "no",
                            "coupled": "None",
                            "value": "nan"
                        },
                        "type": "float"
                    },
                    "min_year_objective": {
                        "evaluation": {
                            "active": "nan",
                            "value": "nan"
                        },
                        "opt_value": "5",
                        "sensitivity": {
                            "active": "nan",
                            "coupled": "nan",
                            "value": "nan"
                        },
                        "type": "int"
                    },
                    "planned_load_limit": {
                        "opt_value": "11000",
                        "sensitivity": {
                            "active": "no",
                            "coupled": "None",
                            "value": "nan"
                        },
                        "type": "float"
                    },
                    "price": {
                        "evaluation": {
                            "active": "n",
                            "value": "1000"
                        },
                        "opt_value": "10000",
                        "sensitivity": {
                            "active": "no",
                            "coupled": "None",
                            "value": "nan"
                        },
                        "type": "float"
                    },
                    "reverse_power_flow_limit": {
                        "opt_value": "-11000",
                        "sensitivity": {
                            "active": "no",
                            "coupled": "None",
                            "value": "nan"
                        },
                        "type": "float"
                    }
                }
            }
        },
        "ElectricVehicle1": {
            "1": {
                "active": "no",
                "keys": {
                    "ccost": {
                        "opt_value": "0",
                        "sensitivity": {
                            "active": "no",
                            "coupled": "None",
                            "value": "nan"
                        },
                        "type": "float"
                    },
                    "ch_max_rated": {
                        "opt_value": "27",
                        "sensitivity": {
                            "active": "no",
                            "coupled": "None",
                            "value": "nan"
                        },
                        "type": "float"
                    },
                    "ch_min_rated": {
                        "opt_value": "0",
                        "sensitivity": {
                            "active": "no",
                            "coupled": "None",
                            "value": "nan"
                        },
                        "type": "float"
                    },
                    "construction_year": {
                        "opt_value": "1/1/2017",
                        "sensitivity": {
                            "active": "no",
                            "coupled": "None",
                            "value": "nan"
                        },
                        "type": "Timestamp"
                    },
                    "decommissioning_cost": {
                        "opt_value": "0",
                        "sensitivity": {
                            "active": "no",
                            "coupled": "None",
                            "value": "nan"
                        },
                        "type": "float"
                    },
                    "ecc%": {
                        "opt_value": "0",
                        "sensitivity": {
                            "active": "no",
                            "coupled": "nan",
                            "value": "nan"
                        },
                        "type": "float"
                    },
                    "ene_target": {
                        "opt_value": "40",
                        "sensitivity": {
                            "active": "no",
                            "coupled": "None",
                            "value": "nan"
                        },
                        "type": "float"
                    },
                    "expected_lifetime": {
                        "opt_value": "13",
                        "sensitivity": {
                            "active": "no",
                            "coupled": "None",
                            "value": "nan"
                        },
                        "type": "int"
                    },
                    "fixed_om": {
                        "opt_value": "100",
                        "sensitivity": {
                            "active": "no",
                            "coupled": "None",
                            "value": "nan"
                        },
                        "type": "float"
                    },
                    "macrs_term": {
                        "evaluation": {
                            "active": "n",
                            "value": "0"
                        },
                        "opt_value": "3",
                        "sensitivity": {
                            "active": "no",
                            "coupled": "None",
                            "value": "nan"
                        },
                        "type": "float"
                    },
                    "name": {
                        "opt_value": "Controllable EV",
                        "sensitivity": {
                            "active": "no",
                            "coupled": "nan",
                            "value": "nan"
                        },
                        "type": "string"
                    },
                    "nsr_response_time": {
                        "opt_value": "0",
                        "sensitivity": {
                            "active": "no",
                            "coupled": "None",
                            "value": "nan"
                        },
                        "type": "int"
                    },
                    "operation_year": {
                        "opt_value": "1/1/2017",
                        "sensitivity": {
                            "active": "no",
                            "coupled": "None",
                            "value": "nan"
                        },
                        "type": "Timestamp"
                    },
                    "plugin_time": {
                        "opt_value": "20",
                        "sensitivity": {
                            "active": "no",
                            "coupled": "None",
                            "value": "nan"
                        },
                        "type": "int"
                    },
                    "plugout_time": {
                        "opt_value": "6",
                        "sensitivity": {
                            "active": "no",
                            "coupled": "None",
                            "value": "nan"
                        },
                        "type": "int"
                    },
                    "rcost": {
                        "opt_value": "0",
                        "sensitivity": {
                            "active": "no",
                            "coupled": "None",
                            "value": "nan"
                        },
                        "type": "float"
                    },
                    "replaceable": {
                        "opt_value": "0",
                        "sensitivity": {
                            "active": "no",
                            "coupled": "None",
                            "value": "nan"
                        },
                        "type": "bool"
                    },
                    "replacement_construction_time": {
                        "opt_value": "1",
                        "sensitivity": {
                            "active": "no",
                            "coupled": "None",
                            "value": "nan"
                        },
                        "type": "int"
                    },
                    "salvage_value": {
                        "opt_value": "0",
                        "sensitivity": {
                            "active": "no",
                            "coupled": "None",
                            "value": "nan"
                        },
                        "type": "float"
                    },
                    "sr_response_time": {
                        "opt_value": "0",
                        "sensitivity": {
                            "active": "no",
                            "coupled": "None",
                            "value": "nan"
                        },
                        "type": "int"
                    },
                    "startup_time": {
                        "opt_value": "0",
                        "sensitivity": {
                            "active": "no",
                            "coupled": "None",
                            "value": "nan"
                        },
                        "type": "int"
                    },
                    "ter": {
                        "opt_value": "7",
                        "sensitivity": {
                            "active": "no",
                            "coupled": "nan",
                            "value": "nan"
                        },
                        "type": "nan"
                    }
                }
            }
        },
        "ElectricVehicle2": {
            "1": {
                "active": "no",
                "keys": {
                    "ccost": {
                        "opt_value": "0",
                        "sensitivity": {
                            "active": "no",
                            "coupled": "None",
                            "value": "nan"
                        },
                        "type": "float"
                    },
                    "construction_year": {
                        "opt_value": "1/1/2017",
                        "sensitivity": {
                            "active": "no",
                            "coupled": "None",
                            "value": "nan"
                        },
                        "type": "Timestamp"
                    },
                    "decommissioning_cost": {
                        "opt_value": "0",
                        "sensitivity": {
                            "active": "no",
                            "coupled": "None",
                            "value": "nan"
                        },
                        "type": "float"
                    },
                    "ecc%": {
                        "opt_value": "0",
                        "sensitivity": {
                            "active": "no",
                            "coupled": "nan",
                            "value": "nan"
                        },
                        "type": "float"
                    },
                    "expected_lifetime": {
                        "opt_value": "13",
                        "sensitivity": {
                            "active": "no",
                            "coupled": "None",
                            "value": "nan"
                        },
                        "type": "int"
                    },
                    "fixed_om": {
                        "opt_value": "1000",
                        "sensitivity": {
                            "active": "no",
                            "coupled": "None",
                            "value": "nan"
                        },
                        "type": "float"
                    },
                    "lost_load_cost": {
                        "opt_value": "30",
                        "sensitivity": {
                            "active": "no",
                            "coupled": "None",
                            "value": "nan"
                        },
                        "type": "float"
                    },
                    "macrs_term": {
                        "evaluation": {
                            "active": "n",
                            "value": "0"
                        },
                        "opt_value": "3",
                        "sensitivity": {
                            "active": "no",
                            "coupled": "None",
                            "value": "nan"
                        },
                        "type": "float"
                    },
                    "max_load_ctrl": {
                        "opt_value": "30",
                        "sensitivity": {
                            "active": "no",
                            "coupled": "None",
                            "value": "nan"
                        },
                        "type": "float"
                    },
                    "name": {
                        "opt_value": "Partially controllable EV fleet",
                        "sensitivity": {
                            "active": "no",
                            "coupled": "None",
                            "value": "nan"
                        },
                        "type": "string"
                    },
                    "nsr_response_time": {
                        "opt_value": "0",
                        "sensitivity": {
                            "active": "no",
                            "coupled": "None",
                            "value": "nan"
                        },
                        "type": "int"
                    },
                    "operation_year": {
                        "opt_value": "1/1/2017",
                        "sensitivity": {
                            "active": "no",
                            "coupled": "None",
                            "value": "nan"
                        },
                        "type": "Timestamp"
                    },
                    "rcost": {
                        "opt_value": "0",
                        "sensitivity": {
                            "active": "no",
                            "coupled": "None",
                            "value": "nan"
                        },
                        "type": "float"
                    },
                    "replaceable": {
                        "opt_value": "0",
                        "sensitivity": {
                            "active": "no",
                            "coupled": "None",
                            "value": "nan"
                        },
                        "type": "bool"
                    },
                    "replacement_construction_time": {
                        "opt_value": "1",
                        "sensitivity": {
                            "active": "no",
                            "coupled": "None",
                            "value": "nan"
                        },
                        "type": "int"
                    },
                    "salvage_value": {
                        "opt_value": "0",
                        "sensitivity": {
                            "active": "no",
                            "coupled": "None",
                            "value": "nan"
                        },
                        "type": "float"
                    },
                    "sr_response_time": {
                        "opt_value": "0",
                        "sensitivity": {
                            "active": "no",
                            "coupled": "None",
                            "value": "nan"
                        },
                        "type": "int"
                    },
                    "startup_time": {
                        "opt_value": "0",
                        "sensitivity": {
                            "active": "no",
                            "coupled": "None",
                            "value": "nan"
                        },
                        "type": "int"
                    },
                    "ter": {
                        "opt_value": "7",
                        "sensitivity": {
                            "active": "no",
                            "coupled": "nan",
                            "value": "nan"
                        },
                        "type": "nan"
                    }
                }
            }
        },
        "FR": {
            "1": {
                "active": "no",
                "keys": {
                    "CombinedMarket": {
                        "opt_value": "0",
                        "sensitivity": {
                            "active": "no",
                            "coupled": "None",
                            "value": "nan"
                        },
                        "type": "bool"
                    },
                    "d_ts_constraints": {
                        "opt_value": "1",
                        "sensitivity": {
                            "active": "no",
                            "coupled": "None",
                            "value": "nan"
                        },
                        "type": "bool"
                    },
                    "duration": {
                        "opt_value": "0",
                        "sensitivity": {
                            "active": "no",
                            "coupled": "None",
                            "value": "nan"
                        },
                        "type": "float"
                    },
                    "energyprice_growth": {
                        "opt_value": "5",
                        "sensitivity": {
                            "active": "no",
                            "coupled": "None",
                            "value": "nan"
                        },
                        "type": "float"
                    },
                    "eod": {
                        "opt_value": "0.3",
                        "sensitivity": {
                            "active": "no",
                            "coupled": "None",
                            "value": "nan"
                        },
                        "type": "float"
                    },
                    "eou": {
                        "opt_value": "0.3",
                        "sensitivity": {
                            "active": "no",
                            "coupled": "None",
                            "value": "nan"
                        },
                        "type": "float"
                    },
                    "growth": {
                        "opt_value": "2",
                        "sensitivity": {
                            "active": "no",
                            "coupled": "None",
                            "value": "nan"
                        },
                        "type": "float"
                    },
                    "u_ts_constraints": {
                        "opt_value": "1",
                        "sensitivity": {
                            "active": "no",
                            "coupled": "None",
                            "value": "nan"
                        },
                        "type": "bool"
                    }
                }
            }
        },
        "Finance": {
            ".": {
                "active": "yes",
                "keys": {
                    "analysis_horizon_mode": {
                        "opt_value": "1",
                        "sensitivity": {
                            "active": "no",
                            "coupled": "None",
                            "value": "nan"
                        },
                        "type": "int"
                    },
                    "customer_tariff_filename": {
                        "evaluation": {
                            "active": "n",
                            "value": ".\\dervet\\storagevet\\Data\\tariff.csv"
                        },
                        "opt_value": ".\\dervet\\storagevet\\Data\\tariff.csv",
                        "sensitivity": {
                            "active": "no",
                            "coupled": "None",
                            "value": "nan"
                        },
                        "type": "string"
                    },
                    "external_incentives": {
                        "evaluation": {
                            "active": "n",
                            "value": "1"
                        },
                        "opt_value": "0",
                        "sensitivity": {
                            "active": "no",
                            "coupled": "None",
                            "value": "nan"
                        },
                        "type": "bool"
                    },
                    "federal_tax_rate": {
                        "opt_value": "3",
                        "sensitivity": {
                            "active": "no",
                            "coupled": "None",
                            "value": "nan"
                        },
                        "type": "float"
                    },
                    "inflation_rate": {
                        "evaluation": {
                            "active": "n",
                            "value": "3"
                        },
                        "opt_value": "3",
                        "sensitivity": {
                            "active": "no",
                            "coupled": "None",
                            "value": "nan"
                        },
                        "type": "float"
                    },
                    "npv_discount_rate": {
                        "evaluation": {
                            "active": "n",
                            "value": "7"
                        },
                        "opt_value": "7",
                        "sensitivity": {
                            "active": "no",
                            "coupled": "None",
                            "value": "nan"
                        },
                        "type": "float"
                    },
                    "property_tax_rate": {
                        "opt_value": "3",
                        "sensitivity": {
                            "active": "no",
                            "coupled": "None",
                            "value": "nan"
                        },
                        "type": "float"
                    },
                    "state_tax_rate": {
                        "opt_value": "3",
                        "sensitivity": {
                            "active": "no",
                            "coupled": "None",
                            "value": "nan"
                        },
                        "type": "float"
                    },
                    "yearly_data_filename": {
                        "evaluation": {
                            "active": "n",
                            "value": ".\\dervet\\storagevet\\Data\\yearly_data.csv"
                        },
                        "opt_value": ".\\dervet\\storagevet\\Data\\yearly_data.csv",
                        "sensitivity": {
                            "active": "no",
                            "coupled": "None",
                            "value": "nan"
                        },
                        "type": "string"
                    }
                }
            }
        },
        "ICE": {
            "1": {
                "active": "no",
                "keys": {
                    "ccost": {
                        "evaluation": {
                            "active": "n",
                            "value": "200"
                        },
                        "opt_value": "200",
                        "sensitivity": {
                            "active": "no",
                            "coupled": "None",
                            "value": "nan"
                        },
                        "type": "float"
                    },
                    "ccost_kW": {
                        "evaluation": {
                            "active": "n",
                            "value": "200"
                        },
                        "opt_value": "200",
                        "sensitivity": {
                            "active": "no",
                            "coupled": "None",
                            "value": "nan"
                        },
                        "type": "float"
                    },
                    "construction_year": {
                        "opt_value": "2017",
                        "sensitivity": {
                            "active": "no",
                            "coupled": "None",
                            "value": "nan"
                        },
                        "type": "Period"
                    },
                    "decommissioning_cost": {
                        "opt_value": "0",
                        "sensitivity": {
                            "active": "no",
                            "coupled": "None",
                            "value": "nan"
                        },
                        "type": "float"
                    },
                    "ecc%": {
                        "opt_value": "0",
                        "sensitivity": {
                            "active": "no",
                            "coupled": "nan",
                            "value": "nan"
                        },
                        "type": "float"
                    },
                    "efficiency": {
                        "opt_value": "0.15",
                        "sensitivity": {
                            "active": "no",
                            "coupled": "None",
                            "value": "nan"
                        },
                        "type": "float"
                    },
                    "expected_lifetime": {
                        "opt_value": "13",
                        "sensitivity": {
                            "active": "no",
                            "coupled": "None",
                            "value": "nan"
                        },
                        "type": "int"
                    },
                    "fixed_om_cost": {
                        "evaluation": {
                            "active": "n",
                            "value": "12"
                        },
                        "opt_value": "12",
                        "sensitivity": {
                            "active": "no",
                            "coupled": "None",
                            "value": "nan"
                        },
                        "type": "float"
                    },
                    "fuel_cost": {
                        "evaluation": {
                            "active": "n",
                            "value": "3.5"
                        },
                        "opt_value": "3.5",
                        "sensitivity": {
                            "active": "no",
                            "coupled": "None",
                            "value": "nan"
                        },
                        "type": "float"
                    },
                    "macrs_term": {
                        "evaluation": {
                            "active": "n",
                            "value": "3"
                        },
                        "opt_value": "3",
                        "sensitivity": {
                            "active": "no",
                            "coupled": "None",
                            "value": "nan"
                        },
                        "type": "float"
                    },
                    "max_rated_capacity": {
                        "opt_value": "200",
                        "sensitivity": {
                            "active": "no",
                            "coupled": "None",
                            "value": "nan"
                        },
                        "type": "float"
                    },
                    "min_power": {
                        "opt_value": "100",
                        "sensitivity": {
                            "active": "no",
                            "coupled": "None",
                            "value": "nan"
                        },
                        "type": "float"
                    },
                    "min_rated_capacity": {
                        "opt_value": "0",
                        "sensitivity": {
                            "active": "no",
                            "coupled": "None",
                            "value": "nan"
                        },
                        "type": "float"
                    },
                    "n": {
                        "evaluation": {
                            "active": "nan",
                            "value": "nan"
                        },
                        "opt_value": "2",
                        "sensitivity": {
                            "active": "no",
                            "coupled": "None",
                            "value": "nan"
                        },
                        "type": "int"
                    },
                    "name": {
                        "opt_value": "ice gen",
                        "sensitivity": {
                            "active": "no",
                            "coupled": "nan",
                            "value": "nan"
                        },
                        "type": "string"
                    },
                    "nsr_response_time": {
                        "opt_value": "10",
                        "sensitivity": {
                            "active": "no",
                            "coupled": "None",
                            "value": "nan"
                        },
                        "type": "int"
                    },
                    "operation_year": {
                        "opt_value": "2017",
                        "sensitivity": {
                            "active": "no",
                            "coupled": "None",
                            "value": "nan"
                        },
                        "type": "Period"
                    },
                    "rated_capacity": {
                        "opt_value": "4000",
                        "sensitivity": {
                            "active": "no",
                            "coupled": "None",
                            "value": "nan"
                        },
                        "type": "float"
                    },
                    "rcost": {
                        "evaluation": {
                            "active": "n",
                            "value": "200"
                        },
                        "opt_value": "200",
                        "sensitivity": {
                            "active": "no",
                            "coupled": "None",
                            "value": "nan"
                        },
                        "type": "float"
                    },
                    "rcost_kW": {
                        "evaluation": {
                            "active": "n",
                            "value": "200"
                        },
                        "opt_value": "200",
                        "sensitivity": {
                            "active": "no",
                            "coupled": "None",
                            "value": "nan"
                        },
                        "type": "float"
                    },
                    "replaceable": {
                        "opt_value": "0",
                        "sensitivity": {
                            "active": "no",
                            "coupled": "None",
                            "value": "nan"
                        },
                        "type": "bool"
                    },
                    "replacement_construction_time": {
                        "opt_value": "1",
                        "sensitivity": {
                            "active": "no",
                            "coupled": "None",
                            "value": "nan"
                        },
                        "type": "int"
                    },
                    "salvage_value": {
                        "opt_value": "0",
                        "sensitivity": {
                            "active": "no",
                            "coupled": "None",
                            "value": "nan"
                        },
                        "type": "float"
                    },
                    "sr_response_time": {
                        "opt_value": "10",
                        "sensitivity": {
                            "active": "no",
                            "coupled": "None",
                            "value": "nan"
                        },
                        "type": "int"
                    },
                    "startup_time": {
                        "opt_value": "0",
                        "sensitivity": {
                            "active": "no",
                            "coupled": "None",
                            "value": "nan"
                        },
                        "type": "int"
                    },
                    "ter": {
                        "opt_value": "7",
                        "sensitivity": {
                            "active": "no",
                            "coupled": "nan",
                            "value": "nan"
                        },
                        "type": "nan"
                    },
                    "variable_om_cost": {
                        "evaluation": {
                            "active": "n",
                            "value": "10"
                        },
                        "opt_value": "10",
                        "sensitivity": {
                            "active": "no",
                            "coupled": "None",
                            "value": "nan"
                        },
                        "type": "float"
                    }
                }
            }
        },
        "LF": {
            "1": {
                "active": "no",
                "keys": {
                    "CombinedMarket": {
                        "opt_value": "0",
                        "sensitivity": {
                            "active": "no",
                            "coupled": "None",
                            "value": "nan"
                        },
                        "type": "bool"
                    },
                    "d_ts_constraints": {
                        "opt_value": "1",
                        "sensitivity": {
                            "active": "no",
                            "coupled": "None",
                            "value": "nan"
                        },
                        "type": "bool"
                    },
                    "duration": {
                        "opt_value": "0",
                        "sensitivity": {
                            "active": "no",
                            "coupled": "None",
                            "value": "nan"
                        },
                        "type": "float"
                    },
                    "energyprice_growth": {
                        "opt_value": "5",
                        "sensitivity": {
                            "active": "no",
                            "coupled": "None",
                            "value": "nan"
                        },
                        "type": "float"
                    },
                    "growth": {
                        "opt_value": "2",
                        "sensitivity": {
                            "active": "no",
                            "coupled": "None",
                            "value": "nan"
                        },
                        "type": "float"
                    },
                    "u_ts_constraints": {
                        "opt_value": "1",
                        "sensitivity": {
                            "active": "no",
                            "coupled": "None",
                            "value": "nan"
                        },
                        "type": "bool"
                    }
                }
            }
        },
        "NSR": {
            "1": {
                "active": "no",
                "keys": {
                    "duration": {
                        "opt_value": "0",
                        "sensitivity": {
                            "active": "no",
                            "coupled": "None",
                            "value": "nan"
                        },
                        "type": "float"
                    },
                    "growth": {
                        "opt_value": "2",
                        "sensitivity": {
                            "active": "no",
                            "coupled": "None",
                            "value": "nan"
                        },
                        "type": "float"
                    },
                    "ts_constraints": {
                        "opt_value": "1",
                        "sensitivity": {
                            "active": "no",
                            "coupled": "None",
                            "value": "nan"
                        },
                        "type": "bool"
                    }
                }
            }
        },
        "PV": {
            "1": {
                "active": "yes",
                "keys": {
                    "PPA": {
                        "opt_value": "0",
                        "sensitivity": {
                            "active": "no",
                            "coupled": "None",
                            "value": "nan"
                        },
                        "type": "float"
                    },
                    "PPA_cost": {
                        "opt_value": "0.0275",
                        "sensitivity": {
                            "active": "no",
                            "coupled": "None",
                            "value": "nan"
                        },
                        "type": "float"
                    },
                    "ccost_kW": {
                        "evaluation": {
                            "active": "n",
                            "value": "200"
                        },
                        "opt_value": "200",
                        "sensitivity": {
                            "active": "no",
                            "coupled": "None",
                            "value": "nan"
                        },
                        "type": "float"
                    },
                    "construction_year": {
                        "opt_value": "2017",
                        "sensitivity": {
                            "active": "no",
                            "coupled": "None",
                            "value": "nan"
                        },
                        "type": "Period"
                    },
                    "curtail": {
                        "opt_value": "0",
                        "sensitivity": {
                            "active": "no",
                            "coupled": "None",
                            "value": "nan"
                        },
                        "type": "bool"
                    },
                    "decommissioning_cost": {
                        "opt_value": "124",
                        "sensitivity": {
                            "active": "no",
                            "coupled": "None",
                            "value": "nan"
                        },
                        "type": "float"
                    },
                    "ecc%": {
                        "opt_value": "0",
                        "sensitivity": {
                            "active": "no",
                            "coupled": "nan",
                            "value": "nan"
                        },
                        "type": "float"
                    },
                    "expected_lifetime": {
                        "opt_value": "13",
                        "sensitivity": {
                            "active": "no",
                            "coupled": "None",
                            "value": "nan"
                        },
                        "type": "int"
                    },
                    "fixed_om_cost": {
                        "evaluation": {
                            "active": "n",
                            "value": "12"
                        },
                        "opt_value": "12",
                        "sensitivity": {
                            "active": "no",
                            "coupled": "None",
                            "value": "nan"
                        },
                        "type": "float"
                    },
                    "gamma": {
                        "opt_value": "43",
                        "sensitivity": {
                            "active": "no",
                            "coupled": "None",
                            "value": "nan"
                        },
                        "type": "float"
                    },
                    "grid_charge": {
                        "opt_value": "0",
                        "sensitivity": {
                            "active": "no",
                            "coupled": "None",
                            "value": "nan"
                        },
                        "type": "bool"
                    },
                    "grid_charge_penalty": {
                        "opt_value": "0",
                        "sensitivity": {
                            "active": "no",
                            "coupled": "None",
                            "value": "nan"
                        },
                        "type": "float"
                    },
                    "growth": {
                        "opt_value": "5",
                        "sensitivity": {
                            "active": "no",
                            "coupled": "None",
                            "value": "nan"
                        },
                        "type": "float"
                    },
                    "inv_max": {
                        "opt_value": "3000",
                        "sensitivity": {
                            "active": "no",
                            "coupled": "None",
                            "value": "nan"
                        },
                        "type": "float"
                    },
                    "loc": {
                        "opt_value": "ac",
                        "sensitivity": {
                            "active": "no",
                            "coupled": "None",
                            "value": "nan"
                        },
                        "type": "string"
                    },
                    "macrs_term": {
                        "evaluation": {
                            "active": "n",
                            "value": "0"
                        },
                        "opt_value": "3",
                        "sensitivity": {
                            "active": "no",
                            "coupled": "None",
                            "value": "nan"
                        },
                        "type": "float"
                    },
                    "max_rated_capacity": {
                        "opt_value": "0",
                        "sensitivity": {
                            "active": "no",
                            "coupled": "None",
                            "value": "nan"
                        },
                        "type": "float"
                    },
                    "min_rated_capacity": {
                        "opt_value": "0",
                        "sensitivity": {
                            "active": "no",
                            "coupled": "None",
                            "value": "nan"
                        },
                        "type": "float"
                    },
                    "name": {
                        "opt_value": "solar1",
                        "sensitivity": {
                            "active": "no",
                            "coupled": "nan",
                            "value": "nan"
                        },
                        "type": "string"
                    },
                    "nsr_response_time": {
                        "opt_value": "10",
                        "sensitivity": {
                            "active": "no",
                            "coupled": "None",
                            "value": "nan"
                        },
                        "type": "int"
                    },
                    "nu": {
                        "opt_value": "20",
                        "sensitivity": {
                            "active": "no",
                            "coupled": "None",
                            "value": "nan"
                        },
                        "type": "float"
                    },
                    "operation_year": {
                        "opt_value": "2017",
                        "sensitivity": {
                            "active": "no",
                            "coupled": "None",
                            "value": "nan"
                        },
                        "type": "Period"
                    },
                    "rated_capacity": {
                        "opt_value": "100",
                        "sensitivity": {
                            "active": "no",
                            "coupled": "None",
                            "value": "nan"
                        },
                        "type": "float"
                    },
                    "rcost_kW": {
                        "evaluation": {
                            "active": "n",
                            "value": "200"
                        },
                        "opt_value": "200",
                        "sensitivity": {
                            "active": "no",
                            "coupled": "None",
                            "value": "nan"
                        },
                        "type": "float"
                    },
                    "replaceable": {
                        "opt_value": "0",
                        "sensitivity": {
                            "active": "no",
                            "coupled": "None",
                            "value": "nan"
                        },
                        "type": "bool"
                    },
                    "replacement_construction_time": {
                        "opt_value": "1",
                        "sensitivity": {
                            "active": "no",
                            "coupled": "None",
                            "value": "nan"
                        },
                        "type": "int"
                    },
                    "salvage_value": {
                        "opt_value": "linear salvage value",
                        "sensitivity": {
                            "active": "no",
                            "coupled": "None",
                            "value": "nan"
                        },
                        "type": "float"
                    },
                    "sr_response_time": {
                        "opt_value": "10",
                        "sensitivity": {
                            "active": "no",
                            "coupled": "None",
                            "value": "nan"
                        },
                        "type": "int"
                    },
                    "startup_time": {
                        "opt_value": "0",
                        "sensitivity": {
                            "active": "no",
                            "coupled": "None",
                            "value": "nan"
                        },
                        "type": "int"
                    },
                    "ter": {
                        "opt_value": "7",
                        "sensitivity": {
                            "active": "no",
                            "coupled": "None",
                            "value": "nan"
                        },
                        "type": "float"
                    }
                }
            }
        },
        "RA": {
            "1": {
                "active": "no",
                "keys": {
                    "days": {
                        "evaluation": {
                            "active": "nan",
                            "value": "nan"
                        },
                        "opt_value": "20",
                        "sensitivity": {
                            "active": "no",
                            "coupled": "None",
                            "value": "nan"
                        },
                        "type": "int"
                    },
                    "dispmode": {
                        "evaluation": {
                            "active": "nan",
                            "value": "nan"
                        },
                        "opt_value": "1",
                        "sensitivity": {
                            "active": "no",
                            "coupled": "None",
                            "value": "nan"
                        },
                        "type": "bool"
                    },
                    "growth": {
                        "evaluation": {
                            "active": "nan",
                            "value": "nan"
                        },
                        "opt_value": "0",
                        "sensitivity": {
                            "active": "no",
                            "coupled": "None",
                            "value": "nan"
                        },
                        "type": "float"
                    },
                    "idmode": {
                        "evaluation": {
                            "active": "nan",
                            "value": "nan"
                        },
                        "opt_value": "Peak by Year",
                        "sensitivity": {
                            "active": "no",
                            "coupled": "None",
                            "value": "nan"
                        },
                        "type": "string"
                    },
                    "length": {
                        "evaluation": {
                            "active": "nan",
                            "value": "nan"
                        },
                        "opt_value": "4",
                        "sensitivity": {
                            "active": "no",
                            "coupled": "None",
                            "value": "nan"
                        },
                        "type": "int"
                    }
                }
            }
        },
        "Reliability": {
            "1": {
                "active": "no",
                "keys": {
                    "max_outage_duration": {
                        "opt_value": "80",
                        "sensitivity": {
                            "active": "no",
                            "coupled": "None",
                            "value": "nan"
                        },
                        "type": "int"
                    },
                    "n-2": {
                        "opt_value": "0",
                        "sensitivity": {
                            "active": "no",
                            "coupled": "None",
                            "value": "nan"
                        },
                        "type": "bool"
                    },
                    "post_facto_initial_soc": {
                        "opt_value": "100",
                        "sensitivity": {
                            "active": "no",
                            "coupled": "None",
                            "value": "nan"
                        },
                        "type": "float"
                    },
                    "post_facto_only": {
                        "opt_value": "0",
                        "sensitivity": {
                            "active": "no",
                            "coupled": "None",
                            "value": "nan"
                        },
                        "type": "bool"
                    },
                    "target": {
                        "opt_value": "4",
                        "sensitivity": {
                            "active": "no",
                            "coupled": "None",
                            "value": "nan"
                        },
                        "type": "float"
                    }
                }
            }
        },
        "Results": {
            ".": {
                "active": "no",
                "keys": {
                    "dir_absolute_path": {
                        "opt_value": "enter absolute path here",
                        "sensitivity": {
                            "active": "no",
                            "coupled": "None",
                            "value": "nan"
                        },
                        "type": "string"
                    },
                    "errors_log_path": {
                        "opt_value": "Enter absolute path here  (include the folder name you want the file to be contained inside)",
                        "sensitivity": {
                            "active": "no",
                            "coupled": "None",
                            "value": "nan"
                        },
                        "type": "string"
                    },
                    "label": {
                        "opt_value": "_2MW_5hr",
                        "sensitivity": {
                            "active": "no",
                            "coupled": "None",
                            "value": "nan"
                        },
                        "type": "string"
                    }
                }
            }
        },
        "SR": {
            "1": {
                "active": "no",
                "keys": {
                    "duration": {
                        "opt_value": "0",
                        "sensitivity": {
                            "active": "no",
                            "coupled": "None",
                            "value": "nan"
                        },
                        "type": "float"
                    },
                    "growth": {
                        "opt_value": "3",
                        "sensitivity": {
                            "active": "no",
                            "coupled": "None",
                            "value": "nan"
                        },
                        "type": "float"
                    },
                    "ts_constraints": {
                        "opt_value": "1",
                        "sensitivity": {
                            "active": "no",
                            "coupled": "None",
                            "value": "nan"
                        },
                        "type": "bool"
                    }
                }
            }
        },
        "Scenario": {
            ".": {
                "active": "yes",
                "keys": {
                    "apply_interconnection_constraints": {
                        "opt_value": "0",
                        "sensitivity": {
                            "active": "no",
                            "coupled": "None",
                            "value": "nan"
                        },
                        "type": "bool"
                    },
                    "binary": {
                        "opt_value": "0",
                        "sensitivity": {
                            "active": "no",
                            "coupled": "None",
                            "value": "nan"
                        },
                        "type": "bool"
                    },
                    "def_growth": {
                        "opt_value": "6",
                        "sensitivity": {
                            "active": "no",
                            "coupled": "None",
                            "value": "nan"
                        },
                        "type": "float"
                    },
                    "dt": {
                        "opt_value": "0.25",
                        "sensitivity": {
                            "active": "no",
                            "coupled": "None",
                            "value": "nan"
                        },
                        "type": "float"
                    },
                    "end_year": {
                        "evaluation": {
                            "active": "n",
                            "value": "2030"
                        },
<<<<<<< HEAD
                        "opt_value": "2050",
=======
                        "opt_value": "2021",
>>>>>>> ffbc7ca5
                        "sensitivity": {
                            "active": "no",
                            "coupled": "None",
                            "value": "nan"
                        },
                        "type": "Period"
                    },
                    "incl_site_load": {
                        "opt_value": "1",
                        "sensitivity": {
                            "active": "no",
                            "coupled": "None",
                            "value": "nan"
                        },
                        "type": "bool"
                    },
                    "incl_thermal_load": {
                        "opt_value": "0",
                        "sensitivity": {
                            "active": "no",
                            "coupled": "None",
                            "value": "nan"
                        },
                        "type": "bool"
                    },
                    "kappa_ch_max": {
                        "opt_value": "100000",
                        "sensitivity": {
                            "active": "no",
                            "coupled": "None",
                            "value": "nan"
                        },
                        "type": "float"
                    },
                    "kappa_ch_min": {
                        "opt_value": "100000",
                        "sensitivity": {
                            "active": "no",
                            "coupled": "None",
                            "value": "nan"
                        },
                        "type": "float"
                    },
                    "kappa_dis_max": {
                        "opt_value": "100000",
                        "sensitivity": {
                            "active": "no",
                            "coupled": "None",
                            "value": "nan"
                        },
                        "type": "float"
                    },
                    "kappa_dis_min": {
                        "opt_value": "100000",
                        "sensitivity": {
                            "active": "no",
                            "coupled": "None",
                            "value": "nan"
                        },
                        "type": "float"
                    },
                    "kappa_ene_max": {
                        "opt_value": "100000",
                        "sensitivity": {
                            "active": "no",
                            "coupled": "None",
                            "value": "nan"
                        },
                        "type": "float"
                    },
                    "kappa_ene_min": {
                        "opt_value": "100000",
                        "sensitivity": {
                            "active": "no",
                            "coupled": "None",
                            "value": "nan"
                        },
                        "type": "float"
                    },
                    "location": {
                        "opt_value": "customer",
                        "sensitivity": {
                            "active": "no",
                            "coupled": "None",
                            "value": "nan"
                        },
                        "type": "string"
                    },
                    "max_export": {
                        "opt_value": "0",
                        "sensitivity": {
                            "active": "no",
                            "coupled": "None",
                            "value": "nan"
                        },
                        "type": "float"
                    },
                    "max_import": {
                        "opt_value": "0",
                        "sensitivity": {
                            "active": "no",
                            "coupled": "None",
                            "value": "nan"
                        },
                        "type": "float"
                    },
                    "monthly_data_filename": {
                        "evaluation": {
                            "active": "n",
                            "value": ".\\dervet\\storagevet\\Data\\Monthly_Data.csv"
                        },
                        "opt_value": ".\\dervet\\storagevet\\Data\\Monthly_Data.csv",
                        "sensitivity": {
                            "active": "no",
                            "coupled": "None",
                            "value": "nan"
                        },
                        "type": "string"
                    },
                    "n": {
                        "opt_value": "month",
                        "sensitivity": {
                            "active": "no",
                            "coupled": "None",
                            "value": "nan"
                        },
                        "type": "string/int"
                    },
                    "opt_years": {
                        "opt_value": "2020",
                        "sensitivity": {
                            "active": "no",
                            "coupled": "None",
                            "value": "nan"
                        },
                        "type": "list/int"
                    },
                    "ownership": {
                        "evaluation": {
                            "active": "n",
                            "value": "utility"
                        },
                        "opt_value": "customer",
                        "sensitivity": {
                            "active": "no",
                            "coupled": "None",
                            "value": "nan"
                        },
                        "type": "string"
                    },
                    "slack": {
                        "opt_value": "0",
                        "sensitivity": {
                            "active": "no",
                            "coupled": "None",
                            "value": "nan"
                        },
                        "type": "bool"
                    },
                    "start_year": {
                        "evaluation": {
                            "active": "n",
                            "value": "2017"
                        },
                        "opt_value": "2020",
                        "sensitivity": {
                            "active": "no",
                            "coupled": "None",
                            "value": "nan"
                        },
                        "type": "Period"
                    },
                    "time_series_filename": {
                        "evaluation": {
                            "active": "n",
                            "value": ".\\dervet\\storagevet\\Data\\hourly_timeseries.csv"
                        },
                        "opt_value": ".\\dervet\\storagevet\\Data\\min15_timeseries_PoSD.xlsx",
                        "sensitivity": {
                            "active": "no",
                            "coupled": "None",
                            "value": ".\\Data\\test1.csv"
                        },
                        "type": "string"
                    },
                    "verbose": {
                        "opt_value": "1",
                        "sensitivity": {
                            "active": "no",
                            "coupled": "None",
                            "value": "nan"
                        },
                        "type": "bool"
                    },
                    "verbose_opt": {
                        "opt_value": "0",
                        "sensitivity": {
                            "active": "no",
                            "coupled": "None",
                            "value": "nan"
                        },
                        "type": "bool"
                    }
                }
            }
        },
        "User": {
            "1": {
                "active": "no",
                "keys": {
                    "price": {
                        "evaluation": {
                            "active": "n",
                            "value": "1000"
                        },
                        "opt_value": "10000",
                        "sensitivity": {
                            "active": "no",
                            "coupled": "None",
                            "value": "nan"
                        },
                        "type": "float"
                    }
                }
            }
        },
        "retailTimeShift": {
            "1": {
                "active": "no",
                "keys": {
                    "growth": {
                        "opt_value": "5",
                        "sensitivity": {
                            "active": "no",
                            "coupled": "None",
                            "value": "nan"
                        },
                        "type": "float"
                    }
                }
            }
        }
    },
    "type": "Expert"
}<|MERGE_RESOLUTION|>--- conflicted
+++ resolved
@@ -64,11 +64,7 @@
                         "type": "float"
                     },
                     "ch_max_rated": {
-<<<<<<< HEAD
                         "opt_value": "200",
-=======
-                        "opt_value": "0",
->>>>>>> ffbc7ca5
                         "sensitivity": {
                             "active": "no",
                             "coupled": "None",
@@ -86,7 +82,7 @@
                         "type": "float"
                     },
                     "construction_year": {
-                        "opt_value": "2020",
+                        "opt_value": "2017",
                         "sensitivity": {
                             "active": "no",
                             "coupled": "None",
@@ -122,11 +118,7 @@
                         "type": "float"
                     },
                     "dis_max_rated": {
-<<<<<<< HEAD
                         "opt_value": "200",
-=======
-                        "opt_value": "0",
->>>>>>> ffbc7ca5
                         "sensitivity": {
                             "active": "no",
                             "coupled": "None",
@@ -162,11 +154,7 @@
                         "type": "float"
                     },
                     "ene_max_rated": {
-<<<<<<< HEAD
                         "opt_value": "1000",
-=======
-                        "opt_value": "0",
->>>>>>> ffbc7ca5
                         "sensitivity": {
                             "active": "no",
                             "coupled": "None",
@@ -175,11 +163,7 @@
                         "type": "float"
                     },
                     "expected_lifetime": {
-<<<<<<< HEAD
                         "opt_value": "5",
-=======
-                        "opt_value": "99",
->>>>>>> ffbc7ca5
                         "sensitivity": {
                             "active": "no",
                             "coupled": "None",
@@ -250,7 +234,7 @@
                         "type": "bool"
                     },
                     "llsoc": {
-                        "opt_value": "0",
+                        "opt_value": "5",
                         "sensitivity": {
                             "active": "no",
                             "coupled": "None",
@@ -290,7 +274,7 @@
                         "type": "int"
                     },
                     "operation_year": {
-                        "opt_value": "2020",
+                        "opt_value": "2017",
                         "sensitivity": {
                             "active": "no",
                             "coupled": "None",
@@ -365,7 +349,7 @@
                         "type": "bool"
                     },
                     "replacement_construction_time": {
-                        "opt_value": "2",
+                        "opt_value": "1",
                         "sensitivity": {
                             "active": "no",
                             "coupled": "None",
@@ -401,7 +385,7 @@
                         "type": "float"
                     },
                     "soc_target": {
-                        "opt_value": "100",
+                        "opt_value": "50",
                         "sensitivity": {
                             "active": "no",
                             "coupled": "None",
@@ -1323,7 +1307,7 @@
         },
         "DA": {
             "1": {
-                "active": "no",
+                "active": "yes",
                 "keys": {
                     "growth": {
                         "opt_value": "0",
@@ -2007,6 +1991,15 @@
                         },
                         "type": "string"
                     },
+                    "ecc_mode": {
+                        "opt_value": "0",
+                        "sensitivity": {
+                            "active": "no",
+                            "coupled": "None",
+                            "value": "nan"
+                        },
+                        "type": "bool"
+                    },
                     "external_incentives": {
                         "evaluation": {
                             "active": "n",
@@ -2472,7 +2465,7 @@
         },
         "PV": {
             "1": {
-                "active": "yes",
+                "active": "no",
                 "keys": {
                     "PPA": {
                         "opt_value": "0",
@@ -2488,6 +2481,19 @@
                         "sensitivity": {
                             "active": "no",
                             "coupled": "None",
+                            "value": "nan"
+                        },
+                        "type": "float"
+                    },
+                    "PPA_inflation_rate": {
+                        "evaluation": {
+                            "active": "nan",
+                            "value": "nan"
+                        },
+                        "opt_value": "2",
+                        "sensitivity": {
+                            "active": "no",
+                            "coupled": "nan",
                             "value": "nan"
                         },
                         "type": "float"
@@ -2987,7 +2993,7 @@
                         "type": "float"
                     },
                     "dt": {
-                        "opt_value": "0.25",
+                        "opt_value": "1",
                         "sensitivity": {
                             "active": "no",
                             "coupled": "None",
@@ -3000,11 +3006,7 @@
                             "active": "n",
                             "value": "2030"
                         },
-<<<<<<< HEAD
-                        "opt_value": "2050",
-=======
-                        "opt_value": "2021",
->>>>>>> ffbc7ca5
+                        "opt_value": "2030",
                         "sensitivity": {
                             "active": "no",
                             "coupled": "None",
@@ -3134,7 +3136,7 @@
                         "type": "string/int"
                     },
                     "opt_years": {
-                        "opt_value": "2020",
+                        "opt_value": "2017",
                         "sensitivity": {
                             "active": "no",
                             "coupled": "None",
@@ -3169,7 +3171,7 @@
                             "active": "n",
                             "value": "2017"
                         },
-                        "opt_value": "2020",
+                        "opt_value": "2017",
                         "sensitivity": {
                             "active": "no",
                             "coupled": "None",
@@ -3182,7 +3184,7 @@
                             "active": "n",
                             "value": ".\\dervet\\storagevet\\Data\\hourly_timeseries.csv"
                         },
-                        "opt_value": ".\\dervet\\storagevet\\Data\\min15_timeseries_PoSD.xlsx",
+                        "opt_value": ".\\dervet\\storagevet\\Data\\hourly_timeseries.csv",
                         "sensitivity": {
                             "active": "no",
                             "coupled": "None",
