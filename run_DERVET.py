--- conflicted
+++ resolved
@@ -74,13 +74,9 @@
             run.set_up_poi_and_service_aggregator()
             run.initialize_cba()
             run.fill_and_drop_extra_data()
-<<<<<<< HEAD
             # add a optimization for reliability
             run.reliability_based_sizing_module()
-            continue_to_results = run.optimize_problem_loop()
-=======
             run.optimize_problem_loop()
->>>>>>> ef68164a
 
             MicrogridResult.add_instance(key, run)
 
