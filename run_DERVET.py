--- conflicted
+++ resolved
@@ -81,14 +81,8 @@
 
         for key, value in self.cases.items():
             run = ScenarioSizing(value)
-<<<<<<< HEAD
-            run.add_technology()  # adds all technologies from input maps (input_tree)
-            run.add_services()  # inits all services from input maps  (input_tree)
+            run.set_up_poi_and_service_aggregator()
             run.fill_and_drop_extra_data()
-            run.add_control_constraints()
-=======
-            run.init_financials(value.Finance)
->>>>>>> d4a8b176
             run.optimize_problem_loop()
 
             ResultDER.add_instance(key, run)
