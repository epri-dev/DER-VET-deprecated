"""
runDERVET.py

This Python script serves as the initial launch point executing the Python-based version of DERVET
(AKA StorageVET 2.0 or SVETpy).
"""

__author__ = 'Halley Nathwani'
__copyright__ = 'Copyright 2018. Electric Power Research Institute (EPRI). All Rights Reserved.'
__credits__ = ['Miles Evans', 'Andres Cortes', 'Evan Giarta', 'Halley Nathwani', "Thien Nguyen", 'Kunle Awojinrin']
__license__ = 'EPRI'
__maintainer__ = ['Halley Nathwani', 'Miles Evans']
__email__ = ['hnathwani@epri.com', 'mevans@epri.com']
__version__ = 'beta'  # beta version

import logging
import time
import argparse
import os
import sys

# ADD STORAGEVET TO PYTHONPATH BEFORE IMPORTING ANY LIBRARIES OTHERWISE IMPORTERROR

# dervet's directory path is the first in sys.path
# determine storagevet path (absolute path)
storagevet_path = os.path.join(sys.path[0], 'storagevet')

# add storagevet (source root) to PYTHONPATH
sys.path.insert(0, storagevet_path)


import storagevet
from MicrogridScenario import MicrogridScenario
from DERVETParams import ParamsDER
from MicrogridResult import MicrogridResult
from storagevet.Visualization import Visualization


e_logger = logging.getLogger('Error')
u_logger = logging.getLogger('User')


class DERVET:
    """ DERVET API. This will eventually allow StorageVET to be imported and used like any
    other python library.

    """

    @classmethod
    def load_case(cls, model_parameters_path, **kwargs):
        return cls(model_parameters_path, **kwargs)

    def __init__(self, model_parameters_path, verbose=False, **kwargs):
        """
            Constructor to initialize the parameters and data needed to run StorageVET\

            Args:
                model_parameters_path (str): Filename of the model parameters CSV or XML that
                    describes the optimization case to be analysed

            Notes: kwargs is in place for testing purposes
        """
        self.verbose = verbose

        # Initialize the Params Object from Model Parameters and Simulation Cases
        self.cases = ParamsDER.initialize(model_parameters_path, self.verbose)
        self.results = MicrogridResult.initialize(ParamsDER.results_inputs, ParamsDER.case_definitions)
        u_logger.info('Successfully initialized the Params class with the XML file.')

        if self.verbose:
            Visualization(ParamsDER).class_summary()

    def solve(self):
        starts = time.time()

        for key, value in self.cases.items():
            run = MicrogridScenario(value)
            run.set_up_poi_and_service_aggregator()
<<<<<<< HEAD

=======
            run.initialize_cba()
>>>>>>> c6551de6
            run.fill_and_drop_extra_data()

            #add a optimization for reliability
            run.Reliability_based_sizing_module()
            continue_to_results = run.optimize_problem_loop()

            if continue_to_results:
                MicrogridResult.add_instance(key, run)
            else:
                raise ArithmeticError("Further calculations requires that economic dispatch is solved, but "
                                      + "no optimization was built or solved. Please check log files for more information. ")

        MicrogridResult.sensitivity_summary()

        ends = time.time()
        print("DERVET runtime: ") if self.verbose else None
        print(ends - starts) if self.verbose else None

        return MicrogridResult


if __name__ == '__main__':
    """
        This section is run when the file is called from the command line.
    """

    parser = argparse.ArgumentParser(prog='run_DERVET.py',
                                     description='The Electric Power Research Institute\'s energy storage system ' +
                                                 'analysis, dispatch, modelling, optimization, and valuation tool' +
                                                 '. Should be used with Python 3.6.x, pandas 0.19+.x, and CVXPY' +
                                                 ' 0.4.x or 1.0.x.',
                                     epilog='Copyright 2018. Electric Power Research Institute (EPRI). ' +
                                            'All Rights Reserved.')
    parser.add_argument('parameters_filename', type=str,
                        help='specify the filename of the CSV file defining the PARAMETERS dataframe')
    parser.add_argument('-v', '--verbose', action='store_true',
                        help='specify this flag for verbose output during execution')
    parser.add_argument('--gitlab-ci', action='store_true',
                        help='specify this flag for gitlab-ci testing to skip user input')
    arguments = parser.parse_args()

    case = DERVET(arguments.parameters_filename, verbose=arguments.verbose, ignore_cba_valuation=True)
    case.solve()

    # print("Program is done.")<|MERGE_RESOLUTION|>--- conflicted
+++ resolved
@@ -76,11 +76,7 @@
         for key, value in self.cases.items():
             run = MicrogridScenario(value)
             run.set_up_poi_and_service_aggregator()
-<<<<<<< HEAD
-
-=======
             run.initialize_cba()
->>>>>>> c6551de6
             run.fill_and_drop_extra_data()
 
             #add a optimization for reliability
