"""
Reliability.py

This Python class contains methods and attributes specific for service analysis within StorageVet.
"""

__author__ = 'Suma Jothibasu, Halley Nathwani and Miles Evans'
__copyright__ = 'Copyright 2018. Electric Power Research Institute (EPRI). All Rights Reserved.'
__credits__ = ['Miles Evans', 'Andres Cortes', 'Evan Giarta', 'Halley Nathwani']
__license__ = 'EPRI'
__maintainer__ = ['Halley Nathwani', 'Miles Evans']
__email__ = ['hnathwani@epri.com', 'mevans@epri.com']
__version__ = '0.1.1'

import storagevet.Constraint as Const
import numpy as np
import storagevet
import cvxpy as cvx
import pandas as pd
import time
import logging


u_logger = logging.getLogger('User')
DEBUG = False


class Reliability(storagevet.ValueStream):
    """ Reliability Service. Each service will be daughters of the PreDispService class.
    """

    def __init__(self, params, techs, load_data, dt):
        """ Generates the objective function, finds and creates constraints.

          Args:
            params (Dict): input parameters
            techs (Dict): technology objects after initialization, as saved in a dictionary
            load_data (DataFrame): table of time series load data
            dt (float): optimization timestep (hours)
        """

        # generate the generic predispatch service object
        super().__init__(None, 'Reliability', dt)
        self.outage_duration_coverage = params['target']  # must be in hours
        self.dt = params['dt']
        self.post_facto_only = params['post_facto_only']
        self.nu = params['nu'] / 100
        self.gamma = params['gamma'] / 100
        self.max_outage_duration = params['max_outage_duration']
<<<<<<< HEAD
        # self.n_2 = params['n-2']
        self.n_2 = 0
=======
        self.n_2 = params['n-2']
        # self.n_2 = 0
        self.contribution_df = pd.DataFrame()
>>>>>>> 30f3bd19

        if 'Diesel' in techs.keys():
            self.ice_rated_power = techs['Diesel'].rated_power
        # else:
        #     self.ice_rated_power = 0
        if 'Storage' in techs.keys():
            self.ess_rated_power = techs['Storage'].dis_max_rated
        else:
            self.ess_rated_power = 0

        # determines how many time_series timestamps relates to the reliability target hours to cover
        self.coverage_timesteps = int(np.round(self.outage_duration_coverage / self.dt))  # integral type for indexing

        self.critical_load = params['critical load'].copy()

        self.reliability_requirement = params['critical load'].copy()
        # TODO: atm this load is only the site load, should consider aux load if included by user  --HN

        reverse = self.reliability_requirement.iloc[::-1]  # reverse the time series to use rolling function
        reverse = reverse.rolling(self.coverage_timesteps, min_periods=1).sum()*self.dt  # rolling function looks back, so reversing looks forward
        self.reliability_requirement = reverse.iloc[::-1]  # set it back the right way

        if not self.post_facto_only:
            print(f'max the system is required to store: {self.reliability_requirement.max()} kWh') if DEBUG else None
            print(f'max the system has to be able to charge bc energy req: {np.min(np.diff(self.reliability_requirement))} kW') if DEBUG else None
            print(f'max the system has to be able to discharge bc energy req: {np.max(np.diff(self.reliability_requirement))} kW') if DEBUG else None

            # add the power and energy constraints to ensure enough energy and power in the ESS for the next x hours
            # there will be 2 constraints: one for power, one for energy
            ene_min_add = Const.Constraint('ene_min', self.name, self.reliability_requirement)
            self.constraints = {'ene_min': ene_min_add}  # this should be the constraint that makes sure the next x hours have enough energy

    @staticmethod
    def rolling_sum(data, window):
        """ calculate a rolling sum of the date

        Args:
            data (DataFrame, Series): data of integers that can be added
            window (int): number of indexes to add

        Returns:

        """
        # reverse the time series to use rolling function
        reverse = data.iloc[::-1]
        # rolling function looks back, so reversing looks forward
        reverse = reverse.rolling(window, min_periods=1).sum()
        # set it back the right way
        data = reverse.iloc[::-1]
        return data

    def objective_constraints(self, variables, subs, generation, reservations=None):
        """Default build constraint list method. Used by services that do not have constraints.

        Args:
            variables (Dict): dictionary of variables being optimized
            subs (DataFrame): Subset of time_series data that is being optimized
            generation (list, Expression): the sum of generation within the system for the subset of time
                being optimized
            reservations (Dict): power reservations from dispatch services

        Returns:
            An empty list
        """
        if not self.post_facto_only:
            try:
                pv_generation = variables['pv_out']  # time series curtailed pv optimization variable
            except KeyError:
                pv_generation = np.zeros(subs.shape[0])

            try:
                # ICE generator max rated power
                if self.n_2:
                    ice_rated_power = cvx.max(variables['n'] - 1, 0) * self.ice_rated_power
                else:
                    ice_rated_power = variables['n'] * self.ice_rated_power
            except (KeyError, AttributeError):
                ice_rated_power = 0

            # We want the minimum power capability of our DER mix in the discharge direction to be the maximum net load (load - solar)
            # to ensure that our DER mix can cover peak net load during any outage in the year
            print(f'combined max power output > {subs.loc[:, "load"].max()} kW') if DEBUG else None
            return [cvx.NonPos(cvx.max(self.critical_load.loc[subs.index].values - pv_generation) - self.ess_rated_power - ice_rated_power)]
        else:
            return super().objective_constraints(variables, subs, generation, reservations)

    def timeseries_report(self):
        """ Summaries the optimization results for this Value Stream.

        Returns: A timeseries dataframe with user-friendly column headers that summarize the results
            pertaining to this instance

        """
        report = pd.DataFrame(index=self.reliability_requirement.index)
        if not self.post_facto_only:
            # try:
            #     storage_energy_rating = self.storage.ene_max_rated.value
            # except AttributeError:
            #     storage_energy_rating = self.storage.ene_max_rated
            # report.loc[:, 'SOC Constraints (%)'] = self.reliability_requirement / storage_energy_rating
            report.loc[:, 'Total Outage Requirement (kWh)'] = self.reliability_requirement
        report.loc[:, 'Critical Load (kW)'] = self.critical_load
        return report

    def contribution_summary(self, technologies_keys, results):
        """ Determines that contribution from each DER type in the event of an outage

        Args:
            technologies_keys (list): list of active technologies
            results (DataFrame): dataframe that holds all the results of the optimzation

        Returns: dataframe of der's outage contribution

        """
        if not self.post_facto_only:
            outage_energy = self.reliability_requirement
            sum_outage_requirement = outage_energy.sum()  # sum of energy required to provide x hours of energy if outage occurred at every timestep

            percent_usage = {}
            contribution_arrays = {}
            if 'PV' in technologies_keys:
                # TODO: assumes we have only 1 PV
                # rolling sum of energy within a coverage_timestep window
                pv_outage_e = self.rolling_sum(results.loc[:, 'PV Maximum (kW)'], self.coverage_timesteps) * self.dt
                # try to cover as much of the outage that can be with PV energy
                net_outage_energy = outage_energy - pv_outage_e
                # pv generation might have more energy than in the outage, so dont let energy go negative
                outage_energy = net_outage_energy.clip(lower=0)

                # remove any extra energy from PV contribution
                # over_gen = -net_outage_energy.clip(upper=0)
                # pv_outage_e = pv_outage_e - over_gen
                pv_outage_e += net_outage_energy.clip(upper=0)

                # record contribution
                percent_usage.update({'PV': np.sum(pv_outage_e) / sum_outage_requirement})
                contribution_arrays.update({'PV Outage Contribution (kWh)': pv_outage_e.values})

            if 'Storage' in technologies_keys:
                ess_outage = results.loc[:, 'Aggregated State of Energy (kWh)']
                # try to cover as much of the outage that can be with the ES
                net_outage_energy = outage_energy - ess_outage
                # ESS might have more energy than in the outage, so dont let energy go negative
                outage_energy = net_outage_energy.clip(lower=0)

                # remove any extra energy from ESS contribution
                ess_outage = ess_outage + net_outage_energy.clip(upper=0)

                # record contribution
                percent_usage.update({'Storage': np.sum(ess_outage) / sum_outage_requirement})
                contribution_arrays.update({'Storage Outage Contribution (kWh)': ess_outage.values})

            if 'Diesel' in technologies_keys:
                # supplies what every energy that cannot be by pv and diesel
                # diesel_contribution is what ever is left
                percent_usage.update({'Diesel': 1 - sum(percent_usage.keys())})
                contribution_arrays.update({'Storage Outage Contribution (kWh)': outage_energy.values})

            self.contribution_df = pd.DataFrame(percent_usage, index=pd.Index(['Reliability contribution'])).T
            contribution_per_outage_df = pd.DataFrame(contribution_arrays, index=self.critical_load.index)

            return contribution_per_outage_df, self.contribution_df
        else:
            return pd.DataFrame(), pd.DataFrame()

    def load_coverage_probability(self, results_df, size_df, technology_summary_df):
        """ Creates and returns a data frame with that reports the load coverage probability of outages that last from 0 to
        OUTAGE_LENGTH hours with the DER mix described in TECHNOLOGIES

        Args:
            results_df (DataFrame): the dataframe that consoidates all results
            size_df (DataFrame): the dataframe that describes the physical capabilities of the DERs
            technology_summary_df(DataFrame): maps DER type to user inputted name that indexes the size df

        Returns: DataFrame with 2 columns - 'Outage Length (hrs)' and 'Load Coverage Probability (%)'

        Notes:  This function assumes only 1 storage (TODO) and 1 of each DER
        """
        start = time.time()

        # initialize a list to track the frequency of the results of the simulate_outage method
        frequency_simulate_outage = np.zeros(int(self.max_outage_duration / self.dt) + 1)

        # 1) simulate an outage that starts at every timestep
        # check to see if there is enough fuel generation to meet the load as offset by the amount of PV
        # generation you are confident will be delivered (usually 20% of PV forecast)
        reliability_check = self.critical_load.copy()
        demand_left = self.critical_load.copy()

        # collect information required to call simulate_outage
        tech_specs = {}
        soc = None
        # create a list of tuples with the active technologies and their names (in that order)
        technologies = []
        for name, row in technology_summary_df.iterrows():
            technologies.append((row.Type, name))

        storage_tups = [item for item in technologies if item[0] == 'Energy Storage System']
        if len(storage_tups) == 1:
            ess_properties = {'charge max': size_df.loc[storage_tups[0][1], 'Charge Rating (kW)'],
                              'discharge max': size_df.loc[storage_tups[0][1], 'Discharge Rating (kW)'],
                              'rte': size_df.loc[storage_tups[0][1], 'Round Trip Efficiency (%)'],
                              'energy cap': size_df.loc[storage_tups[0][1], 'Energy Rating (kWh)'],
                              'operation soc min': size_df.loc[storage_tups[0][1], 'Lower Limit on SOC (%)'],
                              'operation soc max': size_df.loc[storage_tups[0][1], 'Upper Limit on SOC (%)']}
            tech_specs['ess_properties'] = ess_properties
            # save the state of charge
            soc = results_df.loc[:, 'Battery SOC (%)']
        elif len(storage_tups):
            u_logger.error(f'{len(storage_tups)} storage instances included, coverage probability algorithm assumes only 1')
            return

        pv_tups = [item for item in technologies if item[0] == 'PV']
        combined_pv_max = 0  # for multiple pv
        if len(pv_tups) == 1:
            combined_pv_max = results_df.loc[:, 'PV Maximum (kW)']
            reliability_check -= self.nu * combined_pv_max
            demand_left -= combined_pv_max
        elif len(pv_tups):
            u_logger.error(f'{len(pv_tups)} pv instances included, coverage probability algorithm assumes only 1')
            return

        ice_tups = [item for item in technologies if item[0] == 'ICE']
        combined_ice_rating = 0  # for multiple ICE
        if len(ice_tups) == 1:
            if self.n_2:
                combined_ice_rating = np.max([size_df.loc[ice_tups[0][1], 'Quantity']-1, 0]) * size_df.loc[ice_tups[0][1], 'Power Capacity (kW)']
            else:
                combined_ice_rating = size_df.loc[ice_tups[0][1], 'Quantity'] * size_df.loc[ice_tups[0][1], 'Power Capacity (kW)']

            reliability_check -= combined_ice_rating
            demand_left -= combined_ice_rating
        elif len(ice_tups):
            u_logger.error(f'{len(ice_tups)} ice instances included, coverage probability algorithm assumes only 1')
            return
        end = time.time()
        u_logger.info(f'Critical Load Coverage Curve overhead time: {end - start}')
        start = time.time()
        outage_init = 0
        while outage_init < len(self.critical_load):
            if soc is not None:
                tech_specs['init_soc'] = soc.iloc[outage_init]
            if outage_init == 52:
                print("at hour 37")
            longest_outage = self.simulate_outage(reliability_check.iloc[outage_init:], demand_left.iloc[outage_init:], self.max_outage_duration, **tech_specs)
            # record value of foo in frequency count
            frequency_simulate_outage[int(longest_outage / self.dt)] += 1
            # start outage on next timestep
            outage_init += 1
        # 2) calculate probabilities
        load_coverage_prob = []
        length = self.dt
        while length <= self.max_outage_duration:
            scenarios_covered = frequency_simulate_outage[int(length / self.dt):].sum()
            total_possible_scenarios = len(self.critical_load) - (length / self.dt) + 1
            percentage = scenarios_covered / total_possible_scenarios
            load_coverage_prob.append(percentage)
            length += self.dt
        # 3) build DataFrame to return
        outage_lengths = list(np.arange(0, self.max_outage_duration + self.dt, self.dt))
        outage_coverage = {'Outage Length (hrs)': outage_lengths,
                           '# of simulations where the outage lasts up to and including': frequency_simulate_outage,
                           'Load Coverage Probability (%)': [1] + load_coverage_prob}  # first index is prob of covering outage of 0 hours (P=100%)
        end = time.time()
        u_logger.info(f'Critical Load Coverage Curve calculation time: {end - start}')
        return pd.DataFrame(outage_coverage)

    def simulate_outage(self, reliability_check, demand_left, outage_left, ess_properties=None, init_soc=None):
        """ Simulate an outage that starts with lasting only1 hour and will either last as long as MAX_OUTAGE_LENGTH
        or the iteration loop hits the end of any of the array arguments.
        Updates and tracks the SOC throughout the outage

        Args:
            reliability_check (DataFrame): the amount of load minus fuel generation and a percentage of PV generation
            demand_left (DataFrame): the amount of load minus fuel generation and all of PV generation
            init_soc (float, None): the soc of the ESS (if included in analysis) at the beginning of time t
            outage_left (int): the length of outage yet to be simulated
            ess_properties (dict): dictionary that describes the physical properties of the ess in the analysis
                includes 'charge max', 'discharge max, 'operation soc min', 'operation soc max', 'rte', 'energy cap'

        Returns: the length of the outage that starts at the beginning of the array that can be reliably covered

        """
        # base case: when to terminate recursion
        if outage_left == 0 or not len(reliability_check):
            return 0
        current_reliability_check = reliability_check.iloc[0]
        current_demand_left = demand_left.iloc[0]
        if 0 >= current_reliability_check:
            # check to see if there is space to storage energy in the ESS to save extra generation
            if ess_properties is not None and ess_properties['operation soc max'] >= init_soc:
                # the amount we can charge based on its current SOC
                soc_charge = (ess_properties['operation soc max'] - init_soc) * ess_properties['energy cap'] / (ess_properties['rte'] * self.dt)
                charge = min(soc_charge, -current_demand_left, ess_properties['charge max'])
                # update the state of charge of the ESS
                next_soc = init_soc + (charge * ess_properties['rte'] * self.dt / ess_properties['energy cap'])
            else:
                # there is no space to save the extra generation, so the ess will not do anything
                next_soc = init_soc
            # can reliably meet the outage in that timestep: CHECK NEXT TIMESTEP
        else:
            # check that there is enough SOC in the ESS to satisfy worst case
            if ess_properties is not None and 0 >= (current_reliability_check * self.gamma / ess_properties['energy cap']) - init_soc:
                # so discharge to meet the load offset by all generation
                soc_discharge = (init_soc - ess_properties['operation soc min']) * ess_properties['energy cap'] / self.dt
                discharge = min(soc_discharge, current_demand_left, ess_properties['discharge max'])
                if discharge < current_demand_left:
                    # can't discharge enough to meet demand
                    return 0
                # update the state of charge of the ESS
                next_soc = init_soc - (discharge * self.dt / ess_properties['energy cap'])
                # we can reliably meet the outage in that timestep: CHECK NEXT TIMESTEP
            else:
                # an outage cannot be reliably covered at this timestep, nor will it be covered beyond
                return 0
        # CHECK NEXT TIMESTEP
        # drop the first index of each array (so we can check the next timestep)
        next_reliability_check = reliability_check.iloc[1:]
        next_demand_left = demand_left.iloc[1:]
        return self.dt + self.simulate_outage(next_reliability_check, next_demand_left, outage_left - 1, ess_properties, next_soc)<|MERGE_RESOLUTION|>--- conflicted
+++ resolved
@@ -47,14 +47,9 @@
         self.nu = params['nu'] / 100
         self.gamma = params['gamma'] / 100
         self.max_outage_duration = params['max_outage_duration']
-<<<<<<< HEAD
         # self.n_2 = params['n-2']
         self.n_2 = 0
-=======
-        self.n_2 = params['n-2']
-        # self.n_2 = 0
         self.contribution_df = pd.DataFrame()
->>>>>>> 30f3bd19
 
         if 'Diesel' in techs.keys():
             self.ice_rated_power = techs['Diesel'].rated_power
