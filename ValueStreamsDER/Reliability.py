--- conflicted
+++ resolved
@@ -82,19 +82,6 @@
 
         Returns:
 
-<<<<<<< HEAD
-=======
-    @staticmethod
-    def rolling_sum(data, window):
-        """ calculate a rolling sum of the date
-
-        Args:
-            data (DataFrame, Series): data of integers that can be added
-            window (int): number of indexes to add
-
-        Returns:
-
->>>>>>> a80856ef
         """
         # reverse the time series to use rolling function
         reverse = data.iloc[::-1]
@@ -104,11 +91,7 @@
         data = reverse.iloc[::-1]
         return data
 
-<<<<<<< HEAD
     def objective_constraints(self, variables, mask, load, generation, reservations=None):
-=======
-    def objective_constraints(self, variables, subs, generation, reservations=None):
->>>>>>> a80856ef
         """Default build constraint list method. Used by services that do not have constraints.
 
         Args:
@@ -190,11 +173,7 @@
                 contribution_arrays.update({'PV Outage Contribution (kWh)': pv_outage_e.values})
 
             if 'Storage' in technologies_keys:
-<<<<<<< HEAD
-                ess_outage = results.loc[:, 'Total State of Energy (kW)']
-=======
                 ess_outage = results.loc[:, 'Aggregated State of Energy (kWh)']
->>>>>>> a80856ef
                 # try to cover as much of the outage that can be with the ES
                 net_outage_energy = outage_energy - ess_outage
                 # ESS might have more energy than in the outage, so dont let energy go negative
@@ -214,16 +193,11 @@
                 contribution_arrays.update({'Storage Outage Contribution (kWh)': outage_energy.values})
 
             self.contribution_df = pd.DataFrame(percent_usage, index=pd.Index(['Reliability contribution'])).T
-<<<<<<< HEAD
-
-            return pd.DataFrame(contribution_arrays, index=self.critical_load.index), self.contribution_df
-=======
             contribution_per_outage_df = pd.DataFrame(contribution_arrays, index=self.critical_load.index)
 
             return contribution_per_outage_df, self.contribution_df
         else:
             return pd.DataFrame(), pd.DataFrame()
->>>>>>> a80856ef
 
     def load_coverage_probability(self, results_df, size_df, technology_summary_df):
         """ Creates and returns a data frame with that reports the load coverage probability of outages that last from 0 to
