--- conflicted
+++ resolved
@@ -22,27 +22,19 @@
 
 
 u_logger = logging.getLogger('User')
-DEBUG = True
+DEBUG = False
 
 
 class Reliability(storagevet.ValueStream):
     """ Reliability Service. Each service will be daughters of the PreDispService class.
     """
 
-<<<<<<< HEAD
-    def __init__(self, params, techs, dt):
-=======
     def __init__(self, params):
->>>>>>> d4a8b176
         """ Generates the objective function, finds and creates constraints.
 
           Args:
             params (Dict): input parameters
             techs (Dict): technology objects after initialization, as saved in a dictionary
-<<<<<<< HEAD
-            dt (float): optimization timestep (hours)
-=======
->>>>>>> d4a8b176
         """
 
         # generate the generic predispatch service object
@@ -69,7 +61,6 @@
         self.coverage_timesteps = int(np.round(self.outage_duration_coverage / self.dt))  # integral type for indexing
 
         self.critical_load = params['critical load'].copy()
-        # TODO: atm this load is only the site load, should consider aux load if included by user  --HN
 
         self.reliability_requirement = self.rolling_sum(params['critical load'].copy(), self.coverage_timesteps) * self.dt
 
@@ -98,11 +89,7 @@
         data = reverse.iloc[::-1]
         return data
 
-<<<<<<< HEAD
-    def objective_constraints(self, variables, mask, load, generation, reservations=None):
-=======
     def objective_constraints(self, mask, load, net_power, combined_rating, critical_load):
->>>>>>> d4a8b176
         """Default build constraint list method. Used by services that do not have constraints.
 
         Args:
@@ -135,11 +122,7 @@
             # to ensure that our DER mix can cover peak net load during any outage in the year
             return [cvx.NonPos(cvx.max(self.critical_load.loc[mask].values - pv_generation) - self.ess_rated_power - ice_rated_power)]
         else:
-<<<<<<< HEAD
-            return super().objective_constraints(variables, mask, load, generation, reservations)
-=======
             return super().objective_constraints(mask, load, net_power, combined_rating, critical_load)
->>>>>>> d4a8b176
 
     def timeseries_report(self):
         """ Summaries the optimization results for this Value Stream.
