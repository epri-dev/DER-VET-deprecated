# Changelog
Notable changes to DER-VET are documented in this CHANGELOG.md.

Questions and feedback can be submitted to the Electric Power Research Institute (EPRI) from the Survey Monkey feedback linked on the StorageVET website (https://www.storagevet.com/).

The format is based on [Keep a Changelog] (https://keepachangelog.com/en/1.0.0/).

<<<<<<< HEAD
=======
## [1.2.1] - 2022-03-31 to 2022-05-04
### Added
- adds warning message to ignore the duration_max parameter when not sizing a battery

>>>>>>> 59d521ea
## [1.2.0] - 2021-09-10 to 2022-03-30
### Added
- added a migrations/migrate_project_DERVET_GUI.py script
  - this will transform a project exported from the GUI v1.1.2 into GUI v1.2.0
- pytests to ensure that the default model parameter CSV file runs when input into run_DERVET.py
- pytests to ensure that with each technology active along with a battery, the default model parameter CSV runs
- adds required rows for all technologies in the default model parameter csv
- adds a new scenario tag input to allow/disallow an electric load_dump
- a copy of the model parameters input CSV is now copied to the Results folder for each run
- adds thermal technologies: CHP, Boiler, and Chiller
  - a Chiller can serve a cooling load only, and can be powered by electricity, natural gas, or heat
  - a Boiler can serve a heating load (hot water and/or steam), and can be powered by electricity or natural gas
  - a CHP can serve a heating load (hot water and/or steam), and an electrical load
  - an active thermal technology requires the appropriate thermal input time series data

### Changed
- upgrade supported/recommended Python version to 3.8.13
  - Python package requirements have been updated
  - Update installation instructions: Python environment creation, conda-route, pip-route
- re-structures how fuel costs are handled (see storagevet CHANGELOG)
- force use of the GLPK_MI solver when a project has an active thermal technology
- limit MACRS term to no greater than 20

### Removed
- remove incl_thermal_load boolean from model parameter inputs

### Fixed
- disallow sizing of CAES since it has not been validated

## [1.1.2] - 2021-08-04 to 2021-09-09
### Changed
- Changed the expected type to float for yearly_degrade battery input

### Fixed
- Degradation Fix: more descriptive column header names on Results files
- Simplifies system_requirements infeasibility checks
- Fix to allow minimum battery sizing user constraints to work

## [1.1.1] - 2021-07-09 to 2021-08-03
### Fixed
- Removed comma from soc_target description in the Model Parameters CSV

## [1.1.0] - 2021-04-14 to 2021-07-09
### Added
- this CHANGELOG.md file
- useful error messaging and warning for extreme soc_target values with reliability
- all growth rates have a minimum value of -100 percent
- Fleet EV will output the Baseline Load time series

### Changed
- description of battery soc_target updated for reliability based ES sizing
- modified the README.md with better and more thorough instructions for Installation
- increased the max limit (hours) on optimization window to be 8784

### Fixed
- corrected the logic and docstrings in ParamsDER class bad_active_combo method
- load_technology bug regarding names_list was fixed<|MERGE_RESOLUTION|>--- conflicted
+++ resolved
@@ -5,13 +5,10 @@
 
 The format is based on [Keep a Changelog] (https://keepachangelog.com/en/1.0.0/).
 
-<<<<<<< HEAD
-=======
 ## [1.2.1] - 2022-03-31 to 2022-05-04
 ### Added
 - adds warning message to ignore the duration_max parameter when not sizing a battery
 
->>>>>>> 59d521ea
 ## [1.2.0] - 2021-09-10 to 2022-03-30
 ### Added
 - added a migrations/migrate_project_DERVET_GUI.py script
