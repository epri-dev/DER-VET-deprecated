"""
Params.py

"""

__author__ = 'Halley Nathwani'
__copyright__ = 'Copyright 2018. Electric Power Research Institute (EPRI). All Rights Reserved.'
__credits__ = ['Miles Evans', 'Andres Cortes', 'Evan Giarta', 'Halley Nathwani',  "Thien Nguyen"]
__license__ = 'EPRI'
__maintainer__ = ['Halley Nathwani', 'Miles Evans']
__email__ = ['hnathwani@epri.com', 'mevans@epri.com']
__version__ = 'beta'  # beta version

import xml.etree.ElementTree as et
import pandas as pd
import numpy as np
from storagevet.Params import Params
import copy
<<<<<<< HEAD
from ErrorHandelling import *
=======
from pathlib import Path

u_logger = logging.getLogger('User')
e_logger = logging.getLogger('Error')
>>>>>>> 27d71045


class ParamsDER(Params):
    """
        Class attributes are made up of services, technology, and any other needed inputs. The attributes are filled
        by converting the xml file in a python object.

        Notes:
             Need to change the summary functions for pre-visualization every time the Params class is changed - TN
    """
    # set schema location based on the location of this file (this should override the global value within Params.py
    schema_location = Path(__file__).absolute().with_name('DERVETSchema.xml')
    cba_input_error_raised = False
    cba_input_template = None

    @staticmethod
    def csv_to_xml(csv_filename, verbose=False, ignore_cba_valuation=False):
        """ converts csv to 2 xml files. One that contains values that correspond to optimization values and the other
        corresponds the values used to evaluate the CBA.

        Args:
            csv_filename (string): name of csv file
            ignore_cba_valuation (bool): flag to tell whether to look at the evaluation columns provided (meant for
                testing purposes)
            verbose (bool): whether or not to print to console for more feedback


        Returns:
            opt_xml_filename (string): name of xml file with parameter values for optimization evaluation


        """
        xml_filename = Params.csv_to_xml(csv_filename, verbose)

        # open csv to read into dataframe and blank xml file to write to
        csv_data = pd.read_csv(csv_filename)
        # check to see if Evaluation rows are included
        if not ignore_cba_valuation and 'Evaluation Value' in csv_data.columns and 'Evaluation Active' in csv_data.columns:
            # then add values to XML

            # open and read xml file
            xml_tree = et.parse(xml_filename)
            xml_root = xml_tree.getroot()

            # outer loop for each tag/object and active status, i.e. Scenario, Battery, DA, etc.
            for obj in csv_data.Tag.unique():
                mask = csv_data.Tag == obj
                tag = xml_root.find(obj)
                # middle loop for each object's elements and is sensitivity is needed: max_ch_rated, ene_rated, price, etc.
                for ind, row in csv_data[mask].iterrows():
                    # skip adding to XML if no value is given
                    if row['Key'] is np.nan or row['Evaluation Value'] == '.' or row['Evaluation Active'] == '.':
                        continue
                    key = tag.find(row['Key'])
                    cba_eval = et.SubElement(key, 'Evaluation')
                    cba_eval.text = str(row['Evaluation Value'])
                    cba_eval.set('active', str(row['Evaluation Active']))
            xml_tree.write(xml_filename)

        return xml_filename

    @classmethod
    def initialize(cls, filename, verbose):
        """ In addition to everything that initialize does in Params, this class will look at
        Evaluation Value to - 1) determine if cba value can be given and validate; 2) convert
        any referenced data into direct data 3) if sensitivity analysis, then make sure enough
        cba values are given 4) build a dictionary of CBA inputs that match with the instances
        that need to be run

            Args:
                filename (string): filename of XML or CSV model parameter
                verbose (bool): whether or not to print to console for more feedback

            Returns dictionary of instances of Params, each key is a number
        """
        cls.instances = super().initialize(filename, verbose)  # everything that initialize does in Params (steps 1-4)
        # 1) INITIALIZE CLASS VARIABLES
        cls.sensitivity['cba_values'] = dict()
        cls.cba_input_error_raised = False

        # 5) load direct data and create input template
        # determine if cba value can be given and validate
        cls.cba_input_template = cls.cba_template_struct()

        # convert any referenced data into direct data (add referenced data to dict DATASETS)
        cls.read_evaluation_referenced_data()

        # report back any warning associated with the 'Evaulation' column
        if cls.cba_input_error_raised:
            raise AssertionError("The model parameter has some errors associated to it in the CBA column. Please fix and rerun.")

        # 6) if SA, update case definitions to define which CBA values will apply for each case
        cls.add_evaluation_to_case_definitions()

        # 7) build a dictionary of CBA inputs that matches with the instance Params that the inputs should be paired with and
        # load up datasets that correspond with referenced data in respective cba_input_instance (as defined by CASE_DEFINITIONS)
        # distribute CBA dictionary of inputs to the corresponding Param instance (so its value can be passed on to Scenario)
        cls.cba_input_builder()

        return cls.instances

    def __init__(self):
        """ Initialize these following attributes of the empty Params class object.
        """
        super().__init__()
        self.Reliability = self.read_and_validate('Reliability')  # Value Stream
        self.Load = self.read_and_validate('ControllableLoad')  # DER

    @classmethod
    def bad_active_combo(cls):
        """ Based on what the user has indicated as active (and what the user has not), predict whether or not
        the simulation(s) will have trouble solving.

        Returns (bool): True if there is no errors found. False if there is errors found in the errors log.

        """
        is_dervet_specific_tech_active = not len
        super().bad_active_combo(dervet=True)

    @classmethod
    def cba_template_struct(cls):
        """

        Returns: a template structure that summarizes the inputs for a CBA instance

        """
        template = dict()
        template['Scenario'] = cls.read_and_validate_evaluation('Scenario')
        template['Finance'] = cls.read_and_validate_evaluation('Finance')

        # create dictionary for CBA values for DERs
        template['ders_values'] = {
            'Battery': cls.read_and_validate_evaluation('Battery'),
            'CAES': cls.read_and_validate_evaluation('CAES'),
            'PV': cls.read_and_validate_evaluation('PV'),  # cost_per_kW (and then recalculate capex)
            'ICE': cls.read_and_validate_evaluation('ICE'),  # fuel_price,
            # 'ControllableLoad': cls.read_and_validate_evaluation('ControllableLoad')
        }

        # create dictionary for CBA values for all services (from data files)
        template['valuestream_values'] = {'User': cls.read_and_validate_evaluation('User'),  # only have one entry in it (key = price)
                                          'Deferral': cls.read_and_validate_evaluation('Deferral')}
        return template

    @classmethod
    def read_and_validate_evaluation(cls, name):
        """ Read data from valuation XML file

        Args:
            name (str): name of root element in xml file

        Returns: A dictionary where keys are the ID value and the key is a dictionary
            filled with values provided by user that will be used by the CBA class
            or None if no values are active.

        """
        schema_tag = cls.schema_tree.find(name)
        # Check if tag is in schema (SANITY CHECK)
        if schema_tag is None:
            cls.report_warning("missing tag", tag=name, raise_input_error=False)
            # warn user that the tag given is not in the schema
            return
        tag_elems = cls.xmlTree.findall(name)
        # check to see if user includes the tag within the provided xml
        if tag_elems is None:
            return
        tag_data_struct = {}
        for tag in tag_elems:
            # This statement checks if the first character is 'y' or '1', if true it creates a dictionary.
            if tag.get('active')[0].lower() == "y" or tag.get('active')[0] == "1":
                dictionary = {}
                # iterate through each key required by the schema
                for schema_key in schema_tag:
                    key = tag.find(schema_key.tag)
                    cba_value = key.find('Evaluation')
                    # if we dont have a cba_value, skip to next key
                    if cba_value is None:
                        continue
                    # did the user mark cba input as active?
                    if cba_value.get('active')[0].lower() == "y" or cba_value.get('active')[0] == "1":
                        # check if you are allowed to input Evaulation value for the give key
                        if schema_key.get('cba')[0].lower() in ['y', '1']:
                            valuation_entry = None
                            intended_type = key.find('Type').text
                            if key.get('analysis')[0].lower() == 'y' or key.get('analysis')[0].lower() == '1':
                                # if analysis, then convert each value and save as list
                                tag_key = (tag.tag, key.tag, tag.get('id'))
                                sensitivity_values = cls.extract_data(key.find('Evaluation').text, intended_type)

                                # validate each value
                                for values in sensitivity_values:
                                    cls.checks_for_validate(values, schema_key, name)

                                #  check to make sure the length match with sensitivity analysis value set length
                                required_values = len(cls.sensitivity['attributes'][tag_key])
                                if required_values != len(sensitivity_values):
                                    cls.report_warning('cba sa length', tag=name, key=key.tag, required_num=required_values)
                                cls.sensitivity['cba_values'][tag_key] = sensitivity_values
                            else:
                                # convert to correct data type
                                valuation_entry = cls.convert_data_type(key.find('Evaluation').text, intended_type)
                                cls.checks_for_validate(valuation_entry, schema_key, f"{name}-{tag.get('id')}")
                            # save evaluation value OR save a place for the sensitivity value to fill in the dictionary later w/ None
                            dictionary[key.tag] = valuation_entry
                        else:
                            cls.report_warning('cba not allowed', tag=name, key=key.tag, raise_input_error=False)
                # save set of KEYS (in the dictionary) to the TAG that it belongs to (multiple dictionaries if mutliple IDs)
                tag_data_struct[tag.get('id')] = dictionary
        return tag_data_struct

    @classmethod
    def report_warning(cls, warning_type, raise_input_error=True, **kwargs):
        """ Print a warning to the user log. Warnings are reported, but do not result in exiting.

        Args:
            warning_type (str): the classification of the warning to be reported to the user
            raise_input_error (bool): raise this warning as an error instead back to the user and stop running
                the program
            kwargs: elements about the warning that need to be reported to the user (like the tag and key that
                caused the error

        """
        if warning_type == "too many tags":
            LogError.error(f"INPUT: There are {kwargs['length']} {kwargs['tag']}'s, but only {kwargs['max']} can be defined")

        if warning_type == 'cba not allowed':
            LogError.error(f"INPUT: {kwargs['tag']}-{kwargs['key']} is not be used within the " +
                           "CBA module of the program. Value is ignored.")
            cls.cba_input_error_raised = raise_input_error or cls.cba_input_error_raised
        if warning_type == "cba sa length":
            cls.cba_input_error_raised = raise_input_error or cls.cba_input_error_raised
            LogError.error(f"INPUT: {kwargs['tag']}-{kwargs['key']} has not enough CBA evaluatino values to "
                           f"successfully complete sensitivity analysis. Please include {kwargs['required_num']} "
                           f"values, each corresponding to the Sensitivity Analysis value given")
        super().report_warning(warning_type, raise_input_error, **kwargs)

    @classmethod
    def read_evaluation_referenced_data(cls):
        """ This function makes a unique set of filename(s) based on grab_evaluation_lst and the data already read into REFERENCED_DATA.
            It applies for time series filename(s), monthly data filename(s), customer tariff filename(s).
            For each set, the corresponding class dataset variable (ts, md, ct) is loaded with the data.

            Preprocess monthly data files

        """

        ts_files = cls.grab_evaluation_lst('Scenario', 'time_series_filename') - set(cls.referenced_data['time_series'].keys())
        md_files = cls.grab_evaluation_lst('Scenario', 'monthly_data_filename') - set(cls.referenced_data['monthly_data'].keys())
        ct_files = cls.grab_evaluation_lst('Finance', 'customer_tariff_filename') - set(cls.referenced_data['customer_tariff'].keys())
        yr_files = cls.grab_evaluation_lst('Finance', 'yearly_data_filename') - set(cls.referenced_data['yearly_data'].keys())

        for ts_file in ts_files:
            cls.referenced_data['time_series'][ts_file] = cls.read_from_file('time_series', ts_file, 'Datetime (he)')
        for md_file in md_files:
            cls.referenced_data['monthly_data'][md_file] = cls.preprocess_monthly(cls.read_from_file('monthly_data', md_file, ['Year', 'Month']))
        for ct_file in ct_files:
            cls.referenced_data['customer_tariff'][ct_file] = cls.read_from_file('customer_tariff', ct_file, 'Billing Period')
        for yr_file in yr_files:
            cls.referenced_data['yearly_data'][yr_file] = cls.read_from_file('yearly_data', yr_file, 'Year')

        return True

    @classmethod
    def grab_evaluation_lst(cls, tag, key):
        """ Checks if the tag-key exists in cls.sensitivity, otherwise grabs the base case value
        from cls.template

        Args:
            tag (str):
            key (str):

        Returns: set of values

        """
        values = []

        tag_dict = cls.cba_input_template.get(tag)
        if tag_dict is not None:
            for id_str in tag_dict.keys():
                try:
                    values += list(cls.sensitivity['cba_values'][(tag, key, id_str)])
                except KeyError:
                    try:
                        values += [cls.cba_input_template[tag][id_str][key]]
                    except KeyError:
                        pass
        return set(values)

    @classmethod
    def add_evaluation_to_case_definitions(cls):
        """ Method that adds the 'Evaluation' values as a column to the dataframe that defines the differences in the cases
        being run.

        """
        cba_sensi = cls.sensitivity['cba_values']
        # for each tag-key cba value that sensitivity analysis applies to
        for tag_key, value_lst in cba_sensi.items():
            # initialize the new column with 'NaN'
            cls.case_definitions[f"CBA {tag_key}"] = np.NAN
            # get the number of values that you will need to iterate through
            num_cba_values = len(value_lst)
            # for each index in VALUE_LST
            for index in range(num_cba_values):
                corresponding_opt_value = cls.sensitivity['attributes'][tag_key][index]
                # find the row(s) that contain the optimization value that was also the INDEX-th value in the Sensitivity Parameters entry
                cls.case_definitions.loc[cls.case_definitions[tag_key] == corresponding_opt_value, f"CBA {tag_key}"] = value_lst[index]

        # check for any entries w/ NaN to make sure everything went fine
        if np.any(cls.case_definitions == np.NAN):
            LogError.debug('There are some left over Nans in the case definition. Something went wrong.')

    @classmethod
    def cba_input_builder(cls):
        """
            Function to create all the possible combinations of inputs to correspond to the sensitivity analysis case being run

        """
        # while case definitions is not an empty df (there is SA) or if it is the last row in case definitions
        for index in cls.instances.keys():
            cba_dict = copy.deepcopy(cls.cba_input_template)
            # check to see if there are any CBA values included in case definition OTHERWISE just read in any referenced data
            for tag_key_id in cls.sensitivity['cba_values'].keys():
                row = cls.case_definitions.iloc[index]
                # modify the case dictionary
                if tag_key_id[0] in cls.cba_input_template['ders_values'].keys():
                    cba_dict['ders_values'][tag_key_id[0]][tag_key_id[2]][tag_key_id[1]] = row.loc[f"CBA {tag_key_id}"]
                elif tag_key_id[0] in cls.cba_input_template['valuestream_values'].keys():
                    cba_dict['valuestream_values'][tag_key_id[0]][tag_key_id[2]][tag_key_id[1]] = row.loc[f"CBA {tag_key_id}"]
                else:
                    cba_dict[tag_key_id[0]][tag_key_id[2]][tag_key_id[1]] = row.loc[f"CBA {tag_key_id}"]
            # flatten dictionaries for VS, Scenario, and Fiances & prepare referenced data
            cba_dict = cls.load_and_prepare_cba(cba_dict, cls.instances[index].Scenario['frequency'])
            cls.instances[index].Finance['CBA'] = cba_dict

    @classmethod
    def load_and_prepare_cba(cls, cba_dict, freq):
        """ Flattens each tag that the Schema has defined to only have 1 allowed. Loads data sets that are specified by the '_filename' parameters

        Returns a params class where the tag attributes that are not allowed to have more than one set of key inputs are just dictionaries of
            their key inputs (while the rest remain dictionaries of the sets of key inputs)
        """
        cba_dict['Scenario'] = cls.flatten_tag_id(cba_dict['Scenario'])
        cba_dict['Finance'] = cls.flatten_tag_id(cba_dict['Finance'])
        cba_dict['valuestream_values']['User'] = cls.flatten_tag_id(cba_dict['valuestream_values']['User'])
        cba_dict['valuestream_values']['Deferral'] = cls.flatten_tag_id(cba_dict['valuestream_values']['Deferral'])

        scenario = cba_dict['Scenario']
        scenario['frequency'] = freq
        if 'time_series_filename' in scenario.keys():
            time_series = cls.referenced_data['time_series'][scenario['time_series_filename']]
            scenario["time_series"] = cls.preprocess_timeseries(time_series, freq)
        if 'monthly_data_filename' in scenario.keys():
            scenario["monthly_data"] = cls.referenced_data["monthly_data"][scenario["monthly_data_filename"]]

        finance = cba_dict['Finance']
        if 'yearly_data_filename' in finance.keys():
            finance["yearly_data"] = cls.referenced_data["yearly_data"][finance["yearly_data_filename"]]
        if 'customer_tariff_filename' in finance.keys():
            finance["customer_tariff"] = cls.referenced_data["customer_tariff"][finance["customer_tariff_filename"]]
        return cba_dict

    def load_scenario(self):
        """ Interprets user given data and prepares it for Scenario.

        """
        Params.load_scenario(self)

        if self.Scenario['binary']:
            LogError.warning('Please note that the binary formulation will be used. If attemping to size, ' +
                             'there is a possiblity that the CVXPY will throw a "DCPError". This will resolve ' +
                             'by turning the binary formulation flag off.')

        LogError.debug("Successfully prepared the Scenario and some Finance")

    def load_finance(self):
        """ Interprets user given data and prepares it for Finance.

        """
        super().load_finance()
        self.Finance.update({'location': self.Scenario['location'],
                             'ownership': self.Scenario['ownership']})

    def load_technology(self):
        """ Interprets user given data and prepares it for each technology.

        """
        def load_ts_limits(ess_inputs, tag, measurement, unit):
            input_cols = [f'{tag}: {measurement} Max ({unit})/{id_str}', f'{tag}: {measurement} Min ({unit})/{id_str}']
            ts_max = time_series.get(input_cols[0])
            ts_min = time_series.get(input_cols[1])
            if ts_max is None and ts_min is None:
                self.record_input_error(f"Missing '{tag}: {measurement} Min ({unit})/{id_str}' or '{tag}: {measurement} Max ({unit})/{id_str}' " +
                                        "from timeseries input. User indicated one needs to be applied. " +
                                        "Please include or turn incl_ts_energy_limits off.")
            if unit == 'kW':
                # preform the following checks on the values in the timeseries
                if ts_max.max() * ts_max.min() < 0:
                    # then the max and min are not both positive or both negative -- so error
                    self.record_input_error(f"'{tag}: {measurement} Max ({unit})/{id_str}' should be all positive or all negative. " +
                                            "Please fix and rerun.")
                if ts_min.max() * ts_min.min() < 0:
                    # then the max and min are not both positive or both negative -- so error
                    self.record_input_error(f"'{tag}: {measurement} Min ({unit})/{id_str}' should be all positive or all negative. " +
                                            "Please fix and rerun.")
            if unit == 'kWh':
                # preform the following checks on the values in the timeseries
                if ts_max.max() < 0:
                    self.record_input_error(f"'{tag}: {measurement} Max ({unit})/{id_str}' should be greater than 0. Please fix and rerun.")
                if ts_min.max() < 0:
                    self.record_input_error(f"'{tag}: {measurement} Min ({unit})/{id_str}' should be greater than 0. Please fix and rerun.")

            ess_inputs.update({f'ts_{measurement.lower()}_max': ts_max,
                               f'ts_{measurement.lower()}_min': ts_min})

        time_series = self.Scenario['time_series']
        sizing_optimization = False
        if len(self.Battery):
            for id_str, battery_inputs in self.Battery.items():
                if not battery_inputs['ch_max_rated'] or not battery_inputs['dis_max_rated']:
                    sizing_optimization = True
                    # if sizing for power, with ...
                    if self.SR or self.NSR or self.FR or self.LF:
                        # whole sale markets
                        if self.LF is not None and self.LF['u_ts_constraints'] is False or self.LF['d_ts_constraints'] is False:
                            self.record_input_error('Params Warning: trying to size the power of the battery to maximize profits '
                                             'in wholesale markets, but LF time-series constraints is not applied.')
                        if self.SR is not None and self.SR['ts_constraints'] is False:
                            self.record_input_error('Params Warning: trying to size the power of the battery to maximize profits '
                                                    'in wholesale markets, but SR time-series constraints is not applied.')
                        if self.NSR is not None and self.NSR['ts_constraints'] is False:
                            self.record_input_error('Params Warning: trying to size the power of the battery to maximize profits '
                                                    'in wholesale markets, but NSR time-series constraints is not applied.')
                        if self.FR is not None and self.FR['u_ts_constraints'] is False or self.FR['d_ts_constraints'] is False:
                            self.record_input_error('Params Warning: trying to size the power of the battery to maximize profits '
                                                    'in wholesale markets, but FR time-series constraints is not applied.')

                    if not battery_inputs['ch_max_rated']:
                        if battery_inputs['user_ch_rated_min'] > battery_inputs['user_ch_rated_max']:
                            self.record_input_error('Error: User battery min charge power requirement is greater than max charge power requirement.')
                    if not battery_inputs['dis_max_rated']:
                        if battery_inputs['user_dis_rated_min'] > battery_inputs['user_dis_rated_max']:
                            self.record_input_error('Error: User battery min discharge power requirement is greater than max discharge power requirement.')
                if not battery_inputs['ene_max_rated']:
                    if battery_inputs['user_ene_rated_min'] > battery_inputs['user_ene_rated_max']:
                        self.record_input_error('Error: User battery min energy requirement is greater than max energy requirement.')
                    sizing_optimization = True

                # check if user wants to include timeseries constraints -> grab data
                if battery_inputs['incl_ts_energy_limits']:
                    load_ts_limits(battery_inputs, 'Battery', 'Energy', 'kWh')
                if battery_inputs['incl_ts_charge_limits']:
                    load_ts_limits(battery_inputs, 'Battery', 'Charge', 'kW')
                if battery_inputs['incl_ts_discharge_limits']:
                    load_ts_limits(battery_inputs, 'Battery', 'Discharge', 'kW')

        if len(self.CAES):
            for id_str, caes_inputs in self.CAES.items():
                # check if user wants to include timeseries constraints -> grab data
                if caes_inputs['incl_ts_energy_limits']:
                    load_ts_limits(caes_inputs, 'CAES', 'Energy', 'kWh')
                if caes_inputs['incl_ts_charge_limits']:
                    load_ts_limits(caes_inputs, 'CAES', 'Charge', 'kW')
                if caes_inputs['incl_ts_discharge_limits']:
                    load_ts_limits(caes_inputs, 'CAES', 'Discharge', 'kW')

        if len(self.PV):
            for pv_inputs in self.PV.values():
                if not pv_inputs['rated_capacity']:
                    sizing_optimization = True
        if len(self.ICE):
            # add scenario case parameters to ICE parameter dictionary
            for id_str, ice_input in self.ICE.items():
                if ice_input['n_min'] != ice_input['n_max']:
                    sizing_optimization = True
        if sizing_optimization and not self.Scenario['n'] == 'year':
            self.record_input_error('Trying to size without setting the optimization window to \'year\'')

        if len(self.Load):
            if self.Scenario['incl_site_load'] != 1:
                self.record_input_error('Load is active, so incl_site_load should be 1')
            # check to make sure data was included
            for id_str, load_inputs in self.Load.items():
                try:
                    load_inputs['site_load'] = time_series.loc[:, f'Site Load (kW)/{id_str}']
                except KeyError:
                    self.record_input_error(f"Missing 'Site Load (kW)/{id_str}' from timeseries input. Please include a site load.")

                load_inputs.update({'dt': self.Scenario['dt'],
                                    'growth': self.Scenario['def_growth']})
        super().load_technology()

    def load_services(self):
        """ Interprets user given data and prepares it for each ValueStream (dispatch and pre-dispatch).

        """
        super().load_services()

        if self.Reliability is not None:
            self.Reliability["dt"] = self.Scenario["dt"]
            try:
                self.Reliability.update({'critical load': self.Scenario['time_series'].loc[:, 'Critical Load (kW)']})
            except KeyError:
                self.record_input_error("Missing 'Critial Load (kW)' from timeseries input. Please include a critical load.")

        # TODO add try statements around each lookup to time_series
        if self.FR is not None:
            if self.FR['u_ts_constraints']:
                self.FR.update({'regu_max': self.Scenario['time_series'].loc[:, 'Reg Up Max (kW)'],
                                'regu_min': self.Scenario['time_series'].loc[:, 'Reg Up Min (kW)']})
            if self.FR['u_ts_constraints']:
                self.FR.update({'regd_max': self.Scenario['time_series'].loc[:, 'Reg Down Max (kW)'],
                                'regd_min': self.Scenario['time_series'].loc[:, 'Reg Down Min (kW)']})

        if self.SR is not None:
            if self.SR['ts_constraints']:
                self.SR.update({'max': self.Scenario['time_series'].loc[:, 'SR Max (kW)'],
                                'min': self.Scenario['time_series'].loc[:, 'SR Min (kW)']})

        if self.NSR is not None:
            if self.NSR['ts_constraints']:
                self.NSR.update({'max': self.Scenario['time_series'].loc[:, 'NSR Max (kW)'],
                                 'min': self.Scenario['time_series'].loc[:, 'NSR Min (kW)']})

        if self.LF is not None:
            if self.LF['u_ts_constraints']:
                self.LF.update({'lf_u_max': self.Scenario['time_series'].loc[:, 'LF Up Max (kW)'],
                                'lf_u_min': self.Scenario['time_series'].loc[:, 'L Up Min (kW)']})
            if self.LF['u_ts_constraints']:
                self.LF.update({'lf_d_max': self.Scenario['time_series'].loc[:, 'LF Down Max (kW)'],
                                'lf_d_min': self.Scenario['time_series'].loc[:, 'LF Down Min (kW)']})

        LogError.debug("Successfully prepared the value-streams")<|MERGE_RESOLUTION|>--- conflicted
+++ resolved
@@ -16,14 +16,8 @@
 import numpy as np
 from storagevet.Params import Params
 import copy
-<<<<<<< HEAD
 from ErrorHandelling import *
-=======
 from pathlib import Path
-
-u_logger = logging.getLogger('User')
-e_logger = logging.getLogger('Error')
->>>>>>> 27d71045
 
 
 class ParamsDER(Params):
