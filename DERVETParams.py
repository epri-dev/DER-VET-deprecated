"""
Params.py

"""

__author__ = 'Halley Nathwani'
__copyright__ = 'Copyright 2018. Electric Power Research Institute (EPRI). All Rights Reserved.'
__credits__ = ['Miles Evans', 'Andres Cortes', 'Evan Giarta', 'Halley Nathwani',  "Thien Nguyen"]
__license__ = 'EPRI'
__maintainer__ = ['Halley Nathwani', 'Miles Evans']
__email__ = ['hnathwani@epri.com', 'mevans@epri.com']
__version__ = 'beta'  # beta version

import xml.etree.ElementTree as et
import logging
import pandas as pd
import numpy as np
from storagevet.Params import Params
import os
import copy

u_logger = logging.getLogger('User')
e_logger = logging.getLogger('Error')


class ParamsDER(Params):
    """
        Class attributes are made up of services, technology, and any other needed inputs. The attributes are filled
        by converting the xml file in a python object.

        Notes:
             Need to change the summary functions for pre-visualization every time the Params class is changed - TN
    """
    # set schema location based on the location of this file (this should override the global value within Params.py
    schema_location = os.path.abspath(__file__)[:-len("DERVETParams.py")] + "DERVETSchema.xml"
    cba_input_error_raised = False
    cba_input_template = None

    @staticmethod
    def csv_to_xml(csv_filename, verbose=False, ignore_cba_valuation=False):
        """ converts csv to 2 xml files. One that contains values that correspond to optimization values and the other
        corresponds the values used to evaluate the CBA.

        Args:
            csv_filename (string): name of csv file
            ignore_cba_valuation (bool): flag to tell whether to look at the evaluation columns provided (meant for
                testing purposes)
            verbose (bool): whether or not to print to console for more feedback


        Returns:
            opt_xml_filename (string): name of xml file with parameter values for optimization evaluation


        """
        xml_filename = Params.csv_to_xml(csv_filename, verbose)

        # open csv to read into dataframe and blank xml file to write to
        csv_data = pd.read_csv(csv_filename)
        # check to see if Evaluation rows are included
        if not ignore_cba_valuation and 'Evaluation Value' in csv_data.columns and 'Evaluation Active' in csv_data.columns:
            # then add values to XML

            # open and read xml file
            xml_tree = et.parse(xml_filename)
            xml_root = xml_tree.getroot()

            # outer loop for each tag/object and active status, i.e. Scenario, Battery, DA, etc.
            for obj in csv_data.Tag.unique():
                mask = csv_data.Tag == obj
                tag = xml_root.find(obj)
                # middle loop for each object's elements and is sensitivity is needed: max_ch_rated, ene_rated, price, etc.
                for ind, row in csv_data[mask].iterrows():
                    # skip adding to XML if no value is given
                    if row['Key'] is np.nan or row['Evaluation Value'] == '.' or row['Evaluation Active'] == '.':
                        continue
                    key = tag.find(row['Key'])
                    cba_eval = et.SubElement(key, 'Evaluation')
                    cba_eval.text = str(row['Evaluation Value'])
                    cba_eval.set('active', str(row['Evaluation Active']))
            xml_tree.write(xml_filename)

        return xml_filename

    @classmethod
    def initialize(cls, filename, verbose):
        """ In addition to everything that initialize does in Params, this class will look at
        Evaluation Value to - 1) determine if cba value can be given and validate; 2) convert
        any referenced data into direct data 3) if sensitivity analysis, then make sure enough
        cba values are given 4) build a dictionary of CBA inputs that match with the instances
        that need to be run

            Args:
                filename (string): filename of XML or CSV model parameter
                verbose (bool): whether or not to print to console for more feedback

            Returns dictionary of instances of Params, each key is a number
        """
        cls.instances = super().initialize(filename, verbose)  # everything that initialize does in Params (steps 1-4)
        # 1) INITIALIZE CLASS VARIABLES
        cls.sensitivity['cba_values'] = dict()
        cls.cba_input_error_raised = False

        # 5) load direct data and create input template
        # determine if cba value can be given and validate
        cls.cba_input_template = cls.cba_template_struct()

        # convert any referenced data into direct data (add referenced data to dict DATASETS)
        cls.read_evaluation_referenced_data()

        # report back any warning associated with the 'Evaulation' column
        if cls.cba_input_error_raised:
            raise AssertionError("The model parameter has some errors associated to it in the CBA column. Please fix and rerun.")

        # 6) if SA, update case definitions to define which CBA values will apply for each case
        cls.add_evaluation_to_case_definitions()

        # 7) build a dictionary of CBA inputs that matches with the instance Params that the inputs should be paired with and
        # load up datasets that correspond with referenced data in respective cba_input_instance (as defined by CASE_DEFINITIONS)
        # distribute CBA dictionary of inputs to the corresponding Param instance (so its value can be passed on to Scenario)
        cls.cba_input_builder()

        return cls.instances

    def __init__(self):
        """ Initialize these following attributes of the empty Params class object.
        """
        super().__init__()
        self.Reliability = self.read_and_validate('Reliability')  # Value Stream
        self.Load = self.read_and_validate('ControllableLoad')  # DER
        self.CHP = self.read_and_validate('CHP')

    @classmethod
    def bad_active_combo(cls):
        """ Based on what the user has indicated as active (and what the user has not), predict whether or not
        the simulation(s) will have trouble solving.

        Returns (bool): True if there is no errors found. False if there is errors found in the errors log.

        """
        super().bad_active_combo(dervet=True)

    @classmethod
    def cba_template_struct(cls):
        """

        Returns: a template structure that summarizes the inputs for a CBA instance

        """
        template = dict()
        template['Scenario'] = cls.read_and_validate_evaluation('Scenario')
        template['Finance'] = cls.read_and_validate_evaluation('Finance')

        # create dictionary for CBA values for DERs
        template['ders_values'] = {
<<<<<<< HEAD
            'Battery': cls.read_and_validate_cba('Battery'),
            'CAES': cls.read_and_validate_cba('CAES'),
            'PV': cls.read_and_validate_cba('PV'),  # cost_per_kW (and then recalculate capex)
            'CHP': cls.read_and_validate_cba('CHP'),
            'ICE': cls.read_and_validate_cba('ICE'),  # fuel_price,
            'Load': cls.read_and_validate_cba('Load')
=======
            'Battery': cls.read_and_validate_evaluation('Battery'),
            'CAES': cls.read_and_validate_evaluation('CAES'),
            'PV': cls.read_and_validate_evaluation('PV'),  # cost_per_kW (and then recalculate capex)
            'ICE': cls.read_and_validate_evaluation('ICE'),  # fuel_price,
            # 'ControllableLoad': cls.read_and_validate_evaluation('ControllableLoad')
>>>>>>> b18bee62
        }

        # create dictionary for CBA values for all services (from data files)
        template['valuestream_values'] = {'User': cls.read_and_validate_evaluation('User'),  # only have one entry in it (key = price)
                                          'Deferral': cls.read_and_validate_evaluation('Deferral')}
        return template

    @classmethod
    def read_and_validate_evaluation(cls, name):
        """ Read data from valuation XML file

        Args:
            name (str): name of root element in xml file

        Returns: A dictionary where keys are the ID value and the key is a dictionary
            filled with values provided by user that will be used by the CBA class
            or None if no values are active.

        """
        schema_tag = cls.schema_tree.find(name)
        # Check if tag is in schema (SANITY CHECK)
        if schema_tag is None:
            cls.report_warning("missing tag", tag=name, raise_input_error=False)
            # warn user that the tag given is not in the schema
            return
        tag_elems = cls.xmlTree.findall(name)
        # check to see if user includes the tag within the provided xml
        if tag_elems is None:
            return
        tag_data_struct = {}
        for tag in tag_elems:
            # This statement checks if the first character is 'y' or '1', if true it creates a dictionary.
            if tag.get('active')[0].lower() == "y" or tag.get('active')[0] == "1":
                dictionary = {}
                # iterate through each key required by the schema
                for schema_key in schema_tag:
                    key = tag.find(schema_key.tag)
                    cba_value = key.find('Evaluation')
                    # if we dont have a cba_value, skip to next key
                    if cba_value is None:
                        continue
                    # did the user mark cba input as active?
                    if cba_value.get('active')[0].lower() == "y" or cba_value.get('active')[0] == "1":
                        # check if you are allowed to input Evaulation value for the give key
                        cba_allowed = schema_key.get('cba')
                        if cba_allowed is None or cba_allowed[0].lower() in ['n', '0']:
                            cls.report_warning('cba not allowed', tag=name, key=key.tag, raise_input_error=False)
                            continue
                        else:
                            valuation_entry = None
                            intended_type = key.find('Type').text
                            if key.get('analysis')[0].lower() == 'y' or key.get('analysis')[0].lower() == '1':
                                # if analysis, then convert each value and save as list
                                tag_key = (tag.tag, key.tag, tag.get('id'))
                                sensitivity_values = cls.extract_data(key.find('Evaluation').text, intended_type)

                                # validate each value
                                for values in sensitivity_values:
                                    cls.checks_for_validate(values, schema_key, name)

                                #  check to make sure the length match with sensitivity analysis value set length
                                required_values = len(cls.sensitivity['attributes'][tag_key])
                                if required_values != len(sensitivity_values):
                                    cls.report_warning('cba sa length', tag=name, key=key.tag, required_num=required_values)
                                cls.sensitivity['cba_values'][tag_key] = sensitivity_values
                            else:
                                # convert to correct data type
                                valuation_entry = cls.convert_data_type(key.find('Evaluation').text, intended_type)
                                cls.checks_for_validate(valuation_entry, schema_key, f"{name}-{tag.get('id')}")
                            # save evaluation value OR save a place for the sensitivity value to fill in the dictionary later w/ None
                            dictionary[key.tag] = valuation_entry
                # save set of KEYS (in the dictionary) to the TAG that it belongs to (multiple dictionaries if mutliple IDs)
                tag_data_struct[tag.get('id')] = dictionary
        return tag_data_struct

    @classmethod
    def report_warning(cls, warning_type, raise_input_error=True, **kwargs):
        """ Print a warning to the user log. Warnings are reported, but do not result in exiting.

        Args:
            warning_type (str): the classification of the warning to be reported to the user
            raise_input_error (bool): raise this warning as an error instead back to the user and stop running
                the program
            kwargs: elements about the warning that need to be reported to the user (like the tag and key that
                caused the error

        """
        if warning_type == "too many tags":
            e_logger.error(f"INPUT: There are {kwargs['length']} {kwargs['tag']}'s, but only {kwargs['max']} can be defined")

        if warning_type == 'cba not allowed':
            e_logger.error(f"INPUT: {kwargs['tag']}-{kwargs['key']} is not be used within the " +
                           "CBA module of the program. Value is ignored.")
            cls.cba_input_error_raised = raise_input_error or cls.cba_input_error_raised
        if warning_type == "cba sa length":
            cls.cba_input_error_raised = raise_input_error or cls.cba_input_error_raised
            e_logger.error(f"INPUT: {kwargs['tag']}-{kwargs['key']} has not enough CBA evaluatino values to "
                           f"successfully complete sensitivity analysis. Please include {kwargs['required_num']} "
                           f"values, each corresponding to the Sensitivity Analysis value given")
        super().report_warning(warning_type, raise_input_error, **kwargs)

    @classmethod
    def read_evaluation_referenced_data(cls):
        """ This function makes a unique set of filename(s) based on grab_evaluation_lst and the data already read into REFERENCED_DATA.
            It applies for time series filename(s), monthly data filename(s), customer tariff filename(s).
            For each set, the corresponding class dataset variable (ts, md, ct) is loaded with the data.

            Preprocess monthly data files

        """

        ts_files = cls.grab_evaluation_lst('Scenario', 'time_series_filename') - set(cls.referenced_data['time_series'].keys())
        md_files = cls.grab_evaluation_lst('Scenario', 'monthly_data_filename') - set(cls.referenced_data['monthly_data'].keys())
        ct_files = cls.grab_evaluation_lst('Finance', 'customer_tariff_filename') - set(cls.referenced_data['customer_tariff'].keys())
        yr_files = cls.grab_evaluation_lst('Finance', 'yearly_data_filename') - set(cls.referenced_data['yearly_data'].keys())

        for ts_file in ts_files:
            cls.referenced_data['time_series'][ts_file] = cls.read_from_file('time_series', ts_file, 'Datetime (he)')
        for md_file in md_files:
            cls.referenced_data['monthly_data'][md_file] = cls.preprocess_monthly(cls.read_from_file('monthly_data', md_file, ['Year', 'Month']))
        for ct_file in ct_files:
            cls.referenced_data['customer_tariff'][ct_file] = cls.read_from_file('customer_tariff', ct_file, 'Billing Period')
        for yr_file in yr_files:
            cls.referenced_data['yearly_data'][yr_file] = cls.read_from_file('yearly_data', yr_file, 'Year')

        return True

    @classmethod
    def grab_evaluation_lst(cls, tag, key):
        """ Checks if the tag-key exists in cls.sensitivity, otherwise grabs the base case value
        from cls.template

        Args:
            tag (str):
            key (str):

        Returns: set of values

        """
        values = []

        tag_dict = cls.cba_input_template.get(tag)
        if tag_dict is not None:
            for id_str in tag_dict.keys():
                try:
                    values += list(cls.sensitivity['cba_values'][(tag, key, id_str)])
                except KeyError:
                    try:
                        values += [cls.cba_input_template[tag][id_str][key]]
                    except KeyError:
                        pass
        return set(values)

    @classmethod
    def add_evaluation_to_case_definitions(cls):
        """ Method that adds the 'Evaluation' values as a column to the dataframe that defines the differences in the cases
        being run.

        """
        cba_sensi = cls.sensitivity['cba_values']
        # for each tag-key cba value that sensitivity analysis applies to
        for tag_key, value_lst in cba_sensi.items():
            # initialize the new column with 'NaN'
            cls.case_definitions[f"CBA {tag_key}"] = np.NAN
            # get the number of values that you will need to iterate through
            num_cba_values = len(value_lst)
            # for each index in VALUE_LST
            for index in range(num_cba_values):
                corresponding_opt_value = cls.sensitivity['attributes'][tag_key][index]
                # find the row(s) that contain the optimization value that was also the INDEX-th value in the Sensitivity Parameters entry
                cls.case_definitions.loc[cls.case_definitions[tag_key] == corresponding_opt_value, f"CBA {tag_key}"] = value_lst[index]

        # check for any entries w/ NaN to make sure everything went fine
        if np.any(cls.case_definitions == np.NAN):
            print('There are some left over Nans in the case definition. Something went wrong.')

    @classmethod
    def cba_input_builder(cls):
        """
            Function to create all the possible combinations of inputs to correspond to the sensitivity analysis case being run

        """
        # while case definitions is not an empty df (there is SA) or if it is the last row in case definitions
        for index in cls.instances.keys():
            cba_dict = copy.deepcopy(cls.cba_input_template)
            # check to see if there are any CBA values included in case definition OTHERWISE just read in any referenced data
            for tag_key_id in cls.sensitivity['cba_values'].keys():
                row = cls.case_definitions.iloc[index]
                # modify the case dictionary
                if tag_key_id[0] in cls.cba_input_template['ders_values'].keys():
                    cba_dict['ders_values'][tag_key_id[0]][tag_key_id[2]][tag_key_id[1]] = row.loc[f"CBA {tag_key_id}"]
                elif tag_key_id[0] in cls.cba_input_template['valuestream_values'].keys():
                    cba_dict['valuestream_values'][tag_key_id[0]][tag_key_id[2]][tag_key_id[1]] = row.loc[f"CBA {tag_key_id}"]
                else:
                    cba_dict[tag_key_id[0]][tag_key_id[2]][tag_key_id[1]] = row.loc[f"CBA {tag_key_id}"]
            # flatten dictionaries for VS, Scenario, and Fiances & prepare referenced data
            cba_dict = cls.load_and_prepare_cba(cba_dict, cls.instances[index].Scenario['frequency'])
            cls.instances[index].Finance['CBA'] = cba_dict

    @classmethod
    def load_and_prepare_cba(cls, cba_dict, freq):
        """ Flattens each tag that the Schema has defined to only have 1 allowed. Loads data sets that are specified by the '_filename' parameters

        Returns a params class where the tag attributes that are not allowed to have more than one set of key inputs are just dictionaries of
            their key inputs (while the rest remain dictionaries of the sets of key inputs)
        """
        cba_dict['Scenario'] = cls.flatten_tag_id(cba_dict['Scenario'])
        cba_dict['Finance'] = cls.flatten_tag_id(cba_dict['Finance'])
        cba_dict['valuestream_values']['User'] = cls.flatten_tag_id(cba_dict['valuestream_values']['User'])
        cba_dict['valuestream_values']['Deferral'] = cls.flatten_tag_id(cba_dict['valuestream_values']['Deferral'])

        scenario = cba_dict['Scenario']
        scenario['frequency'] = freq
        if 'time_series_filename' in scenario.keys():
            time_series = cls.referenced_data['time_series'][scenario['time_series_filename']]
            scenario["time_series"] = cls.preprocess_timeseries(time_series, freq)
        if 'monthly_data_filename' in scenario.keys():
            scenario["monthly_data"] = cls.referenced_data["monthly_data"][scenario["monthly_data_filename"]]

        finance = cba_dict['Finance']
        if 'yearly_data_filename' in finance.keys():
            finance["yearly_data"] = cls.referenced_data["yearly_data"][finance["yearly_data_filename"]]
        if 'customer_tariff_filename' in finance.keys():
            finance["customer_tariff"] = cls.referenced_data["customer_tariff"][finance["customer_tariff_filename"]]
        return cba_dict

    def load_scenario(self):
        """ Interprets user given data and prepares it for Scenario.

        """
        Params.load_scenario(self)

        if self.Scenario['binary']:
            e_logger.warning('Please note that the binary formulation will be used. If attemping to size, ' +
                             'there is a possiblity that the CVXPY will throw a "DCPError". This will resolve ' +
                             'by turning the binary formulation flag off.')
            u_logger.warning('Please note that the binary formulation will be used. If attemping to size, ' +
                             'there is a possiblity that the CVXPY will throw a "DCPError". This will resolve ' +
                             'by turning the binary formulation flag off.')

    def load_finance(self):
        """ Interprets user given data and prepares it for Finance.

        """
        super().load_finance()
        self.Finance.update({'location': self.Scenario['location'],
                             'ownership': self.Scenario['ownership']})

    def load_technology(self):
        """ Interprets user given data and prepares it for each technology.

        """
        time_series = self.Scenario['time_series']
        sizing_optimization = False
        if len(self.Battery):
            for battery_inputs in self.Battery.values():
                if not battery_inputs['ch_max_rated'] or not battery_inputs['dis_max_rated'] or not battery_inputs['ene_max_rated']:
                    sizing_optimization = True

        if len(self.PV):
            for pv_inputs in self.PV.values():
                if not pv_inputs['rated_capacity']:
                    sizing_optimization = True

        if len(self.ICE):
            # add scenario case parameters to ICE parameter dictionary
            for id_str, ice_input in self.ICE.items():
                if ice_input['n_min'] != ice_input['n_max']:
                    sizing_optimization = True
                if ice_input['n_min'] > ice_input['n_max']:
                    self.record_input_error(f'ICE {id_str} must have n_min < n_max')
        if sizing_optimization and not self.Scenario['n'] == 'year':  # todo: move to b4 opt set up. w/ other sizing checks --hn
            self.record_input_error('Trying to size without setting the optimization window to \'year\'')

        if len(self.Load):
            if self.Scenario['incl_site_load'] != 1:
                self.record_input_error('Load is active, so incl_site_load should be 1')
            # check to make sure data was included
            for id_str, load_inputs in self.Load:
                try:
                    load_inputs['site_load'] = time_series.loc[:, f'Site Load (kW)/{id_str}']
                except KeyError:
                    self.record_input_error(f"Missing 'Site Load (kW)/{id_str}' from timeseries input. Please include a site load.")

                load_inputs.update({'dt': self.Scenario['dt'],
                                    'growth': self.Scenario['def_growth']})
        if len(self.CHP):
            for id_str, chp_inputs in self.CHP:
                chp_inputs.update({'dt': self.Scenario['dt']})
                # add time series, monthly data, and any scenario case parameters to CHP parameter dictionary

                try:
                    chp_inputs.update({'thermal_load': time_series.loc[:, 'Thermal Load (BTU/hr)']})
                except KeyError:
                    self.record_input_error("Missing 'Thermal Load (BTU/hr)' from timeseries data input")

                try:
                    chp_inputs.update({'natural_gas_price': self.monthly_to_timeseries(self.Scenario['frequency'],
                                                                                       self.Scenario['monthly_data'].loc[:, ['Natural Gas Price ($/MillionBTU)']])})
                except KeyError:
                    self.record_input_error("Missing 'Natural Gas Price ($/MillionBTU)' from monthly data input")

        super().load_technology()

    def load_services(self):
        """ Interprets user given data and prepares it for each ValueStream (dispatch and pre-dispatch).

        """
        super().load_services()

        post_facto_only = False

        if self.Reliability is not None:
            post_facto_only = self.Reliability['post_facto_only']
            self.Reliability["dt"] = self.Scenario["dt"]
            try:
                self.Reliability.update({'critical load': self.Scenario['time_series'].loc[:, 'Critical Load (kW)']})
            except KeyError:
                self.record_input_error("Missing 'Critial Load (kW)' from timeseries input. Please include a critical load.")

        if self.DA is None and self.retailTimeShift is None and not post_facto_only:
            self.record_input_error('Not providing DA or retailETS might cause the solver to take infinite time to solve!')
        u_logger.info("Successfully prepared the value-stream (services)")<|MERGE_RESOLUTION|>--- conflicted
+++ resolved
@@ -153,20 +153,12 @@
 
         # create dictionary for CBA values for DERs
         template['ders_values'] = {
-<<<<<<< HEAD
-            'Battery': cls.read_and_validate_cba('Battery'),
-            'CAES': cls.read_and_validate_cba('CAES'),
-            'PV': cls.read_and_validate_cba('PV'),  # cost_per_kW (and then recalculate capex)
-            'CHP': cls.read_and_validate_cba('CHP'),
-            'ICE': cls.read_and_validate_cba('ICE'),  # fuel_price,
-            'Load': cls.read_and_validate_cba('Load')
-=======
             'Battery': cls.read_and_validate_evaluation('Battery'),
             'CAES': cls.read_and_validate_evaluation('CAES'),
+            'CHP': cls.read_and_validate_evaluation('CHP'),
             'PV': cls.read_and_validate_evaluation('PV'),  # cost_per_kW (and then recalculate capex)
             'ICE': cls.read_and_validate_evaluation('ICE'),  # fuel_price,
             # 'ControllableLoad': cls.read_and_validate_evaluation('ControllableLoad')
->>>>>>> b18bee62
         }
 
         # create dictionary for CBA values for all services (from data files)
