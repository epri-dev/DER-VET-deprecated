--- conflicted
+++ resolved
@@ -415,9 +415,8 @@
         """ Interprets user given data and prepares it for each technology.
 
         """
-<<<<<<< HEAD
         # TODO - redo the error checking in this method; it has become gross --AE
-=======
+
         def load_ts_limits(ess_inputs, tag, measurement, unit):
             input_cols = [f'{tag}: {measurement} Max ({unit})/{id_str}', f'{tag}: {measurement} Min ({unit})/{id_str}']
             ts_max = time_series.get(input_cols[0])
@@ -446,7 +445,6 @@
             ess_inputs.update({f'ts_{measurement.lower()}_max': ts_max,
                                f'ts_{measurement.lower()}_min': ts_min})
 
->>>>>>> 27d71045
         time_series = self.Scenario['time_series']
         sizing_optimization = False
         if len(self.Battery):
