--- conflicted
+++ resolved
@@ -71,6 +71,48 @@
 	<retailTimeShift type="service" max_num="1">
 		<growth cba="n" max="100.0" min="0.0" type="float" />
 	</retailTimeShift>
+	<ControllableLoad type="load">
+		<name cba="n" type="string" />
+		<power_rating cba="n" min="0.0" type="float" />
+		<duration cba="n" min="0.0" type="float" />
+		<nsr_response_time min="0" type="int" />
+		<sr_response_time min="0" type="int" />
+		<startup_time cba="n" min="0" type="int" />
+		<construction_year cba="n" type="Period" />
+		<operation_year cba="n" type="Period" />
+		<decommissioning_cost cba="n" min="0.0" type="float" />
+		<salvage_value cba="n" allowed_values="sunk cost|linear salvage value|BOUND" min="0" type="string/int" />
+		<expected_lifetime cba="n" type="int" />
+		<replaceable type="bool" allowed_values="1|0"/>
+		<acr cba="n" max="100.0" min="0.0" type="float" />
+		<ter cba="n" max="100.0" min="0.0" type="float" />
+	</ControllableLoad>
+	<PV type="intermittentresource">
+		<startup_time cba="n" min="0" type="int" />
+		<name cba="n" type="string" />
+		<nsr_response_time cba="n" min="0" type="int" />
+		<sr_response_time cba="n" min="0" type="int" />
+		<inv_max cba="n" min="0.0" type="float" />
+		<growth cba="n" max="100.0" min="0.0" type="float" />
+		<rated_capacity cba="n" min="0.0" type="float" />
+		<ccost_kW cba="y" min="0.0" type="float" />
+		<grid_charge allowed_values="1|0" cba="n" type="bool" />
+		<grid_charge_penalty min="0" type="float" />
+		<loc allowed_values="ac|dc" cba="n" type="string" />
+		<construction_year cba="n" type="Period" />
+		<operation_year cba="n" type="Period" />
+		<macrs_term allowed_values="3|5|7|10|15|20|25|27.5|39" cba="n" type="float" />
+		<max_rated_capacity min="0.0" cba="n" type="float" />
+		<min_rated_capacity min="0.0" cba="n" type="float" />
+		<curtail type="bool" allowed_values="1|0"/>
+		<decommissioning_cost cba="n" min="0.0" type="float" />
+		<salvage_value cba="n" allowed_values="sunk cost|linear salvage value|BOUND" min="0" type="string/int" />
+		<expected_lifetime cba="n" type="int" />
+		<replaceable type="bool" allowed_values="1|0"/>
+		<rcost_kW cba="n" min="0.0" type="float" />
+		<acr cba="n" max="100.0" min="0.0" type="float" />
+		<ter cba="n" max="100.0" min="0.0" type="float" />
+	</PV>
 	<ElectricVehicle1 type="load">
 		<name cba="n" type="string" />
 		<ch_min_rated cba="n" min="0.0" type="float" />
@@ -105,76 +147,27 @@
 		<nsr_response_time min="0" type="int" />
 		<sr_response_time min="0" type="int" />
 		<startup_time cba="n" min="0" type="int" />
-		<construction_year cba="n" type="Period" />
-		<operation_year cba="n" type="Period" />
-		<decommissioning_cost cba="n" min="0.0" type="float" />
-		<salvage_value cba="n" allowed_values="sunk cost|linear salvage value|BOUND" min="0" type="string/int" />
-		<expected_lifetime cba="n" type="int" />
-		<replaceable type="bool" allowed_values="1|0"/>
-		<rcost min="0.0" type="float" />
-		<acr cba="n" max="100.0" min="0.0" type="float" />
-		<ter cba="n" max="100.0" min="0.0" type="float" />
-		<!--		all DERs have these inputs-->
-		<nsr_response_time cba="n" min="0" type="int" />
-		<sr_response_time cba="n" min="0" type="int" />
-		<startup_time cba="n" min="0" type="int" />
-	</ElectricVehicle2>
-	<ControllableLoad type="load">
-		<name cba="n" type="string" />
-		<power_rating cba="n" min="0.0" type="float" />
-		<duration cba="n" min="0.0" type="float" />
-		<!--		cba terms -->
 		<construction_date cba="n" type="Timestamp" />
 		<operation_date cba="n" type="Timestamp" />
 		<decommissioning_cost cba="n" min="0.0" type="float" />
 		<salvage_value cba="n" allowed_values="sunk cost|linear salvage value|BOUND" min="0" type="string/int" />
 		<expected_lifetime cba="n" type="int" />
 		<replaceable type="bool" allowed_values="1|0"/>
+		<rcost min="0.0" type="float" />
 		<acr cba="n" max="100.0" min="0.0" type="float" />
 		<ter cba="n" max="100.0" min="0.0" type="float" />
 		<!--		all DERs have these inputs-->
 		<nsr_response_time cba="n" min="0" type="int" />
 		<sr_response_time cba="n" min="0" type="int" />
 		<startup_time cba="n" min="0" type="int" />
-	</ControllableLoad>
-	<PV type="intermittentresource">
-		<name cba="n" type="string" />
-		<inv_max cba="n" min="0.0" type="float" />
-		<growth cba="n" max="100.0" min="0.0" type="float" />
-		<rated_capacity cba="n" min="0.0" type="float" />
-		<ccost_kW cba="y" min="0.0" type="float" />
-		<grid_charge allowed_values="1|0" cba="n" type="bool" />
-		<grid_charge_penalty min="0" type="float" />
-		<loc allowed_values="ac|dc" cba="n" type="string" />
-<<<<<<< HEAD
-		<curtail type="bool" allowed_values="1|0"/>
-		<!--		cba terms -->
-		<construction_date cba="n" type="Timestamp" />
-		<operation_date cba="n" type="Timestamp" />
+	</ElectricVehicle2>
+	<ICE type="generator">
+		<name cba="n" type="string" />
+		<nsr_response_time cba="n" min="0" type="int" />
+		<sr_response_time cba="n" min="0" type="int" />
 		<macrs_term allowed_values="3|5|7|10|15|20|25|27.5|39" cba="n" type="float" />
-=======
-		<construction_year cba="n" type="Period" />
-		<operation_year cba="n" type="Period" />
-		<macrs_term allowed_values="3|5|7|10|15|20|25|27.5|39" cba="n" type="float" />
-		<max_rated_capacity min="0.0" cba="n" type="float" />
-		<min_rated_capacity min="0.0" cba="n" type="float" />
-		<curtail type="bool" allowed_values="1|0"/>
->>>>>>> 8c4edfe8
-		<decommissioning_cost cba="n" min="0.0" type="float" />
-		<salvage_value cba="n" allowed_values="sunk cost|linear salvage value|BOUND" min="0" type="string/int" />
-		<expected_lifetime cba="n" type="int" />
-		<replaceable type="bool" allowed_values="1|0"/>
-		<rcost_kW cba="n" min="0.0" type="float" />
-		<acr cba="n" max="100.0" min="0.0" type="float" />
-		<ter cba="n" max="100.0" min="0.0" type="float" />
-		<!--		all DERs have these inputs-->
-		<nsr_response_time cba="n" min="0" type="int" />
-		<sr_response_time cba="n" min="0" type="int" />
-		<startup_time cba="n" min="0" type="int" />
-	</PV>
-	<ICE type="generator">
-		<name cba="n" type="string" />
 		<min_power cba="n" min="0.0" type="float" />
+		<startup_time cba="n" min="0" type="int" />
 		<efficiency cba="n" min="0.0" type="float" />
 		<fuel_cost cba="y" min="0.0" type="float" />
 		<variable_om_cost cba="y" min="0.0" type="float" />
@@ -184,15 +177,8 @@
 		<ccost_kW cba="y" min="0.0" type="float" />
 		<n_min cba="n" min="0" type="int" />
 		<n_max cba="n" min="0" type="int" />
-<<<<<<< HEAD
-		<!--		cba terms -->
-		<macrs_term allowed_values="3|5|7|10|15|20|25|27.5|39" cba="n" type="float" />
-		<construction_date cba="n" type="Timestamp" />
-		<operation_date cba="n" type="Timestamp" />
-=======
-		<construction_year cba="n" type="Period" />
-		<operation_year cba="n" type="Period" />
->>>>>>> 8c4edfe8
+		<construction_year cba="n" type="Period" />
+		<operation_year cba="n" type="Period" />
 		<decommissioning_cost cba="n" min="0.0" type="float" />
 		<salvage_value cba="n" allowed_values="sunk cost|linear salvage value|BOUND" min="0" type="string/int" />
 		<expected_lifetime cba="n" type="int" />
@@ -201,13 +187,12 @@
 		<rcost_kW cba="n" min="0.0" type="float" />
 		<acr cba="n" max="100.0" min="0.0" type="float" />
 		<ter cba="n" max="100.0" min="0.0" type="float" />
-		<!--		all DERs have these inputs-->
-		<nsr_response_time cba="n" min="0" type="int" />
-		<sr_response_time cba="n" min="0" type="int" />
-		<startup_time cba="n" min="0" type="int" />
 	</ICE>
 	<Battery type="storage">
-		<name cba="n" type="string" />
+		<startup_time cba="n" min="0" type="int" />
+		<name cba="n" type="string" />
+		<nsr_response_time cba="n" min="0" type="int" />
+		<sr_response_time cba="n" min="0" type="int" />
 		<startup allowed_values="1|0" cba="y" type="bool" />
 		<ccost cba="y" min="0.0" type="float" />
 		<ccost_kw cba="y" min="0.0" type="float" />
@@ -239,28 +224,26 @@
 		<p_start_dis cba="n" min="0" type="float" />
 		<daily_cycle_limit cba="n" min="0" type="float" />
 		<hp cba="y" min="0" type="float" />
+		<macrs_term cba="n" allowed_values="3|5|7|10|15|20|25|27.5|39" type="float" />
 		<duration_max min="0" type="float" optional="y"/>
+		<decommissioning_cost cba="n" min="0.0" type="float" />
+		<salvage_value cba="n" allowed_values="sunk cost|linear salvage value|BOUND" min="0" type="string/int" />
+		<expected_lifetime cba="n" type="int" />
+		<replaceable type="bool" allowed_values="1|0"/>
+		<rcost cba="n" min="0.0" type="float" />
+		<rcost_kW cba="n" min="0.0" type="float" />
+		<rcost_kWh cba="n" min="0.0" type="float" />
+		<acr cba="n" max="100.0" min="0.0" type="float" />
+		<ter cba="n" max="100.0" min="0.0" type="float" />
 		<incl_ts_energy_limits allowed_values="1|0" cba="n" type="bool" />
 		<incl_ts_charge_limits allowed_values="1|0" cba="n" type="bool" />
 		<incl_ts_discharge_limits allowed_values="1|0" cba="n" type="bool" />
-		<!--		cba terms -->
-		<macrs_term cba="n" allowed_values="3|5|7|10|15|20|25|27.5|39" type="float" />
-		<decommissioning_cost cba="n" min="0.0" type="float" />
-		<salvage_value cba="n" allowed_values="sunk cost|linear salvage value|BOUND" min="0" type="string/int" />
-		<expected_lifetime cba="n" type="int" />
-		<replaceable type="bool" allowed_values="1|0"/>
-		<rcost cba="n" min="0.0" type="float" />
-		<rcost_kW cba="n" min="0.0" type="float" />
-		<rcost_kWh cba="n" min="0.0" type="float" />
-		<acr cba="n" max="100.0" min="0.0" type="float" />
-		<ter cba="n" max="100.0" min="0.0" type="float" />
-		<!--		all DERs have these inputs-->
-		<nsr_response_time cba="n" min="0" type="int" />
-		<sr_response_time cba="n" min="0" type="int" />
-		<startup_time cba="n" min="0" type="int" />
 	</Battery>
 	<CAES type="storage">
+		<startup_time cba="n" min="0" type="int" />
 		<name type="string" />
+		<nsr_response_time cba="n" min="0" type="int" />
+		<sr_response_time cba="n" min="0" type="int" />
 		<daily_cycle_limit min="0" type="float" />
 		<heat_rate_high min="0.0" type="float" />
 		<startup type="bool" allowed_values="1|0"/>
@@ -282,26 +265,21 @@
 		<p_start_ch min="0" type="float" />
 		<p_start_dis min="0" type="float" />
 		<duration_max min="0" type="float" optional="y"/>
+		<macrs_term cba="n" allowed_values="3|5|7|10|15|20|25|27.5|39" type="float" />
+		<construction_year cba="n" type="Period" />
+		<operation_year cba="n" type="Period" />
+		<decommissioning_cost cba="n" min="0.0" type="float" />
+		<salvage_value cba="n" allowed_values="sunk cost|linear salvage value|BOUND" min="0" type="string/int" />
+		<expected_lifetime cba="n" type="int" />
+		<replaceable type="bool" allowed_values="1|0"/>
+		<rcost cba="n" min="0.0" type="float" />
+		<rcost_kW cba="n" min="0.0" type="float" />
+		<rcost_kWh cba="n" min="0.0" type="float" />
+		<acr cba="n" max="100.0" min="0.0" type="float" />
+		<ter cba="n" max="100.0" min="0.0" type="float" />
 		<incl_ts_energy_limits allowed_values="1|0" cba="n" type="bool" />
 		<incl_ts_charge_limits allowed_values="1|0" cba="n" type="bool" />
 		<incl_ts_discharge_limits allowed_values="1|0" cba="n" type="bool" />
-		<!--		cba terms -->
-		<macrs_term cba="n" allowed_values="3|5|7|10|15|20|25|27.5|39" type="float" />
-		<construction_year cba="n" type="Period" />
-		<operation_year cba="n" type="Period" />
-		<decommissioning_cost cba="n" min="0.0" type="float" />
-		<salvage_value cba="n" allowed_values="sunk cost|linear salvage value|BOUND" min="0" type="string/int" />
-		<expected_lifetime cba="n" type="int" />
-		<replaceable type="bool" allowed_values="1|0"/>
-		<rcost cba="n" min="0.0" type="float" />
-		<rcost_kW cba="n" min="0.0" type="float" />
-		<rcost_kWh cba="n" min="0.0" type="float" />
-		<acr cba="n" max="100.0" min="0.0" type="float" />
-		<ter cba="n" max="100.0" min="0.0" type="float" />
-		<!--		all DERs have these inputs-->
-		<nsr_response_time cba="n" min="0" type="int" />
-		<sr_response_time cba="n" min="0" type="int" />
-		<startup_time cba="n" min="0" type="int" />
 	</CAES>
 	<Scenario type="scenario" max_num="1">
 		<monthly_data_filename cba="y" type="string" />
