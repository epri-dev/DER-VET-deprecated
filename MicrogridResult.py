--- conflicted
+++ resolved
@@ -36,17 +36,12 @@
         for der in self.poi.der_list:
             if der.tag == "Battery":
                 # if degradation module is turned on, then reset all CBA attributes to reflect yearly cycle counts
-<<<<<<< HEAD
-                der.set_end_of_life_based_on_degradation_cycle(self.opt_years, self.start_year, self.end_year)
-        self.pf_flag = self.service_agg.post_facto_reliability()
-=======
                 potential_end_year = der.set_end_of_life_based_on_degradation_cycle(self.opt_years, self.start_year, self.end_year)
 
                 # if CBA is in ECC mode, reset the end year to be the value of POTENTIAL_END_YEAR
                 if self.cost_benefit_analysis.report_annualized_values:
                     TellUser.warning(f"ECC mode has been indicated, resetting the end of cost benefit analysis to match with equipment's lifetime")
                     self.end_year = potential_end_year
->>>>>>> 7269c6b6
 
     def collect_results(self):
         """ Collects any optimization variable solutions or user inputs that will be used for drill down
