"""
Result.py

"""

__author__ = 'Miles Evans and Evan Giarta'
__copyright__ = 'Copyright 2018. Electric Power Research Institute (EPRI). All Rights Reserved.'
__credits__ = ['Miles Evans', 'Andres Cortes', 'Evan Giarta', 'Halley Nathwani',"Thien Nguyen"]
__license__ = 'EPRI'
__maintainer__ = ['Halley Nathwani', 'Miles Evans']
__email__ = ['hnathwani@epri.com', 'mevans@epri.com']
__version__ = 'beta'  # beta version


import pandas as pd
from storagevet.Result import Result
from ErrorHandelling import *


class MicrogridResult(Result):
    """

    """

    def __init__(self, scenario):
        """ Initialize all Result objects, given a Scenario object with the following attributes.

            Args:
                scenario (Scenario.Scenario): scenario object after optimization has run to completion
        """
        super().__init__(scenario)
        self.sizing_df = pd.DataFrame()
        self.pf_flag= self.service_agg.post_facto_reliability_only() or self.service_agg.post_facto_reliability_only_and_user_defined() or self.service_agg.is_reliability_only()

    def collect_results(self):
        """ Collects any optimization variable solutions or user inputs that will be used for drill down
        plots, as well as reported to the user. No matter what value stream or DER is being evaluated, these
        dataFrames should always be made and reported to the user

        Three attributes are edited in this method: TIME_SERIES_DATA, MONTHLY_DATA, TECHNOLOGY_SUMMARY
        """

        super().collect_results(post_facto_flag=self.pf_flag)
        self.sizing_df = self.poi.sizing_summary()

    def create_drill_down_dfs(self):
        """ Tells ServiceAggregator and POI to build drill down reports. These are reports
        that are service or technology specific.

        Returns: Dictionary of DataFrames of any reports that are value stream specific
            keys are the file name that the df will be saved with

        """

        if not (self.service_agg.is_deferral_only() or self.pf_flag):
            self.drill_down_dict.update(self.poi.drill_down_dfs(monthly_data=self.monthly_data, time_series_data=self.time_series_data,
                                                                technology_summary=self.technology_summary, sizing_df=self.sizing_df))
        self.drill_down_dict.update(self.service_agg.drill_down_dfs(monthly_data=self.monthly_data, time_series_data=self.time_series_data,
                                                                    technology_summary=self.technology_summary, sizing_df=self.sizing_df,
                                                                    der_list=self.poi.der_list))
        TellUser.debug("Finished post optimization analysis")

    def calculate_cba(self):
        """ Calls all finacial methods that will result in a series of dataframes to describe the cost benefit analysis for the
        case in question.

        """

        if not (self.service_agg.is_deferral_only() or self.pf_flag):
            super().calculate_cba()

    def save_as_csv(self, instance_key, sensitivity=False):
        """ Save useful DataFrames to disk in csv files in the user specified path for analysis.

        Args:
            instance_key (int): string of the instance value that corresponds to the Params instance that was used for
                this simulation.
            sensitivity (boolean): logic if sensitivity analysis is active. If yes, save_path should create additional
                subdirectory

        Prints where the results have been saved when completed.
        """
        super().save_as_csv(instance_key, sensitivity)
        if sensitivity:
            savepath = self.dir_abs_path / str(instance_key)
        else:
            savepath = self.dir_abs_path
<<<<<<< HEAD
        self.sizing_df.to_csv(path_or_buf=Path(savepath, 'size' + self.csv_label + '.csv'))
        self.cost_benefit_analysis.equipment_lifetime_report.to_csv(path_or_buf=Path(savepath, 'equipment_lifetimes' + self.csv_label + '.csv'))
=======
        self.sizing_df.to_csv(path_or_buf=Path(savepath, 'size' + self.csv_label + '.csv'), index=False)
        self.financials.equipment_lifetime_report.to_csv(path_or_buf=Path(savepath, 'equipment_lifetimes' + self.csv_label + '.csv'))
>>>>>>> 7fe25a3b
        TellUser.info(f'DER results have been saved to: {savepath}')<|MERGE_RESOLUTION|>--- conflicted
+++ resolved
@@ -39,7 +39,6 @@
 
         Three attributes are edited in this method: TIME_SERIES_DATA, MONTHLY_DATA, TECHNOLOGY_SUMMARY
         """
-
         super().collect_results(post_facto_flag=self.pf_flag)
         self.sizing_df = self.poi.sizing_summary()
 
@@ -51,7 +50,6 @@
             keys are the file name that the df will be saved with
 
         """
-
         if not (self.service_agg.is_deferral_only() or self.pf_flag):
             self.drill_down_dict.update(self.poi.drill_down_dfs(monthly_data=self.monthly_data, time_series_data=self.time_series_data,
                                                                 technology_summary=self.technology_summary, sizing_df=self.sizing_df))
@@ -65,7 +63,6 @@
         case in question.
 
         """
-
         if not (self.service_agg.is_deferral_only() or self.pf_flag):
             super().calculate_cba()
 
@@ -85,11 +82,6 @@
             savepath = self.dir_abs_path / str(instance_key)
         else:
             savepath = self.dir_abs_path
-<<<<<<< HEAD
-        self.sizing_df.to_csv(path_or_buf=Path(savepath, 'size' + self.csv_label + '.csv'))
+        self.sizing_df.to_csv(path_or_buf=Path(savepath, 'size' + self.csv_label + '.csv'), index=False)
         self.cost_benefit_analysis.equipment_lifetime_report.to_csv(path_or_buf=Path(savepath, 'equipment_lifetimes' + self.csv_label + '.csv'))
-=======
-        self.sizing_df.to_csv(path_or_buf=Path(savepath, 'size' + self.csv_label + '.csv'), index=False)
-        self.financials.equipment_lifetime_report.to_csv(path_or_buf=Path(savepath, 'equipment_lifetimes' + self.csv_label + '.csv'))
->>>>>>> 7fe25a3b
         TellUser.info(f'DER results have been saved to: {savepath}')