"""
Result.py

"""

__author__ = 'Miles Evans and Evan Giarta'
__copyright__ = 'Copyright 2018. Electric Power Research Institute (EPRI). All Rights Reserved.'
__credits__ = ['Miles Evans', 'Andres Cortes', 'Evan Giarta', 'Halley Nathwani',"Thien Nguyen"]
__license__ = 'EPRI'
__maintainer__ = ['Halley Nathwani', 'Miles Evans']
__email__ = ['hnathwani@epri.com', 'mevans@epri.com']
__version__ = 'beta'  # beta version


import pandas as pd
from storagevet.Result import Result
from ErrorHandelling import *


class MicrogridResult(Result):
    """

    """

    def __init__(self, scenario):
        """ Initialize all Result objects, given a Scenario object with the following attributes.

            Args:
                scenario (Scenario.Scenario): scenario object after optimization has run to completion
        """
        super().__init__(scenario)
        self.sizing_df = pd.DataFrame()

    def collect_results(self):
        """ Collects any optimization variable solutions or user inputs that will be used for drill down
        plots, as well as reported to the user. No matter what value stream or DER is being evaluated, these
        dataFrames should always be made and reported to the user

        Three attributes are edited in this method: TIME_SERIES_DATA, MONTHLY_DATA, TECHNOLOGY_SUMMARY
        """
        super().collect_results(post_facto_flag=self.service_agg.post_facto_reliability_only())
        self.sizing_df = self.poi.sizing_summary()

    def create_drill_down_dfs(self):
        """ Tells ServiceAggregator and POI to build drill down reports. These are reports
        that are service or technology specific.

        Returns: Dictionary of DataFrames of any reports that are value stream specific
            keys are the file name that the df will be saved with

        """
        if not (self.service_agg.is_deferral_only() or self.service_agg.post_facto_reliability_only()):
            self.drill_down_dict.update(self.poi.drill_down_dfs(monthly_data=self.monthly_data, time_series_data=self.time_series_data,
                                                                technology_summary=self.technology_summary, sizing_df=self.sizing_df))
        self.drill_down_dict.update(self.service_agg.drill_down_dfs(monthly_data=self.monthly_data, time_series_data=self.time_series_data,
                                                                    technology_summary=self.technology_summary, sizing_df=self.sizing_df,
                                                                    der_list=self.poi.der_list))
        LogError.debug("Finished post optimization analysis")

    def calculate_cba(self):
        """ Calls all finacial methods that will result in a series of dataframes to describe the cost benefit analysis for the
        case in question.

        """
        if not (self.service_agg.is_deferral_only() or self.service_agg.post_facto_reliability_only()):
            super().calculate_cba()

    def save_as_csv(self, instance_key, sensitivity=False):
        """ Save useful DataFrames to disk in csv files in the user specified path for analysis.

        Args:
            instance_key (int): string of the instance value that corresponds to the Params instance that was used for
                this simulation.
            sensitivity (boolean): logic if sensitivity analysis is active. If yes, save_path should create additional
                subdirectory

        Prints where the results have been saved when completed.
        """
        super().save_as_csv(instance_key, sensitivity)
        if sensitivity:
            savepath = self.dir_abs_path / str(instance_key)
        else:
            savepath = self.dir_abs_path
        self.sizing_df.to_csv(path_or_buf=Path(savepath, 'size' + self.csv_label + '.csv'))
        self.financials.equipment_lifetime_report.to_csv(path_or_buf=Path(savepath, 'equipment_lifetimes' + self.csv_label + '.csv'))
<<<<<<< HEAD
        LogError.info('DER results have been saved to: ' + savepath)
=======
        if self.verbose:
            print(f'DER results have been saved to: {savepath}')
        u_logger.info(f'DER results have been saved to: {savepath}')
>>>>>>> 27d71045
<|MERGE_RESOLUTION|>--- conflicted
+++ resolved
@@ -83,10 +83,4 @@
             savepath = self.dir_abs_path
         self.sizing_df.to_csv(path_or_buf=Path(savepath, 'size' + self.csv_label + '.csv'))
         self.financials.equipment_lifetime_report.to_csv(path_or_buf=Path(savepath, 'equipment_lifetimes' + self.csv_label + '.csv'))
-<<<<<<< HEAD
-        LogError.info('DER results have been saved to: ' + savepath)
-=======
-        if self.verbose:
-            print(f'DER results have been saved to: {savepath}')
-        u_logger.info(f'DER results have been saved to: {savepath}')
->>>>>>> 27d71045
+        LogError.info(f'DER results have been saved to: {savepath}')