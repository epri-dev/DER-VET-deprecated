--- conflicted
+++ resolved
@@ -46,7 +46,14 @@
                 return True
         return False
 
-<<<<<<< HEAD
+    def grab_active_ders(self, indx):
+        """ drops DER that are not considered active in the optimization window's horizon
+
+        """
+        year = indx.year[0]
+        active_ders = [der_instance for der_instance in self.der_list if der_instance.operational(year)]
+        self.active_ders = active_ders
+
     def error_checks_on_sizing(self):
         # perform error checks on DERs that are being sized
         # collect errors and raise if any were found
@@ -63,15 +70,6 @@
                 pass
         if errors_found:
             raise Warning(f'Sizing of DERs has an error. Please check error log.')
-=======
-    def grab_active_ders(self, indx):
-        """ drops DER that are not considered active in the optimization window's horizon
-
-        """
-        year = indx.year[0]
-        active_ders = [der_instance for der_instance in self.der_list if der_instance.operational(year)]
-        self.active_ders = active_ders
->>>>>>> c6551de6
 
     def is_dcp_error(self, is_binary_formulation):
         """ If trying to sizing power of batteries (or other DERs) AND using the binary formulation (of ESS)
