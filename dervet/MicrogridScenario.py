--- conflicted
+++ resolved
@@ -197,11 +197,7 @@
                     if der_inst.technology_type == 'Energy Storage System' and der_inst.soc_target == 0:
                         TellUser.error(f"SOC target must be more than 0 for reliability sizing as it is the starting ES SOC during an outage")
                         raise ParameterError('See dervet.log for more information.')
-<<<<<<< HEAD
-                    if der_inst.technology_type == 'Energy Storage System' and der_inst.soc_target<1:
-=======
                     if der_inst.technology_type == 'Energy Storage System' and der_inst.soc_target < 1:
->>>>>>> 1800443c
                         TellUser.warning('Initial SOC when outage starts is not 100%, it will oversize DER ratings')
 
             else:
