--- conflicted
+++ resolved
@@ -41,12 +41,7 @@
             <Sensitivity_Parameters>nan</Sensitivity_Parameters>
             <Type>string/int</Type>
             <Coupled>None</Coupled>
-<<<<<<< HEAD
-            <Value>year</Value>
-            <Sensitivity_Parameters>nan</Sensitivity_Parameters>
-=======
             <Value>month</Value>
->>>>>>> a78b7629
         </n>
         <incl_site_load analysis="no">
             <Sensitivity_Parameters>nan</Sensitivity_Parameters>
@@ -94,12 +89,7 @@
             <Sensitivity_Parameters>nan</Sensitivity_Parameters>
             <Type>bool</Type>
             <Coupled>None</Coupled>
-<<<<<<< HEAD
-            <Value>0</Value>
-            <Sensitivity_Parameters>nan</Sensitivity_Parameters>
-=======
             <Value>1</Value>
->>>>>>> a78b7629
         </binary>
         <slack analysis="no">
             <Sensitivity_Parameters>nan</Sensitivity_Parameters>
@@ -195,24 +185,6 @@
             <Value>1</Value>
         </analysis_horizon_mode>
         <federal_tax_rate analysis="no">
-<<<<<<< HEAD
-            <Type>float</Type>
-            <Coupled>None</Coupled>
-            <Value>3</Value>
-            <Sensitivity_Parameters>nan</Sensitivity_Parameters>
-        </federal_tax_rate>
-        <state_tax_rate analysis="no">
-            <Type>float</Type>
-            <Coupled>None</Coupled>
-            <Value>3</Value>
-            <Sensitivity_Parameters>nan</Sensitivity_Parameters>
-        </state_tax_rate>
-        <property_tax_rate analysis="no">
-            <Type>float</Type>
-            <Coupled>None</Coupled>
-            <Value>3</Value>
-            <Sensitivity_Parameters>nan</Sensitivity_Parameters>
-=======
             <Sensitivity_Parameters>nan</Sensitivity_Parameters>
             <Type>float</Type>
             <Coupled>None</Coupled>
@@ -229,7 +201,6 @@
             <Type>float</Type>
             <Coupled>None</Coupled>
             <Value>3</Value>
->>>>>>> a78b7629
         </property_tax_rate>
     </Finance>
 
@@ -254,17 +225,12 @@
         </errors_log_path>
     </Results>
 
-    <Battery active="no" id="1">
+    <Battery active="yes" id="1">
         <name analysis="no">
             <Sensitivity_Parameters>nan</Sensitivity_Parameters>
             <Type>string</Type>
             <Coupled>None</Coupled>
-<<<<<<< HEAD
-            <Value>ES</Value>
-            <Sensitivity_Parameters>nan</Sensitivity_Parameters>
-=======
             <Value>2MW-5hr</Value>
->>>>>>> a78b7629
         </name>
         <startup_time analysis="no">
             <Sensitivity_Parameters>nan</Sensitivity_Parameters>
@@ -324,23 +290,13 @@
             <Sensitivity_Parameters>nan</Sensitivity_Parameters>
             <Type>float</Type>
             <Coupled>None</Coupled>
-<<<<<<< HEAD
-            <Value>0</Value>
-            <Sensitivity_Parameters>nan</Sensitivity_Parameters>
-=======
             <Value>2000</Value>
->>>>>>> a78b7629
         </ch_max_rated>
         <dis_max_rated analysis="no">
             <Sensitivity_Parameters>nan</Sensitivity_Parameters>
             <Type>float</Type>
             <Coupled>None</Coupled>
-<<<<<<< HEAD
-            <Value>0</Value>
-            <Sensitivity_Parameters>nan</Sensitivity_Parameters>
-=======
             <Value>2000</Value>
->>>>>>> a78b7629
         </dis_max_rated>
         <ch_min_rated analysis="no">
             <Sensitivity_Parameters>nan</Sensitivity_Parameters>
@@ -358,12 +314,7 @@
             <Sensitivity_Parameters>nan</Sensitivity_Parameters>
             <Type>float</Type>
             <Coupled>None</Coupled>
-<<<<<<< HEAD
-            <Value>0</Value>
-            <Sensitivity_Parameters>nan</Sensitivity_Parameters>
-=======
             <Value>10000</Value>
->>>>>>> a78b7629
         </ene_max_rated>
         <duration_max analysis="no">
             <Sensitivity_Parameters>nan</Sensitivity_Parameters>
@@ -381,23 +332,13 @@
             <Sensitivity_Parameters>nan</Sensitivity_Parameters>
             <Type>float</Type>
             <Coupled>None</Coupled>
-<<<<<<< HEAD
-            <Value>0</Value>
-            <Sensitivity_Parameters>nan</Sensitivity_Parameters>
-=======
             <Value>5</Value>
->>>>>>> a78b7629
         </llsoc>
         <rte analysis="no">
             <Sensitivity_Parameters>nan</Sensitivity_Parameters>
             <Type>float</Type>
             <Coupled>None</Coupled>
-<<<<<<< HEAD
-            <Value>91</Value>
-            <Sensitivity_Parameters>nan</Sensitivity_Parameters>
-=======
             <Value>85</Value>
->>>>>>> a78b7629
         </rte>
         <sdr analysis="no">
             <Sensitivity_Parameters>nan</Sensitivity_Parameters>
@@ -421,12 +362,7 @@
             <Sensitivity_Parameters>nan</Sensitivity_Parameters>
             <Type>float</Type>
             <Coupled>None</Coupled>
-<<<<<<< HEAD
-            <Value>90</Value>
-            <Sensitivity_Parameters>nan</Sensitivity_Parameters>
-=======
             <Value>50</Value>
->>>>>>> a78b7629
         </soc_target>
         <yearly_degrade analysis="no">
             <Sensitivity_Parameters>nan</Sensitivity_Parameters>
@@ -565,7 +501,7 @@
         </operation_date>
     </PV>
 
-    <ICE active="yes" id="1">
+    <ICE active="no" id="1">
         <name analysis="no">
             <Sensitivity_Parameters>nan</Sensitivity_Parameters>
             <Type>string</Type>
@@ -576,12 +512,7 @@
             <Sensitivity_Parameters>nan</Sensitivity_Parameters>
             <Type>float</Type>
             <Coupled>None</Coupled>
-<<<<<<< HEAD
-            <Value>200</Value>
-            <Sensitivity_Parameters>nan</Sensitivity_Parameters>
-=======
             <Value>4000</Value>
->>>>>>> a78b7629
         </rated_power>
         <min_power analysis="no">
             <Sensitivity_Parameters>nan</Sensitivity_Parameters>
@@ -653,23 +584,13 @@
             <Sensitivity_Parameters>nan</Sensitivity_Parameters>
             <Type>int</Type>
             <Coupled>None</Coupled>
-<<<<<<< HEAD
-            <Value>1</Value>
-            <Sensitivity_Parameters>nan</Sensitivity_Parameters>
-=======
             <Value>2</Value>
->>>>>>> a78b7629
         </n_min>
         <n_max analysis="no">
             <Sensitivity_Parameters>nan</Sensitivity_Parameters>
             <Type>int</Type>
             <Coupled>None</Coupled>
-<<<<<<< HEAD
-            <Value>5</Value>
-            <Sensitivity_Parameters>nan</Sensitivity_Parameters>
-=======
             <Value>2</Value>
->>>>>>> a78b7629
         </n_max>
         <construction_date analysis="no">
             <Sensitivity_Parameters>nan</Sensitivity_Parameters>
@@ -685,7 +606,7 @@
         </operation_date>
     </ICE>
 
-    <DA active="no" id=".">
+    <DA active="yes" id=".">
         <growth analysis="no">
             <Sensitivity_Parameters>nan</Sensitivity_Parameters>
             <Type>float</Type>
@@ -825,12 +746,7 @@
             <Sensitivity_Parameters>nan</Sensitivity_Parameters>
             <Type>float</Type>
             <Coupled>None</Coupled>
-<<<<<<< HEAD
-            <Value>90</Value>
-            <Sensitivity_Parameters>nan</Sensitivity_Parameters>
-=======
             <Value>100</Value>
->>>>>>> a78b7629
         </post_facto_initial_soc>
         <post_facto_only analysis="no">
             <Sensitivity_Parameters>nan</Sensitivity_Parameters>
