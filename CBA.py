--- conflicted
+++ resolved
@@ -185,49 +185,6 @@
                 except KeyError:
                     print('No attribute ' + param_object.name + ': ' + key) if verbose else None
 
-<<<<<<< HEAD
-    def payback_report(self, proforma):
-        """ calculates and saves the payback period and discounted payback period in a dataframe
-
-        Args:
-            proforma (DataFrame): Pro-forma DataFrame that was created from each ValueStream or DER active
-
-        Returns:
-
-        """
-        self.payback = pd.DataFrame({'Payback Period': [self.payback_period(proforma), 0, 0],
-                                     'Discounted Payback Period': [self.discounted_payback_period(proforma), 0, 0],
-                                     'Net Present Value': [0] + self.npv['Lifetime Present Value'] + [0],
-                                     'Internal Rate of Return': [0, 0, self.internal_rate_of_return(proforma)],
-                                     'Cost-Benefit Ratio': [0, 0, self.cost_benefit_ratio(self.cost_benefit)]},
-                                    index=pd.Index(['Years', '$', '-']))
-
-    @staticmethod
-    def internal_rate_of_return(proforma):
-        """ calculates the discount rate that would return lifetime NPV= 0
-
-        Args:
-            proforma (DataFrame): Pro-forma DataFrame that was created from each ValueStream or DER active
-
-        Returns: internal rate of return
-
-        """
-        return np.irr(proforma['Yearly Net Value'].values)
-
-    @staticmethod
-    def cost_benefit_ratio(cost_benefit):
-        """ calculate the cost-benefit ratio
-
-        Args:
-            cost_benefit (DataFrame):
-
-        Returns: discounted cost/discounted benefit
-
-        """
-        lifetime_discounted_cost = cost_benefit.loc['Lifetime Present Value', 'Cost ($)']
-        lifetime_discounted_benefit = cost_benefit.loc['Lifetime Present Value', 'Benefit ($)']
-        return lifetime_discounted_cost/lifetime_discounted_benefit
-=======
     def proforma_report(self, technologies, valuestreams, results):
         """ Calculates and returns the proforma
 
@@ -257,7 +214,7 @@
         Returns:
 
         """
-        proj_years = len(proforma)-1
+        proj_years = len(proforma) - 1
         yearly_net = proforma.iloc[1:, -1].values
 
         # 1) Redistribute capital cost columns according to the DER's MACRS value
@@ -292,4 +249,45 @@
         # save new proforma
         self.pro_forma = proforma_taxes
         return proforma_taxes
->>>>>>> b2c44dfd
+
+    def payback_report(self, proforma):
+        """ calculates and saves the payback period and discounted payback period in a dataframe
+
+        Args:
+            proforma (DataFrame): Pro-forma DataFrame that was created from each ValueStream or DER active
+
+        Returns:
+
+        """
+        self.payback = pd.DataFrame({'Payback Period': [self.payback_period(proforma), 0, 0],
+                                     'Discounted Payback Period': [self.discounted_payback_period(proforma), 0, 0],
+                                     'Net Present Value': [0] + self.npv['Lifetime Present Value'] + [0],
+                                     'Internal Rate of Return': [0, 0, self.internal_rate_of_return(proforma)],
+                                     'Cost-Benefit Ratio': [0, 0, self.cost_benefit_ratio(self.cost_benefit)]},
+                                    index=pd.Index(['Years', '$', '-']))
+
+    @staticmethod
+    def internal_rate_of_return(proforma):
+        """ calculates the discount rate that would return lifetime NPV= 0
+
+        Args:
+            proforma (DataFrame): Pro-forma DataFrame that was created from each ValueStream or DER active
+
+        Returns: internal rate of return
+
+        """
+        return np.irr(proforma['Yearly Net Value'].values)
+
+    @staticmethod
+    def cost_benefit_ratio(cost_benefit):
+        """ calculate the cost-benefit ratio
+
+        Args:
+            cost_benefit (DataFrame):
+
+        Returns: discounted cost/discounted benefit
+
+        """
+        lifetime_discounted_cost = cost_benefit.loc['Lifetime Present Value', 'Cost ($)']
+        lifetime_discounted_benefit = cost_benefit.loc['Lifetime Present Value', 'Benefit ($)']
+        return lifetime_discounted_cost/lifetime_discounted_benefit