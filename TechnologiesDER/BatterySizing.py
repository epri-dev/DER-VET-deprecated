--- conflicted
+++ resolved
@@ -32,11 +32,7 @@
 
     """
 
-<<<<<<< HEAD
-    def __init__(self, name, opt_agg, params, cycle_life):
-=======
     def __init__(self, name,  opt_agg, params):
->>>>>>> 7ce25b43
         """ Initializes a battery class that inherits from the technology class.
         It sets the type and physical constraints of the technology.
 
@@ -47,13 +43,9 @@
         """
 
         # create generic storage object
-<<<<<<< HEAD
-        super().__init__(name, opt_agg, params, cycle_life)
-=======
         storagevet.BatteryTech.__init__(self, name,  opt_agg, params)
 
         self.user_duration = params['duration_max']
->>>>>>> 7ce25b43
 
         self.size_constraints = []
 
@@ -84,13 +76,10 @@
             self.size_constraints += [cvx.NonPos(-self.dis_max_rated)]
             self.optimization_variables[ess_id + 'dis_max_rated'] = self.dis_max_rated
 
-<<<<<<< HEAD
-=======
         if self.user_duration:
             self.size_constraints += [cvx.NonPos((self.ene_max_rated / self.dis_max_rated) - self.user_duration)]
 
         self.capex = self.ccost + (self.ccost_kw * self.dis_max_rated) + (self.ccost_kwh * self.ene_max_rated)
->>>>>>> 7ce25b43
         self.physical_constraints = {
             'ene_min_rated': Const.Constraint('ene_min_rated', self.name, self.llsoc * self.ene_max_rated),
             'ene_max_rated': Const.Constraint('ene_max_rated', self.name, self.ulsoc * self.ene_max_rated),
@@ -161,20 +150,14 @@
                                        'Lower Limit on SOC (%)': self.llsoc,
                                        'Upper Limit on SOC (%)': self.ulsoc,
                                        'Duration (hours)': energy_rated/dis_max_rated,
-<<<<<<< HEAD
                                        'Capital Cost ($)': self.capital_costs['flat'],
                                        'Capital Cost ($/kW)': self.capital_costs['ccost_kW'],
                                        'Capital Cost ($/kWh)': self.capital_costs['ccost_kWh']}, index=index)
-=======
-                                       'Capital Cost ($)': self.ccost,
-                                       'Capital Cost ($/kW)': self.ccost_kw,
-                                       'Capital Cost ($/kWh)': self.ccost_kwh}, index=index)
         if (sizing_results['Duration (hours)'] > 24).any():
             print('The duration of an Energy Storage System is greater than 24 hours!')
->>>>>>> 7ce25b43
         return sizing_results
 
-    def objective_constraints(self, variables, mask, reservations, mpc_ene=None, sizing=False):
+    def objective_constraints(self, variables, mask, reservations, mpc_ene=None):
         """ Builds the master constraint list for the subset of timeseries data being optimized.
 
         Args:
@@ -184,15 +167,10 @@
             reservations (Dict): Dictionary of energy and power reservations required by the services being
                 preformed with the current optimization subset
             mpc_ene (float): value of energy at end of last opt step (for mpc opt)
-            sizing (bool): flag that tells indicates whether the technology is being sized
 
         Returns:
             A list of constraints that corresponds the battery's physical constraints and its service constraints
         """
-<<<<<<< HEAD
-
-        constraint_list = super().objective_constraints(variables, mask, reservations, mpc_ene, True)
-=======
         constraint_list = []
 
         size = int(np.sum(mask))
@@ -312,38 +290,10 @@
                 constraint_list += [cvx.NonPos(cvx.diff(on_d) - variables['start_d'][1:])]  # first variable not constrained
                 constraint_list += [cvx.NonPos(cvx.diff(on_c) - variables['start_c'][1:])]  # first variable not constrained
 
->>>>>>> 7ce25b43
         constraint_list += self.size_constraints
 
         return constraint_list
 
-<<<<<<< HEAD
-    def add_vars(self, size):
-        """ Adds optimization variables to dictionary
-
-        Variables added:
-            ene (Variable): A cvxpy variable for Energy at the end of the time step
-            dis (Variable): A cvxpy variable for Discharge Power, kW during the previous time step
-            ch (Variable): A cvxpy variable for Charge Power, kW during the previous time step
-            ene_max_slack (Variable): A cvxpy variable for energy max slack
-            ene_min_slack (Variable): A cvxpy variable for energy min slack
-            ch_max_slack (Variable): A cvxpy variable for charging max slack
-            ch_min_slack (Variable): A cvxpy variable for charging min slack
-            dis_max_slack (Variable): A cvxpy variable for discharging max slack
-            dis_min_slack (Variable): A cvxpy variable for discharging min slack
-
-        Args:
-            size (Int): Length of optimization variables to create
-
-        Returns:
-            Dictionary of optimization variables
-        """
-        variables = super().add_vars(size)
-
-        variables.update(self.optimization_variables)
-
-        return variables
-=======
     def calculate_control_constraints(self, datetimes):
         """ Generates a list of master or 'control constraints' from physical constraints and all
         predispatch service constraints.
@@ -483,5 +433,4 @@
         Returns: true if being sized, false if not being sized
 
         """
-        return bool(len(self.size_constraints))
->>>>>>> 7ce25b43
+        return bool(len(self.size_constraints))