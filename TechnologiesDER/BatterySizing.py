"""
BatteryTech.py

This Python class contains methods and attributes specific for technology analysis within StorageVet.
"""

__author__ = 'Halley Nathwani'
__copyright__ = 'Copyright 2018. Electric Power Research Institute (EPRI). All Rights Reserved.'
__credits__ = ['Miles Evans', 'Andres Cortes', 'Evan Giarta', 'Halley Nathwani']
__license__ = 'EPRI'
__maintainer__ = ['Halley Nathwani', 'Miles Evans']
__email__ = ['hnathwani@epri.com', 'mevans@epri.com']
__version__ = 'beta'  # beta version

import storagevet
import logging
import cvxpy as cvx
import pandas as pd
import numpy as np
import storagevet.Constraint as Const
import copy
import re
import sys

u_logger = logging.getLogger('User')
e_logger = logging.getLogger('Error')
DEBUG = False


class BatterySizing(storagevet.BatteryTech):
    """ Battery class that inherits from Storage.

    """

<<<<<<< HEAD
    def __init__(self, name,  params):
=======
    def __init__(self, opt_agg, params):
>>>>>>> d4a8b176
        """ Initializes a battery class that inherits from the technology class.
        It sets the type and physical constraints of the technology.

        Args:
<<<<<<< HEAD
            name (string): name of technology
=======
            opt_agg (Series): time series data determined by optimization window size (total Series length is 8760)
>>>>>>> d4a8b176
            params (dict): params dictionary from dataframe for one case
        """

        # create generic storage object
<<<<<<< HEAD
        storagevet.BatteryTech.__init__(self, name,  params)
=======
        storagevet.BatteryTech.__init__(self, opt_agg, params)
>>>>>>> d4a8b176

        self.user_duration = params['duration_max']
        self.sizing_properties = []

    def add_vars(self, size):
        """
        BatterySizing Variables possibly added:
            ene_max_rated (Variable): A cvxpy variable for energy cap (kWh)
            ch_max_rated (Variable): A cvxpy variable for charge power cap (kW)
            dis_max_rated (Variable): A cvxpy variable for discharge power cap (kW)

        Args:
            size (Int): Length of optimization variables to create
        """

        super().add_vars(size)

        ess_id = self.unique_ess_id()
        tech_id = self.unique_tech_id()

        # if the user inputted the energy rating as 0, then size for energy rating
        if not self.ene_max_rated:
            self.ene_max_rated = cvx.Variable(shape=size, name=ess_id + 'energy_cap', integer=True)
            self.variables_dict.update({tech_id + ess_id + 'ene_max_rated': self.ene_max_rated})
            self.sizing_properties.append(['ene_max_rated'])
            self.variable_names.update([tech_id + ess_id + 'ene_max_rated'])

        # if both the discharge and charge ratings are 0, then size for both and set them equal to each other
        if not self.ch_max_rated and not self.dis_max_rated:
            self.ch_max_rated = cvx.Variable(shape=size, name=ess_id + 'ch_power_cap', integer=True)
            self.dis_max_rated = cvx.Variable(shape=size, name=ess_id + 'dis_power_cap', integer=True)
            self.variables_dict.update({tech_id + ess_id + 'ch_max_rated': self.ch_max_rated})
            self.variables_dict.update({tech_id + ess_id + 'dis_max_rated': self.dis_max_rated})
            self.sizing_properties.append(['ch_max_rated', 'dis_max_rated'])
            self.variable_names.update([tech_id + ess_id + 'ch_max_rated'])
            self.variable_names.update([tech_id + ess_id + 'dis_max_rated'])

        elif not self.ch_max_rated:  # if the user inputted the charge rating as 0, then size charge rating
            self.ch_max_rated = cvx.Variable(shape=size, name=ess_id + 'ch_power_cap', integer=True)
            self.variables_dict.update({tech_id + ess_id + 'ch_max_rated': self.ch_max_rated})
            self.sizing_properties.append(['ch_max_rated'])
            self.variable_names.update([tech_id + ess_id + 'ch_max_rated'])

        elif not self.dis_max_rated:  # if the user inputted the discharge rating as 0, then size for discharge
            self.dis_max_rated = cvx.Variable(shape=size, name=ess_id + 'dis_power_cap', integer=True)
            self.variables_dict.update({tech_id + ess_id + 'dis_max_rated': self.dis_max_rated})
            self.sizing_properties.append(['dis_max_rated'])
            self.variable_names.update([tech_id + ess_id + 'dis_max_rated'])

    def calculate_duration(self):
        try:
            energy_rated = self.ene_max_rated.value
        except AttributeError:
            energy_rated = self.ene_max_rated

        try:
            dis_max_rated = self.dis_max_rated.value
        except AttributeError:
            dis_max_rated = self.dis_max_rated
        return energy_rated/dis_max_rated

    def objective_function(self, mask, annuity_scalar=1):
        """ Generates the objective function related to a technology. Default includes O&M which can be 0

        Args:
            mask (Series): Series of booleans used, the same length as case.power_kw
            annuity_scalar (float): a scalar value to be multiplied by any yearly cost or benefit that helps capture the cost/benefit over
                    the entire project lifetime (only to be set iff sizing, else alpha should not affect the aobject function)

        Returns:
            self.costs (Dict): Dict of objective costs
        """
        ess_id = self.unique_ess_id()
        tech_id = self.unique_tech_id()
        super().objective_function(mask, annuity_scalar)

        self.capex = self.capital_costs['flat'] + (self.capital_costs['/kW'] * self.dis_max_rated) + (self.capital_costs['/kWh'] * self.ene_max_rated)
        self.costs.update({tech_id + ess_id + 'capex': self.capex * annuity_scalar})
        return self.costs

    def sizing_summary(self):
        """

        Returns: A dataframe indexed by the terms that describe this DER's size and captial costs.

        """
        # obtain the size of the battery, these may or may not be optimization variable
        # therefore we check to see if it is by trying to get its value attribute in a try-except statement.
        # If there is an error, then we know that it was user inputted and we just take that value instead.
        try:
            energy_rated = self.ene_max_rated.value
        except AttributeError:
            energy_rated = self.ene_max_rated

        try:
            ch_max_rated = self.ch_max_rated.value
        except AttributeError:
            ch_max_rated = self.ch_max_rated

        try:
            dis_max_rated = self.dis_max_rated.value
        except AttributeError:
            dis_max_rated = self.dis_max_rated

        index = pd.Index([self.name], name='DER')
        sizing_results = pd.DataFrame({'Energy Rating (kWh)': energy_rated,
                                       'Charge Rating (kW)': ch_max_rated,
                                       'Discharge Rating (kW)': dis_max_rated,
                                       'Round Trip Efficiency (%)': self.rte,
                                       'Lower Limit on SOC (%)': self.llsoc,
                                       'Upper Limit on SOC (%)': self.ulsoc,
                                       'Duration (hours)': energy_rated/dis_max_rated,
                                       'Capital Cost ($)': self.capital_costs['flat'],
                                       'Capital Cost ($/kW)': self.capital_costs['/kW'],
                                       'Capital Cost ($/kWh)': self.capital_costs['/kWh']}, index=index)
        if (sizing_results['Duration (hours)'] > 24).any():
            print('The duration of an Energy Storage System is greater than 24 hours!')
        return sizing_results

    def objective_constraints(self, mask, mpc_ene=None, sizing=True):
        """ Builds the master constraint list for the subset of timeseries data being optimized.

        Args:
            mask (DataFrame): A boolean array that is true for indices corresponding to time_series data included
                in the subs data set
            mpc_ene (float): value of energy at end of last opt step (for mpc opt)
            sizing (bool): flag that tells indicates whether the technology is being sized

        Returns:
            A list of constraints that corresponds the battery's physical constraints and its service constraints
        """

        constraint_list = super().objective_constraints(mask, mpc_ene, sizing)

        if 'ene_max_rated' in self.sizing_properties:
            constraint_list += [cvx.NonPos(-self.ene_max_rated)]
        if 'ch_max_rated' in self.sizing_properties:
            constraint_list += [cvx.NonPos(-self.ch_max_rated)]
        if 'dis_max_rated' in self.sizing_properties:
            constraint_list += [cvx.NonPos(-self.dis_max_rated)]
        if self.user_duration:
            constraint_list += [cvx.NonPos((self.ene_max_rated / self.dis_max_rated) - self.user_duration)]

        return constraint_list

<<<<<<< HEAD
    def calculate_control_constraints(self, datetimes):
        """ Generates a list of master or 'control constraints' from physical constraints and all
        predispatch service constraints.

        Args:
            datetimes (list): The values of the datetime column within the initial time_series data frame.

        Returns:
            Array of datetimes where the control constraints conflict and are infeasible. If all feasible return None.

        Note: the returned failed array returns the first infeasibility found, not all feasibilities.
        TODO: come back and check the user inputted constraints --HN
        """
        # create temp dataframe with values from physical_constraints
        temp_constraints = pd.DataFrame(index=datetimes)

        # create a df with all physical constraint values
        for constraint in self.physical_constraints.values():
            temp_constraints[re.search('^.+_.+_', constraint.name).group(0)[0:-1]] = copy.deepcopy(constraint.value)

        # change physical constraint with predispatch service constraints at each timestep
        # predispatch service constraints should be absolute constraints
        for service in self.predispatch_services.values():
            for constraint in service.constraints.values():
                if constraint.value is not None:
                    strp = constraint.name.split('_')
                    const_name = strp[0]
                    const_type = strp[1]
                    name = const_name + '_' + const_type
                    absolute_const = constraint.value.values  # constraint values
                    absolute_index = constraint.value.index  # the datetimes for which the constraint applies

                    current_const = temp_constraints.loc[absolute_index, name].values  # value of the current constraint

                    if const_type == "min":
                        # if minimum constraint, choose higher constraint value
                        try:
                            temp_constraints.loc[absolute_index, name] = np.maximum(absolute_const, current_const)
                        except (TypeError, SystemError):
                            temp_constraints.loc[absolute_index, name] = absolute_const
                        # temp_constraints.loc[constraint.value.index, name] += constraint.value.values

                        # if the minimum value needed is greater than the physical maximum, infeasible scenario
                        max_value = self.physical_constraints[const_name + '_max' + '_rated'].value
                        try:
                            constraint_violation = any(temp_constraints[name] > max_value)
                        except (ValueError, TypeError, SystemError):
                            constraint_violation = False
                        if constraint_violation:
                            return temp_constraints[temp_constraints[name] > max_value].index

                    else:
                        # if maximum constraint, choose lower constraint value
                        try:
                            temp_constraints.loc[absolute_index, name] = np.minimum(absolute_const, current_const)
                        except (TypeError, SystemError):
                            temp_constraints.loc[absolute_index, name] = absolute_const
                        # temp_constraints.loc[constraint.value.index, name] -= constraint.value.values

                        # if the maximum energy needed is less than the physical minimum, infeasible scenario
                        min_value = self.physical_constraints[const_name + '_min' + '_rated'].value
                        try:
                            constraint_violation = any(temp_constraints[name] < min_value)
                        except (ValueError, TypeError):
                            constraint_violation = False
                        if (const_name == 'ene') & constraint_violation:

                            return temp_constraints[temp_constraints[name] > max_value].index
                        else:
                            # it is ok to floor at zero since negative power max values will be handled in power min
                            # i.e negative ch_max means dis_min should be positive and ch_max should be 0)
                            temp_constraints[name] = temp_constraints[name].clip(lower=0)
                    self.control_constraints.update({constraint.name: Const.Constraint(constraint.name, self.name, temp_constraints[constraint.name])})

        # # now that we have a new list of constraints, create Constraint objects and store as 'control constraint'
        # self.control_constraints = {'ene_min': Const.Constraint('ene_min', self.name, temp_constraints['ene_min']),
        #                             'ene_max': Const.Constraint('ene_max', self.name, temp_constraints['ene_max']),
        #                             'ch_min': Const.Constraint('ch_min', self.name, temp_constraints['ch_min']),
        #                             'ch_max': Const.Constraint('ch_max', self.name, temp_constraints['ch_max']),
        #                             'dis_min': Const.Constraint('dis_min', self.name, temp_constraints['dis_min']),
        #                             'dis_max': Const.Constraint('dis_max', self.name, temp_constraints['dis_max'])}

=======
>>>>>>> d4a8b176
    def proforma_report(self, opt_years, results):
        """ Calculates the proforma that corresponds to participation in this value stream

        Args:
            opt_years (list): list of years the optimization problem ran for
            results (DataFrame): DataFrame with all the optimization variable solutions

        Returns: A DateFrame of with each year in opt_year as the index and
            the corresponding value this stream provided.

            Creates a dataframe with only the years that we have data for. Since we do not label the column,
            it defaults to number the columns with a RangeIndex (starting at 0) therefore, the following
            DataFrame has only one column, labeled by the int 0

        """
        # recalculate capex before reporting proforma
        self.capex = self.capital_costs['flat'] + (self.capital_costs['/kW'] * self.dis_max_rated) + (self.capital_costs['/kWh'] * self.ene_max_rated)
        proforma = super().proforma_report(opt_years, results)
        return proforma

    def being_sized(self):
        """ checks itself to see if this instance is being sized

        Returns: true if being sized, false if not being sized

        """
        return bool(len(self.sizing_properties))<|MERGE_RESOLUTION|>--- conflicted
+++ resolved
@@ -32,77 +32,58 @@
 
     """
 
-<<<<<<< HEAD
-    def __init__(self, name,  params):
-=======
-    def __init__(self, opt_agg, params):
->>>>>>> d4a8b176
+    def __init__(self, params):
         """ Initializes a battery class that inherits from the technology class.
         It sets the type and physical constraints of the technology.
 
         Args:
-<<<<<<< HEAD
-            name (string): name of technology
-=======
-            opt_agg (Series): time series data determined by optimization window size (total Series length is 8760)
->>>>>>> d4a8b176
             params (dict): params dictionary from dataframe for one case
         """
 
         # create generic storage object
-<<<<<<< HEAD
-        storagevet.BatteryTech.__init__(self, name,  params)
-=======
-        storagevet.BatteryTech.__init__(self, opt_agg, params)
->>>>>>> d4a8b176
+        storagevet.BatteryTech.__init__(self, params)
 
         self.user_duration = params['duration_max']
-        self.sizing_properties = []
-
-    def add_vars(self, size):
-        """
-        BatterySizing Variables possibly added:
-            ene_max_rated (Variable): A cvxpy variable for energy cap (kWh)
-            ch_max_rated (Variable): A cvxpy variable for charge power cap (kW)
-            dis_max_rated (Variable): A cvxpy variable for discharge power cap (kW)
-
-        Args:
-            size (Int): Length of optimization variables to create
-        """
-
-        super().add_vars(size)
-
-        ess_id = self.unique_ess_id()
-        tech_id = self.unique_tech_id()
+
+        self.size_constraints = []
+
+        self.optimization_variables = {}
 
         # if the user inputted the energy rating as 0, then size for energy rating
         if not self.ene_max_rated:
-            self.ene_max_rated = cvx.Variable(shape=size, name=ess_id + 'energy_cap', integer=True)
-            self.variables_dict.update({tech_id + ess_id + 'ene_max_rated': self.ene_max_rated})
-            self.sizing_properties.append(['ene_max_rated'])
-            self.variable_names.update([tech_id + ess_id + 'ene_max_rated'])
+            self.ene_max_rated = cvx.Variable(name='Energy_cap', integer=True)
+            self.size_constraints += [cvx.NonPos(-self.ene_max_rated)]
+            self.optimization_variables['ene_max_rated'] = self.ene_max_rated
 
         # if both the discharge and charge ratings are 0, then size for both and set them equal to each other
         if not self.ch_max_rated and not self.dis_max_rated:
-            self.ch_max_rated = cvx.Variable(shape=size, name=ess_id + 'ch_power_cap', integer=True)
-            self.dis_max_rated = cvx.Variable(shape=size, name=ess_id + 'dis_power_cap', integer=True)
-            self.variables_dict.update({tech_id + ess_id + 'ch_max_rated': self.ch_max_rated})
-            self.variables_dict.update({tech_id + ess_id + 'dis_max_rated': self.dis_max_rated})
-            self.sizing_properties.append(['ch_max_rated', 'dis_max_rated'])
-            self.variable_names.update([tech_id + ess_id + 'ch_max_rated'])
-            self.variable_names.update([tech_id + ess_id + 'dis_max_rated'])
-
-        elif not self.ch_max_rated:  # if the user inputted the charge rating as 0, then size charge rating
-            self.ch_max_rated = cvx.Variable(shape=size, name=ess_id + 'ch_power_cap', integer=True)
-            self.variables_dict.update({tech_id + ess_id + 'ch_max_rated': self.ch_max_rated})
-            self.sizing_properties.append(['ch_max_rated'])
-            self.variable_names.update([tech_id + ess_id + 'ch_max_rated'])
-
-        elif not self.dis_max_rated:  # if the user inputted the discharge rating as 0, then size for discharge
-            self.dis_max_rated = cvx.Variable(shape=size, name=ess_id + 'dis_power_cap', integer=True)
-            self.variables_dict.update({tech_id + ess_id + 'dis_max_rated': self.dis_max_rated})
-            self.sizing_properties.append(['dis_max_rated'])
-            self.variable_names.update([tech_id + ess_id + 'dis_max_rated'])
+            self.ch_max_rated = cvx.Variable(name='power_cap', integer=True)
+            self.size_constraints += [cvx.NonPos(-self.ch_max_rated)]
+            self.dis_max_rated = self.ch_max_rated
+            self.optimization_variables['ch_max_rated'] = self.ch_max_rated
+            self.optimization_variables['dis_max_rated'] = self.dis_max_rated
+
+        elif not self.ch_max_rated:  # if the user inputted the discharge rating as 0, then size discharge rating
+            self.ch_max_rated = cvx.Variable(name='charge_power_cap', integer=True)
+            self.size_constraints += [cvx.NonPos(-self.ch_max_rated)]
+            self.optimization_variables['ch_max_rated'] = self.ch_max_rated
+
+        elif not self.dis_max_rated:  # if the user inputted the charge rating as 0, then size for charge
+            self.dis_max_rated = cvx.Variable(name='discharge_power_cap', integer=True)
+            self.size_constraints += [cvx.NonPos(-self.dis_max_rated)]
+            self.optimization_variables['dis_max_rated'] = self.dis_max_rated
+
+        if self.user_duration:
+            self.size_constraints += [cvx.NonPos((self.ene_max_rated / self.dis_max_rated) - self.user_duration)]
+
+        self.capex = self.ccost + (self.ccost_kw * self.dis_max_rated) + (self.ccost_kwh * self.ene_max_rated)
+        self.physical_constraints = {
+            'ene_min_rated': Const.Constraint('ene_min_rated', self.name, self.llsoc * self.ene_max_rated),
+            'ene_max_rated': Const.Constraint('ene_max_rated', self.name, self.ulsoc * self.ene_max_rated),
+            'ch_min_rated': Const.Constraint('ch_min_rated', self.name, self.ch_min_rated),
+            'ch_max_rated': Const.Constraint('ch_max_rated', self.name, self.ch_max_rated),
+            'dis_min_rated': Const.Constraint('dis_min_rated', self.name, self.dis_min_rated),
+            'dis_max_rated': Const.Constraint('dis_max_rated', self.name, self.dis_max_rated)}
 
     def calculate_duration(self):
         try:
@@ -131,8 +112,7 @@
         tech_id = self.unique_tech_id()
         super().objective_function(mask, annuity_scalar)
 
-        self.capex = self.capital_costs['flat'] + (self.capital_costs['/kW'] * self.dis_max_rated) + (self.capital_costs['/kWh'] * self.ene_max_rated)
-        self.costs.update({tech_id + ess_id + 'capex': self.capex * annuity_scalar})
+        self.costs.update({tech_id + ess_id + 'capex': self.capex})
         return self.costs
 
     def sizing_summary(self):
@@ -189,102 +169,10 @@
 
         constraint_list = super().objective_constraints(mask, mpc_ene, sizing)
 
-        if 'ene_max_rated' in self.sizing_properties:
-            constraint_list += [cvx.NonPos(-self.ene_max_rated)]
-        if 'ch_max_rated' in self.sizing_properties:
-            constraint_list += [cvx.NonPos(-self.ch_max_rated)]
-        if 'dis_max_rated' in self.sizing_properties:
-            constraint_list += [cvx.NonPos(-self.dis_max_rated)]
-        if self.user_duration:
-            constraint_list += [cvx.NonPos((self.ene_max_rated / self.dis_max_rated) - self.user_duration)]
+        constraint_list += self.size_constraints
 
         return constraint_list
 
-<<<<<<< HEAD
-    def calculate_control_constraints(self, datetimes):
-        """ Generates a list of master or 'control constraints' from physical constraints and all
-        predispatch service constraints.
-
-        Args:
-            datetimes (list): The values of the datetime column within the initial time_series data frame.
-
-        Returns:
-            Array of datetimes where the control constraints conflict and are infeasible. If all feasible return None.
-
-        Note: the returned failed array returns the first infeasibility found, not all feasibilities.
-        TODO: come back and check the user inputted constraints --HN
-        """
-        # create temp dataframe with values from physical_constraints
-        temp_constraints = pd.DataFrame(index=datetimes)
-
-        # create a df with all physical constraint values
-        for constraint in self.physical_constraints.values():
-            temp_constraints[re.search('^.+_.+_', constraint.name).group(0)[0:-1]] = copy.deepcopy(constraint.value)
-
-        # change physical constraint with predispatch service constraints at each timestep
-        # predispatch service constraints should be absolute constraints
-        for service in self.predispatch_services.values():
-            for constraint in service.constraints.values():
-                if constraint.value is not None:
-                    strp = constraint.name.split('_')
-                    const_name = strp[0]
-                    const_type = strp[1]
-                    name = const_name + '_' + const_type
-                    absolute_const = constraint.value.values  # constraint values
-                    absolute_index = constraint.value.index  # the datetimes for which the constraint applies
-
-                    current_const = temp_constraints.loc[absolute_index, name].values  # value of the current constraint
-
-                    if const_type == "min":
-                        # if minimum constraint, choose higher constraint value
-                        try:
-                            temp_constraints.loc[absolute_index, name] = np.maximum(absolute_const, current_const)
-                        except (TypeError, SystemError):
-                            temp_constraints.loc[absolute_index, name] = absolute_const
-                        # temp_constraints.loc[constraint.value.index, name] += constraint.value.values
-
-                        # if the minimum value needed is greater than the physical maximum, infeasible scenario
-                        max_value = self.physical_constraints[const_name + '_max' + '_rated'].value
-                        try:
-                            constraint_violation = any(temp_constraints[name] > max_value)
-                        except (ValueError, TypeError, SystemError):
-                            constraint_violation = False
-                        if constraint_violation:
-                            return temp_constraints[temp_constraints[name] > max_value].index
-
-                    else:
-                        # if maximum constraint, choose lower constraint value
-                        try:
-                            temp_constraints.loc[absolute_index, name] = np.minimum(absolute_const, current_const)
-                        except (TypeError, SystemError):
-                            temp_constraints.loc[absolute_index, name] = absolute_const
-                        # temp_constraints.loc[constraint.value.index, name] -= constraint.value.values
-
-                        # if the maximum energy needed is less than the physical minimum, infeasible scenario
-                        min_value = self.physical_constraints[const_name + '_min' + '_rated'].value
-                        try:
-                            constraint_violation = any(temp_constraints[name] < min_value)
-                        except (ValueError, TypeError):
-                            constraint_violation = False
-                        if (const_name == 'ene') & constraint_violation:
-
-                            return temp_constraints[temp_constraints[name] > max_value].index
-                        else:
-                            # it is ok to floor at zero since negative power max values will be handled in power min
-                            # i.e negative ch_max means dis_min should be positive and ch_max should be 0)
-                            temp_constraints[name] = temp_constraints[name].clip(lower=0)
-                    self.control_constraints.update({constraint.name: Const.Constraint(constraint.name, self.name, temp_constraints[constraint.name])})
-
-        # # now that we have a new list of constraints, create Constraint objects and store as 'control constraint'
-        # self.control_constraints = {'ene_min': Const.Constraint('ene_min', self.name, temp_constraints['ene_min']),
-        #                             'ene_max': Const.Constraint('ene_max', self.name, temp_constraints['ene_max']),
-        #                             'ch_min': Const.Constraint('ch_min', self.name, temp_constraints['ch_min']),
-        #                             'ch_max': Const.Constraint('ch_max', self.name, temp_constraints['ch_max']),
-        #                             'dis_min': Const.Constraint('dis_min', self.name, temp_constraints['dis_min']),
-        #                             'dis_max': Const.Constraint('dis_max', self.name, temp_constraints['dis_max'])}
-
-=======
->>>>>>> d4a8b176
     def proforma_report(self, opt_years, results):
         """ Calculates the proforma that corresponds to participation in this value stream
 
@@ -311,4 +199,4 @@
         Returns: true if being sized, false if not being sized
 
         """
-        return bool(len(self.sizing_properties))+        return bool(len(self.size_constraints))