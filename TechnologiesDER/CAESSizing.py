--- conflicted
+++ resolved
@@ -28,32 +28,23 @@
 
     """
 
-<<<<<<< HEAD
-    def __init__(self, name, opt_agg, params):
-=======
     def __init__(self, name,  opt_agg, params):
->>>>>>> 7ce25b43
         """ Initializes CAES class that inherits from the technology class.
         It sets the type and physical constraints of the technology.
 
         Args:
+            name (string): name of technology
             opt_agg (Series): time series data determined by optimization window size (total Series length is 8760)
             params (dict): params dictionary from dataframe for one case
         """
 
         # create generic storage object
-<<<<<<< HEAD
-        super().__init__(name, opt_agg, params)
-=======
         storagevet.CAESTech.__init__(self, name,  opt_agg, params)
->>>>>>> 7ce25b43
 
         self.size_constraints = []
 
         self.optimization_variables = {}
 
-<<<<<<< HEAD
-=======
     def add_vars(self, size):
         """ Adds optimization variables to dictionary
 
@@ -109,7 +100,6 @@
 
         return variables
 
->>>>>>> 7ce25b43
     def sizing_summary(self):
         """
         TODO: CAESSizing is waiting to be implemented, it is currently mimicking BatterySizing's method
@@ -145,6 +135,29 @@
                                        'CAES Capital Cost ($/kWh)': self.ccost_kwh}, index=index)
         return sizing_results
 
+    def timeseries_report(self):
+        """ Summaries the optimization results for this DER.
+
+        Returns: A timeseries dataframe with user-friendly column headers that summarize the results
+            pertaining to this instance
+
+        """
+        results = storagevet.CAESTech.timeseries_report(self)
+        results[self.name + ' CAES Discharge (kW)'] = self.variables['caes_dis']
+        results[self.name + ' CAES Charge (kW)'] = self.variables['caes_ch']
+        results[self.name + ' CAES Power (kW)'] = self.variables['caes_dis'] - self.variables['caes_ch']
+        results[self.name + ' CAES State of Energy (kWh)'] = self.variables['caes_ene']
+
+        try:
+            energy_rate = self.ene_max_rated.value
+        except AttributeError:
+            energy_rate = self.ene_max_rated
+
+        results['CAES SOC (%)'] = self.variables['caes_ene'] / energy_rate
+        results['CAES Fuel Price ($)'] = self.fuel_price
+
+        return results
 
 
 
+
